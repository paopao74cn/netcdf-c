--- conflicted
+++ resolved
@@ -79,7 +79,9 @@
 #include        "ncoffsets.h"
 #include        "ncgeny.h"
 #include        "ncgen.h"
+#ifdef USE_NETCDF4
 #include        "ncfilter.h"
+#endif
 
 /* Following are in ncdump (for now)*/
 /* Need some (unused) definitions to get it to compile */
@@ -202,11 +204,7 @@
 extern int lex_init(void);
 
 
-<<<<<<< HEAD
-#line 203 "ncgeny.c" /* yacc.c:339  */
-=======
-#line 206 "ncgeny.c" /* yacc.c:339  */
->>>>>>> 5e705e85
+#line 208 "ncgeny.c" /* yacc.c:339  */
 
 # ifndef YY_NULLPTR
 #  if defined __cplusplus && 201103L <= __cplusplus
@@ -234,7 +232,6 @@
 #endif
 #if YYDEBUG
 extern int ncgdebug;
-<<<<<<< HEAD
 #endif
 
 /* Token type.  */
@@ -298,81 +295,12 @@
   };
 #endif
 
-=======
-#endif
-
-/* Token type.  */
-#ifndef YYTOKENTYPE
-# define YYTOKENTYPE
-  enum yytokentype
-  {
-    NC_UNLIMITED_K = 258,
-    CHAR_K = 259,
-    BYTE_K = 260,
-    SHORT_K = 261,
-    INT_K = 262,
-    FLOAT_K = 263,
-    DOUBLE_K = 264,
-    UBYTE_K = 265,
-    USHORT_K = 266,
-    UINT_K = 267,
-    INT64_K = 268,
-    UINT64_K = 269,
-    STRING_K = 270,
-    IDENT = 271,
-    TERMSTRING = 272,
-    CHAR_CONST = 273,
-    BYTE_CONST = 274,
-    SHORT_CONST = 275,
-    INT_CONST = 276,
-    INT64_CONST = 277,
-    UBYTE_CONST = 278,
-    USHORT_CONST = 279,
-    UINT_CONST = 280,
-    UINT64_CONST = 281,
-    FLOAT_CONST = 282,
-    DOUBLE_CONST = 283,
-    DIMENSIONS = 284,
-    VARIABLES = 285,
-    NETCDF = 286,
-    DATA = 287,
-    TYPES = 288,
-    COMPOUND = 289,
-    ENUM = 290,
-    OPAQUE_ = 291,
-    OPAQUESTRING = 292,
-    GROUP = 293,
-    PATH = 294,
-    FILLMARKER = 295,
-    NIL = 296,
-    _FILLVALUE = 297,
-    _FORMAT = 298,
-    _STORAGE = 299,
-    _CHUNKSIZES = 300,
-    _DEFLATELEVEL = 301,
-    _SHUFFLE = 302,
-    _ENDIANNESS = 303,
-    _NOFILL = 304,
-    _FLETCHER32 = 305,
-    _NCPROPS = 306,
-    _ISNETCDF4 = 307,
-    _SUPERBLOCK = 308,
-    _FILTER = 309,
-    DATASETID = 310
-  };
-#endif
-
->>>>>>> 5e705e85
 /* Value type.  */
 #if ! defined YYSTYPE && ! defined YYSTYPE_IS_DECLARED
 
 union YYSTYPE
 {
-<<<<<<< HEAD
-#line 142 "ncgen.y" /* yacc.c:355  */
-=======
-#line 145 "ncgen.y" /* yacc.c:355  */
->>>>>>> 5e705e85
+#line 147 "ncgen.y" /* yacc.c:355  */
 
 Symbol* sym;
 unsigned long  size; /* allow for zero size to indicate e.g. UNLIMITED*/
@@ -381,11 +309,7 @@
 Datalist*      datalist;
 NCConstant     constant;
 
-<<<<<<< HEAD
-#line 308 "ncgeny.c" /* yacc.c:355  */
-=======
-#line 311 "ncgeny.c" /* yacc.c:355  */
->>>>>>> 5e705e85
+#line 313 "ncgeny.c" /* yacc.c:355  */
 };
 
 typedef union YYSTYPE YYSTYPE;
@@ -397,21 +321,12 @@
 extern YYSTYPE ncglval;
 
 int ncgparse (void);
-<<<<<<< HEAD
 
 #endif /* !YY_NCG_NCGEN_TAB_H_INCLUDED  */
 
 /* Copy the second part of user declarations.  */
 
-#line 325 "ncgeny.c" /* yacc.c:358  */
-=======
-
-#endif /* !YY_NCG_NCGEN_TAB_H_INCLUDED  */
-
-/* Copy the second part of user declarations.  */
-
-#line 328 "ncgeny.c" /* yacc.c:358  */
->>>>>>> 5e705e85
+#line 330 "ncgeny.c" /* yacc.c:358  */
 
 #ifdef short
 # undef short
@@ -714,22 +629,22 @@
   /* YYRLINE[YYN] -- Source line where rule number YYN was defined.  */
 static const yytype_uint16 yyrline[] =
 {
-       0,   227,   227,   233,   235,   242,   249,   249,   252,   261,
-     251,   266,   267,   268,   272,   272,   274,   284,   284,   287,
-     288,   289,   290,   293,   293,   296,   326,   328,   345,   354,
-     366,   380,   413,   414,   417,   431,   432,   433,   434,   435,
-     436,   437,   438,   439,   440,   441,   442,   445,   446,   447,
-     450,   451,   454,   454,   456,   457,   461,   468,   478,   490,
-     491,   492,   495,   496,   499,   499,   501,   523,   527,   531,
-     558,   559,   562,   563,   567,   581,   585,   590,   619,   620,
-     624,   625,   630,   640,   660,   671,   682,   701,   708,   708,
-     711,   713,   715,   717,   719,   728,   739,   741,   743,   745,
-     747,   749,   751,   753,   755,   757,   759,   764,   771,   780,
-     781,   782,   785,   786,   789,   793,   794,   798,   802,   803,
-     808,   809,   813,   814,   815,   816,   817,   818,   822,   826,
-     830,   832,   837,   838,   839,   840,   841,   842,   843,   844,
-     845,   846,   847,   848,   852,   853,   857,   859,   861,   863,
-     868,   872,   873,   879
+       0,   229,   229,   235,   237,   244,   251,   251,   254,   263,
+     253,   268,   269,   270,   274,   274,   276,   286,   286,   289,
+     290,   291,   292,   295,   295,   298,   328,   330,   347,   356,
+     368,   382,   415,   416,   419,   433,   434,   435,   436,   437,
+     438,   439,   440,   441,   442,   443,   444,   447,   448,   449,
+     452,   453,   456,   456,   458,   459,   463,   470,   480,   492,
+     493,   494,   497,   498,   501,   501,   503,   525,   529,   533,
+     560,   561,   564,   565,   569,   583,   587,   592,   621,   622,
+     626,   627,   632,   642,   662,   673,   684,   703,   710,   710,
+     713,   715,   717,   719,   721,   730,   741,   743,   745,   747,
+     749,   751,   753,   755,   757,   759,   761,   766,   773,   782,
+     783,   784,   787,   788,   791,   795,   796,   800,   804,   805,
+     810,   811,   815,   816,   817,   818,   819,   820,   824,   828,
+     832,   834,   839,   840,   841,   842,   843,   844,   845,   846,
+     847,   848,   849,   850,   854,   855,   859,   861,   863,   865,
+     870,   874,   875,   881
 };
 #endif
 
@@ -1076,21 +991,12 @@
       YYERROR;                                                  \
     }                                                           \
 while (0)
-<<<<<<< HEAD
 
 /* Error token number */
 #define YYTERROR        1
 #define YYERRCODE       256
 
 
-=======
-
-/* Error token number */
-#define YYTERROR        1
-#define YYERRCODE       256
-
-
->>>>>>> 5e705e85
 
 /* Enable debugging if requested.  */
 #if YYDEBUG
@@ -1105,20 +1011,12 @@
   if (yydebug)                                  \
     YYFPRINTF Args;                             \
 } while (0)
-<<<<<<< HEAD
 
 /* This macro is provided for backward compatibility. */
 #ifndef YY_LOCATION_PRINT
 # define YY_LOCATION_PRINT(File, Loc) ((void) 0)
 #endif
 
-=======
-
-/* This macro is provided for backward compatibility. */
-#ifndef YY_LOCATION_PRINT
-# define YY_LOCATION_PRINT(File, Loc) ((void) 0)
-#endif
->>>>>>> 5e705e85
 
 # define YY_SYMBOL_PRINT(Title, Type, Value, Location)                    \
 do {                                                                      \
@@ -1131,30 +1029,11 @@
     }                                                                     \
 } while (0)
 
-<<<<<<< HEAD
 
 /*----------------------------------------.
 | Print this symbol's value on YYOUTPUT.  |
 `----------------------------------------*/
 
-=======
-# define YY_SYMBOL_PRINT(Title, Type, Value, Location)                    \
-do {                                                                      \
-  if (yydebug)                                                            \
-    {                                                                     \
-      YYFPRINTF (stderr, "%s ", Title);                                   \
-      yy_symbol_print (stderr,                                            \
-                  Type, Value); \
-      YYFPRINTF (stderr, "\n");                                           \
-    }                                                                     \
-} while (0)
-
-
-/*----------------------------------------.
-| Print this symbol's value on YYOUTPUT.  |
-`----------------------------------------*/
-
->>>>>>> 5e705e85
 static void
 yy_symbol_value_print (FILE *yyoutput, int yytype, YYSTYPE const * const yyvaluep)
 {
@@ -1757,35 +1636,19 @@
   switch (yyn)
     {
         case 2:
-<<<<<<< HEAD
-#line 227 "ncgen.y" /* yacc.c:1646  */
+#line 232 "ncgen.y" /* yacc.c:1646  */
     {if (error_count > 0) YYABORT;}
-#line 1637 "ncgeny.c" /* yacc.c:1646  */
+#line 1642 "ncgeny.c" /* yacc.c:1646  */
     break;
 
   case 3:
-#line 230 "ncgen.y" /* yacc.c:1646  */
+#line 235 "ncgen.y" /* yacc.c:1646  */
     {createrootgroup(datasetname);}
-#line 1643 "ncgeny.c" /* yacc.c:1646  */
+#line 1648 "ncgeny.c" /* yacc.c:1646  */
     break;
 
   case 8:
-#line 249 "ncgen.y" /* yacc.c:1646  */
-=======
-#line 230 "ncgen.y" /* yacc.c:1646  */
-    {if (error_count > 0) YYABORT;}
-#line 1640 "ncgeny.c" /* yacc.c:1646  */
-    break;
-
-  case 3:
-#line 233 "ncgen.y" /* yacc.c:1646  */
-    {createrootgroup(datasetname);}
-#line 1646 "ncgeny.c" /* yacc.c:1646  */
-    break;
-
-  case 8:
-#line 252 "ncgen.y" /* yacc.c:1646  */
->>>>>>> 5e705e85
+#line 254 "ncgen.y" /* yacc.c:1646  */
     {
 		Symbol* id = (yyvsp[-1].sym);
                 markcdf4("Group specification");
@@ -1793,55 +1656,29 @@
                     yyerror("duplicate group declaration within parent group for %s",
                                 id->name);
             }
-<<<<<<< HEAD
-#line 1655 "ncgeny.c" /* yacc.c:1646  */
+#line 1660 "ncgeny.c" /* yacc.c:1646  */
     break;
 
   case 9:
-#line 258 "ncgen.y" /* yacc.c:1646  */
+#line 263 "ncgen.y" /* yacc.c:1646  */
     {listpop(groupstack);}
-#line 1661 "ncgeny.c" /* yacc.c:1646  */
+#line 1666 "ncgeny.c" /* yacc.c:1646  */
     break;
 
   case 12:
-#line 264 "ncgen.y" /* yacc.c:1646  */
+#line 269 "ncgen.y" /* yacc.c:1646  */
     {}
-#line 1667 "ncgeny.c" /* yacc.c:1646  */
+#line 1672 "ncgeny.c" /* yacc.c:1646  */
     break;
 
   case 13:
-#line 266 "ncgen.y" /* yacc.c:1646  */
+#line 271 "ncgen.y" /* yacc.c:1646  */
     {markcdf4("Type specification");}
-#line 1673 "ncgeny.c" /* yacc.c:1646  */
+#line 1678 "ncgeny.c" /* yacc.c:1646  */
     break;
 
   case 16:
-#line 272 "ncgen.y" /* yacc.c:1646  */
-=======
-#line 1658 "ncgeny.c" /* yacc.c:1646  */
-    break;
-
-  case 9:
-#line 261 "ncgen.y" /* yacc.c:1646  */
-    {listpop(groupstack);}
-#line 1664 "ncgeny.c" /* yacc.c:1646  */
-    break;
-
-  case 12:
-#line 267 "ncgen.y" /* yacc.c:1646  */
-    {}
-#line 1670 "ncgeny.c" /* yacc.c:1646  */
-    break;
-
-  case 13:
-#line 269 "ncgen.y" /* yacc.c:1646  */
-    {markcdf4("Type specification");}
-#line 1676 "ncgeny.c" /* yacc.c:1646  */
-    break;
-
-  case 16:
-#line 275 "ncgen.y" /* yacc.c:1646  */
->>>>>>> 5e705e85
+#line 277 "ncgen.y" /* yacc.c:1646  */
     { /* Use when defining a type */
               (yyvsp[0].sym)->objectclass = NC_TYPE;
               if(dupobjectcheck(NC_TYPE,(yyvsp[0].sym)))
@@ -1849,43 +1686,23 @@
                             (yyvsp[0].sym)->name);
               listpush(typdefs,(void*)(yyvsp[0].sym));
 	    }
-<<<<<<< HEAD
-#line 1685 "ncgeny.c" /* yacc.c:1646  */
+#line 1690 "ncgeny.c" /* yacc.c:1646  */
     break;
 
   case 17:
-#line 281 "ncgen.y" /* yacc.c:1646  */
+#line 286 "ncgen.y" /* yacc.c:1646  */
     {}
-#line 1691 "ncgeny.c" /* yacc.c:1646  */
+#line 1696 "ncgeny.c" /* yacc.c:1646  */
     break;
 
   case 18:
-#line 281 "ncgen.y" /* yacc.c:1646  */
+#line 286 "ncgen.y" /* yacc.c:1646  */
     {}
-#line 1697 "ncgeny.c" /* yacc.c:1646  */
+#line 1702 "ncgeny.c" /* yacc.c:1646  */
     break;
 
   case 25:
-#line 295 "ncgen.y" /* yacc.c:1646  */
-=======
-#line 1688 "ncgeny.c" /* yacc.c:1646  */
-    break;
-
-  case 17:
-#line 284 "ncgen.y" /* yacc.c:1646  */
-    {}
-#line 1694 "ncgeny.c" /* yacc.c:1646  */
-    break;
-
-  case 18:
-#line 284 "ncgen.y" /* yacc.c:1646  */
-    {}
-#line 1700 "ncgeny.c" /* yacc.c:1646  */
-    break;
-
-  case 25:
-#line 298 "ncgen.y" /* yacc.c:1646  */
->>>>>>> 5e705e85
+#line 300 "ncgen.y" /* yacc.c:1646  */
     {
 		int i;
                 addtogroup((yyvsp[-3].sym)); /* sets prefix*/
@@ -1912,31 +1729,17 @@
                 }
                 listsetlength(stack,stackbase);/* remove stack nodes*/
               }
-<<<<<<< HEAD
-#line 1728 "ncgeny.c" /* yacc.c:1646  */
+#line 1733 "ncgeny.c" /* yacc.c:1646  */
     break;
 
   case 26:
-#line 324 "ncgen.y" /* yacc.c:1646  */
+#line 329 "ncgen.y" /* yacc.c:1646  */
     {(yyval.mark)=listlength(stack); listpush(stack,(void*)(yyvsp[0].sym));}
-#line 1734 "ncgeny.c" /* yacc.c:1646  */
+#line 1739 "ncgeny.c" /* yacc.c:1646  */
     break;
 
   case 27:
-#line 326 "ncgen.y" /* yacc.c:1646  */
-=======
-#line 1731 "ncgeny.c" /* yacc.c:1646  */
-    break;
-
-  case 26:
-#line 327 "ncgen.y" /* yacc.c:1646  */
-    {(yyval.mark)=listlength(stack); listpush(stack,(void*)(yyvsp[0].sym));}
-#line 1737 "ncgeny.c" /* yacc.c:1646  */
-    break;
-
-  case 27:
-#line 329 "ncgen.y" /* yacc.c:1646  */
->>>>>>> 5e705e85
+#line 331 "ncgen.y" /* yacc.c:1646  */
     {
 		    int i;
 		    (yyval.mark)=(yyvsp[-2].mark);
@@ -1951,38 +1754,22 @@
 		    }
 		    listpush(stack,(void*)(yyvsp[0].sym));
 		}
-<<<<<<< HEAD
-#line 1753 "ncgeny.c" /* yacc.c:1646  */
+#line 1758 "ncgeny.c" /* yacc.c:1646  */
     break;
 
   case 28:
-#line 343 "ncgen.y" /* yacc.c:1646  */
-=======
-#line 1756 "ncgeny.c" /* yacc.c:1646  */
-    break;
-
-  case 28:
-#line 346 "ncgen.y" /* yacc.c:1646  */
->>>>>>> 5e705e85
+#line 348 "ncgen.y" /* yacc.c:1646  */
     {
             (yyvsp[-2].sym)->objectclass=NC_TYPE;
             (yyvsp[-2].sym)->subclass=NC_ECONST;
             (yyvsp[-2].sym)->typ.econst=(yyvsp[0].constant);
 	    (yyval.sym)=(yyvsp[-2].sym);
         }
-<<<<<<< HEAD
-#line 1764 "ncgeny.c" /* yacc.c:1646  */
+#line 1769 "ncgeny.c" /* yacc.c:1646  */
     break;
 
   case 29:
-#line 352 "ncgen.y" /* yacc.c:1646  */
-=======
-#line 1767 "ncgeny.c" /* yacc.c:1646  */
-    break;
-
-  case 29:
-#line 355 "ncgen.y" /* yacc.c:1646  */
->>>>>>> 5e705e85
+#line 357 "ncgen.y" /* yacc.c:1646  */
     {
 		    vercheck(NC_OPAQUE);
                     addtogroup((yyvsp[0].sym)); /*sets prefix*/
@@ -1992,19 +1779,11 @@
                     (yyvsp[0].sym)->typ.size=int32_val;
                     (yyvsp[0].sym)->typ.alignment=nctypealignment(NC_OPAQUE);
                 }
-<<<<<<< HEAD
-#line 1778 "ncgeny.c" /* yacc.c:1646  */
+#line 1783 "ncgeny.c" /* yacc.c:1646  */
     break;
 
   case 30:
-#line 364 "ncgen.y" /* yacc.c:1646  */
-=======
-#line 1781 "ncgeny.c" /* yacc.c:1646  */
-    break;
-
-  case 30:
-#line 367 "ncgen.y" /* yacc.c:1646  */
->>>>>>> 5e705e85
+#line 369 "ncgen.y" /* yacc.c:1646  */
     {
                     Symbol* basetype = (yyvsp[-4].sym);
 		    vercheck(NC_VLEN);
@@ -2016,19 +1795,11 @@
                     (yyvsp[0].sym)->typ.size=VLENSIZE;
                     (yyvsp[0].sym)->typ.alignment=nctypealignment(NC_VLEN);
                 }
-<<<<<<< HEAD
-#line 1794 "ncgeny.c" /* yacc.c:1646  */
+#line 1799 "ncgeny.c" /* yacc.c:1646  */
     break;
 
   case 31:
-#line 378 "ncgen.y" /* yacc.c:1646  */
-=======
-#line 1797 "ncgeny.c" /* yacc.c:1646  */
-    break;
-
-  case 31:
-#line 381 "ncgen.y" /* yacc.c:1646  */
->>>>>>> 5e705e85
+#line 383 "ncgen.y" /* yacc.c:1646  */
     {
 	    int i,j;
 	    vercheck(NC_COMPOUND);
@@ -2058,43 +1829,23 @@
 	    }
 	    listsetlength(stack,stackbase);/* remove stack nodes*/
           }
-<<<<<<< HEAD
-#line 1828 "ncgeny.c" /* yacc.c:1646  */
+#line 1833 "ncgeny.c" /* yacc.c:1646  */
     break;
 
   case 32:
-#line 410 "ncgen.y" /* yacc.c:1646  */
+#line 415 "ncgen.y" /* yacc.c:1646  */
     {(yyval.mark)=(yyvsp[-1].mark);}
-#line 1834 "ncgeny.c" /* yacc.c:1646  */
+#line 1839 "ncgeny.c" /* yacc.c:1646  */
     break;
 
   case 33:
-#line 411 "ncgen.y" /* yacc.c:1646  */
+#line 416 "ncgen.y" /* yacc.c:1646  */
     {(yyval.mark)=(yyvsp[-2].mark);}
-#line 1840 "ncgeny.c" /* yacc.c:1646  */
+#line 1845 "ncgeny.c" /* yacc.c:1646  */
     break;
 
   case 34:
-#line 415 "ncgen.y" /* yacc.c:1646  */
-=======
-#line 1831 "ncgeny.c" /* yacc.c:1646  */
-    break;
-
-  case 32:
-#line 413 "ncgen.y" /* yacc.c:1646  */
-    {(yyval.mark)=(yyvsp[-1].mark);}
-#line 1837 "ncgeny.c" /* yacc.c:1646  */
-    break;
-
-  case 33:
-#line 414 "ncgen.y" /* yacc.c:1646  */
-    {(yyval.mark)=(yyvsp[-2].mark);}
-#line 1843 "ncgeny.c" /* yacc.c:1646  */
-    break;
-
-  case 34:
-#line 418 "ncgen.y" /* yacc.c:1646  */
->>>>>>> 5e705e85
+#line 420 "ncgen.y" /* yacc.c:1646  */
     {
 	    int i;
 	    (yyval.mark)=(yyvsp[0].mark);
@@ -2106,230 +1857,118 @@
 		f->typ.basetype = (yyvsp[-1].sym);
             }
         }
-<<<<<<< HEAD
-#line 1856 "ncgeny.c" /* yacc.c:1646  */
+#line 1861 "ncgeny.c" /* yacc.c:1646  */
     break;
 
   case 35:
-#line 428 "ncgen.y" /* yacc.c:1646  */
+#line 433 "ncgen.y" /* yacc.c:1646  */
     { (yyval.sym) = primsymbols[NC_CHAR]; }
-#line 1862 "ncgeny.c" /* yacc.c:1646  */
+#line 1867 "ncgeny.c" /* yacc.c:1646  */
     break;
 
   case 36:
-#line 429 "ncgen.y" /* yacc.c:1646  */
+#line 434 "ncgen.y" /* yacc.c:1646  */
     { (yyval.sym) = primsymbols[NC_BYTE]; }
-#line 1868 "ncgeny.c" /* yacc.c:1646  */
+#line 1873 "ncgeny.c" /* yacc.c:1646  */
     break;
 
   case 37:
-#line 430 "ncgen.y" /* yacc.c:1646  */
+#line 435 "ncgen.y" /* yacc.c:1646  */
     { (yyval.sym) = primsymbols[NC_SHORT]; }
-#line 1874 "ncgeny.c" /* yacc.c:1646  */
+#line 1879 "ncgeny.c" /* yacc.c:1646  */
     break;
 
   case 38:
-#line 431 "ncgen.y" /* yacc.c:1646  */
+#line 436 "ncgen.y" /* yacc.c:1646  */
     { (yyval.sym) = primsymbols[NC_INT]; }
-#line 1880 "ncgeny.c" /* yacc.c:1646  */
+#line 1885 "ncgeny.c" /* yacc.c:1646  */
     break;
 
   case 39:
-#line 432 "ncgen.y" /* yacc.c:1646  */
+#line 437 "ncgen.y" /* yacc.c:1646  */
     { (yyval.sym) = primsymbols[NC_FLOAT]; }
-#line 1886 "ncgeny.c" /* yacc.c:1646  */
+#line 1891 "ncgeny.c" /* yacc.c:1646  */
     break;
 
   case 40:
-#line 433 "ncgen.y" /* yacc.c:1646  */
+#line 438 "ncgen.y" /* yacc.c:1646  */
     { (yyval.sym) = primsymbols[NC_DOUBLE]; }
-#line 1892 "ncgeny.c" /* yacc.c:1646  */
+#line 1897 "ncgeny.c" /* yacc.c:1646  */
     break;
 
   case 41:
-#line 434 "ncgen.y" /* yacc.c:1646  */
+#line 439 "ncgen.y" /* yacc.c:1646  */
     { vercheck(NC_UBYTE); (yyval.sym) = primsymbols[NC_UBYTE]; }
-#line 1898 "ncgeny.c" /* yacc.c:1646  */
+#line 1903 "ncgeny.c" /* yacc.c:1646  */
     break;
 
   case 42:
-#line 435 "ncgen.y" /* yacc.c:1646  */
+#line 440 "ncgen.y" /* yacc.c:1646  */
     { vercheck(NC_USHORT); (yyval.sym) = primsymbols[NC_USHORT]; }
-#line 1904 "ncgeny.c" /* yacc.c:1646  */
+#line 1909 "ncgeny.c" /* yacc.c:1646  */
     break;
 
   case 43:
-#line 436 "ncgen.y" /* yacc.c:1646  */
+#line 441 "ncgen.y" /* yacc.c:1646  */
     { vercheck(NC_UINT); (yyval.sym) = primsymbols[NC_UINT]; }
-#line 1910 "ncgeny.c" /* yacc.c:1646  */
+#line 1915 "ncgeny.c" /* yacc.c:1646  */
     break;
 
   case 44:
-#line 437 "ncgen.y" /* yacc.c:1646  */
+#line 442 "ncgen.y" /* yacc.c:1646  */
     { vercheck(NC_INT64); (yyval.sym) = primsymbols[NC_INT64]; }
-#line 1916 "ncgeny.c" /* yacc.c:1646  */
+#line 1921 "ncgeny.c" /* yacc.c:1646  */
     break;
 
   case 45:
-#line 438 "ncgen.y" /* yacc.c:1646  */
+#line 443 "ncgen.y" /* yacc.c:1646  */
     { vercheck(NC_UINT64); (yyval.sym) = primsymbols[NC_UINT64]; }
-#line 1922 "ncgeny.c" /* yacc.c:1646  */
+#line 1927 "ncgeny.c" /* yacc.c:1646  */
     break;
 
   case 46:
-#line 439 "ncgen.y" /* yacc.c:1646  */
+#line 444 "ncgen.y" /* yacc.c:1646  */
     { vercheck(NC_STRING); (yyval.sym) = primsymbols[NC_STRING]; }
-#line 1928 "ncgeny.c" /* yacc.c:1646  */
+#line 1933 "ncgeny.c" /* yacc.c:1646  */
     break;
 
   case 48:
-#line 443 "ncgen.y" /* yacc.c:1646  */
+#line 448 "ncgen.y" /* yacc.c:1646  */
     {}
-#line 1934 "ncgeny.c" /* yacc.c:1646  */
+#line 1939 "ncgeny.c" /* yacc.c:1646  */
     break;
 
   case 49:
-#line 444 "ncgen.y" /* yacc.c:1646  */
+#line 449 "ncgen.y" /* yacc.c:1646  */
     {}
-#line 1940 "ncgeny.c" /* yacc.c:1646  */
+#line 1945 "ncgeny.c" /* yacc.c:1646  */
     break;
 
   case 52:
-#line 451 "ncgen.y" /* yacc.c:1646  */
+#line 456 "ncgen.y" /* yacc.c:1646  */
     {}
-#line 1946 "ncgeny.c" /* yacc.c:1646  */
+#line 1951 "ncgeny.c" /* yacc.c:1646  */
     break;
 
   case 53:
-#line 451 "ncgen.y" /* yacc.c:1646  */
+#line 456 "ncgen.y" /* yacc.c:1646  */
     {}
-#line 1952 "ncgeny.c" /* yacc.c:1646  */
+#line 1957 "ncgeny.c" /* yacc.c:1646  */
     break;
 
   case 56:
-#line 459 "ncgen.y" /* yacc.c:1646  */
-=======
-#line 1859 "ncgeny.c" /* yacc.c:1646  */
-    break;
-
-  case 35:
-#line 431 "ncgen.y" /* yacc.c:1646  */
-    { (yyval.sym) = primsymbols[NC_CHAR]; }
-#line 1865 "ncgeny.c" /* yacc.c:1646  */
-    break;
-
-  case 36:
-#line 432 "ncgen.y" /* yacc.c:1646  */
-    { (yyval.sym) = primsymbols[NC_BYTE]; }
-#line 1871 "ncgeny.c" /* yacc.c:1646  */
-    break;
-
-  case 37:
-#line 433 "ncgen.y" /* yacc.c:1646  */
-    { (yyval.sym) = primsymbols[NC_SHORT]; }
-#line 1877 "ncgeny.c" /* yacc.c:1646  */
-    break;
-
-  case 38:
-#line 434 "ncgen.y" /* yacc.c:1646  */
-    { (yyval.sym) = primsymbols[NC_INT]; }
-#line 1883 "ncgeny.c" /* yacc.c:1646  */
-    break;
-
-  case 39:
-#line 435 "ncgen.y" /* yacc.c:1646  */
-    { (yyval.sym) = primsymbols[NC_FLOAT]; }
-#line 1889 "ncgeny.c" /* yacc.c:1646  */
-    break;
-
-  case 40:
-#line 436 "ncgen.y" /* yacc.c:1646  */
-    { (yyval.sym) = primsymbols[NC_DOUBLE]; }
-#line 1895 "ncgeny.c" /* yacc.c:1646  */
-    break;
-
-  case 41:
-#line 437 "ncgen.y" /* yacc.c:1646  */
-    { vercheck(NC_UBYTE); (yyval.sym) = primsymbols[NC_UBYTE]; }
-#line 1901 "ncgeny.c" /* yacc.c:1646  */
-    break;
-
-  case 42:
-#line 438 "ncgen.y" /* yacc.c:1646  */
-    { vercheck(NC_USHORT); (yyval.sym) = primsymbols[NC_USHORT]; }
-#line 1907 "ncgeny.c" /* yacc.c:1646  */
-    break;
-
-  case 43:
-#line 439 "ncgen.y" /* yacc.c:1646  */
-    { vercheck(NC_UINT); (yyval.sym) = primsymbols[NC_UINT]; }
-#line 1913 "ncgeny.c" /* yacc.c:1646  */
-    break;
-
-  case 44:
-#line 440 "ncgen.y" /* yacc.c:1646  */
-    { vercheck(NC_INT64); (yyval.sym) = primsymbols[NC_INT64]; }
-#line 1919 "ncgeny.c" /* yacc.c:1646  */
-    break;
-
-  case 45:
-#line 441 "ncgen.y" /* yacc.c:1646  */
-    { vercheck(NC_UINT64); (yyval.sym) = primsymbols[NC_UINT64]; }
-#line 1925 "ncgeny.c" /* yacc.c:1646  */
-    break;
-
-  case 46:
-#line 442 "ncgen.y" /* yacc.c:1646  */
-    { vercheck(NC_STRING); (yyval.sym) = primsymbols[NC_STRING]; }
-#line 1931 "ncgeny.c" /* yacc.c:1646  */
-    break;
-
-  case 48:
-#line 446 "ncgen.y" /* yacc.c:1646  */
-    {}
-#line 1937 "ncgeny.c" /* yacc.c:1646  */
-    break;
-
-  case 49:
-#line 447 "ncgen.y" /* yacc.c:1646  */
-    {}
-#line 1943 "ncgeny.c" /* yacc.c:1646  */
-    break;
-
-  case 52:
-#line 454 "ncgen.y" /* yacc.c:1646  */
-    {}
-#line 1949 "ncgeny.c" /* yacc.c:1646  */
-    break;
-
-  case 53:
-#line 454 "ncgen.y" /* yacc.c:1646  */
-    {}
-#line 1955 "ncgeny.c" /* yacc.c:1646  */
-    break;
-
-  case 56:
-#line 462 "ncgen.y" /* yacc.c:1646  */
->>>>>>> 5e705e85
+#line 464 "ncgen.y" /* yacc.c:1646  */
     {
 		(yyvsp[-2].sym)->dim.declsize = (size_t)extractint((yyvsp[0].constant));
 #ifdef GENDEBUG1
 fprintf(stderr,"dimension: %s = %llu\n",(yyvsp[-2].sym)->name,(unsigned long long)(yyvsp[-2].sym)->dim.declsize);
 #endif
 	      }
-<<<<<<< HEAD
-#line 1963 "ncgeny.c" /* yacc.c:1646  */
+#line 1968 "ncgeny.c" /* yacc.c:1646  */
     break;
 
   case 57:
-#line 466 "ncgen.y" /* yacc.c:1646  */
-=======
-#line 1966 "ncgeny.c" /* yacc.c:1646  */
-    break;
-
-  case 57:
-#line 469 "ncgen.y" /* yacc.c:1646  */
->>>>>>> 5e705e85
+#line 471 "ncgen.y" /* yacc.c:1646  */
     {
 		        (yyvsp[-2].sym)->dim.declsize = NC_UNLIMITED;
 		        (yyvsp[-2].sym)->dim.isunlimited = 1;
@@ -2337,19 +1976,11 @@
 fprintf(stderr,"dimension: %s = UNLIMITED\n",(yyvsp[-2].sym)->name);
 #endif
 		   }
-<<<<<<< HEAD
-#line 1975 "ncgeny.c" /* yacc.c:1646  */
+#line 1980 "ncgeny.c" /* yacc.c:1646  */
     break;
 
   case 58:
-#line 476 "ncgen.y" /* yacc.c:1646  */
-=======
-#line 1978 "ncgeny.c" /* yacc.c:1646  */
-    break;
-
-  case 58:
-#line 479 "ncgen.y" /* yacc.c:1646  */
->>>>>>> 5e705e85
+#line 481 "ncgen.y" /* yacc.c:1646  */
     {
                      (yyvsp[0].sym)->objectclass=NC_DIM;
                      if(dupobjectcheck(NC_DIM,(yyvsp[0].sym)))
@@ -2359,67 +1990,35 @@
 		     (yyval.sym)=(yyvsp[0].sym);
 		     listpush(dimdefs,(void*)(yyvsp[0].sym));
                    }
-<<<<<<< HEAD
-#line 1989 "ncgeny.c" /* yacc.c:1646  */
+#line 1994 "ncgeny.c" /* yacc.c:1646  */
     break;
 
   case 60:
-#line 488 "ncgen.y" /* yacc.c:1646  */
+#line 493 "ncgen.y" /* yacc.c:1646  */
     {}
-#line 1995 "ncgeny.c" /* yacc.c:1646  */
+#line 2000 "ncgeny.c" /* yacc.c:1646  */
     break;
 
   case 61:
-#line 489 "ncgen.y" /* yacc.c:1646  */
+#line 494 "ncgen.y" /* yacc.c:1646  */
     {}
-#line 2001 "ncgeny.c" /* yacc.c:1646  */
+#line 2006 "ncgeny.c" /* yacc.c:1646  */
     break;
 
   case 64:
-#line 496 "ncgen.y" /* yacc.c:1646  */
+#line 501 "ncgen.y" /* yacc.c:1646  */
     {}
-#line 2007 "ncgeny.c" /* yacc.c:1646  */
+#line 2012 "ncgeny.c" /* yacc.c:1646  */
     break;
 
   case 65:
-#line 496 "ncgen.y" /* yacc.c:1646  */
+#line 501 "ncgen.y" /* yacc.c:1646  */
     {}
-#line 2013 "ncgeny.c" /* yacc.c:1646  */
+#line 2018 "ncgeny.c" /* yacc.c:1646  */
     break;
 
   case 66:
-#line 499 "ncgen.y" /* yacc.c:1646  */
-=======
-#line 1992 "ncgeny.c" /* yacc.c:1646  */
-    break;
-
-  case 60:
-#line 491 "ncgen.y" /* yacc.c:1646  */
-    {}
-#line 1998 "ncgeny.c" /* yacc.c:1646  */
-    break;
-
-  case 61:
-#line 492 "ncgen.y" /* yacc.c:1646  */
-    {}
-#line 2004 "ncgeny.c" /* yacc.c:1646  */
-    break;
-
-  case 64:
-#line 499 "ncgen.y" /* yacc.c:1646  */
-    {}
-#line 2010 "ncgeny.c" /* yacc.c:1646  */
-    break;
-
-  case 65:
-#line 499 "ncgen.y" /* yacc.c:1646  */
-    {}
-#line 2016 "ncgeny.c" /* yacc.c:1646  */
-    break;
-
-  case 66:
-#line 502 "ncgen.y" /* yacc.c:1646  */
->>>>>>> 5e705e85
+#line 504 "ncgen.y" /* yacc.c:1646  */
     {
 		    int i;
 		    stackbase=(yyvsp[0].mark);
@@ -2439,47 +2038,25 @@
 		    }
 		    listsetlength(stack,stackbase);/* remove stack nodes*/
 		}
-<<<<<<< HEAD
-#line 2037 "ncgeny.c" /* yacc.c:1646  */
+#line 2042 "ncgeny.c" /* yacc.c:1646  */
     break;
 
   case 67:
-#line 521 "ncgen.y" /* yacc.c:1646  */
+#line 526 "ncgen.y" /* yacc.c:1646  */
     {(yyval.mark)=listlength(stack);
                  listpush(stack,(void*)(yyvsp[0].sym));
 		}
-#line 2045 "ncgeny.c" /* yacc.c:1646  */
+#line 2050 "ncgeny.c" /* yacc.c:1646  */
     break;
 
   case 68:
-#line 525 "ncgen.y" /* yacc.c:1646  */
+#line 530 "ncgen.y" /* yacc.c:1646  */
     {(yyval.mark)=(yyvsp[-2].mark); listpush(stack,(void*)(yyvsp[0].sym));}
-#line 2051 "ncgeny.c" /* yacc.c:1646  */
+#line 2056 "ncgeny.c" /* yacc.c:1646  */
     break;
 
   case 69:
-#line 529 "ncgen.y" /* yacc.c:1646  */
-=======
-#line 2040 "ncgeny.c" /* yacc.c:1646  */
-    break;
-
-  case 67:
-#line 524 "ncgen.y" /* yacc.c:1646  */
-    {(yyval.mark)=listlength(stack);
-                 listpush(stack,(void*)(yyvsp[0].sym));
-		}
-#line 2048 "ncgeny.c" /* yacc.c:1646  */
-    break;
-
-  case 68:
-#line 528 "ncgen.y" /* yacc.c:1646  */
-    {(yyval.mark)=(yyvsp[-2].mark); listpush(stack,(void*)(yyvsp[0].sym));}
-#line 2054 "ncgeny.c" /* yacc.c:1646  */
-    break;
-
-  case 69:
-#line 532 "ncgen.y" /* yacc.c:1646  */
->>>>>>> 5e705e85
+#line 534 "ncgen.y" /* yacc.c:1646  */
     {
 		    int i;
 		    Dimset dimset;
@@ -2504,67 +2081,35 @@
                     (yyvsp[-1].sym)->objectclass=NC_VAR;
 		    listsetlength(stack,stackbase);/* remove stack nodes*/
 		    }
-<<<<<<< HEAD
-#line 2080 "ncgeny.c" /* yacc.c:1646  */
+#line 2085 "ncgeny.c" /* yacc.c:1646  */
     break;
 
   case 70:
-#line 555 "ncgen.y" /* yacc.c:1646  */
+#line 560 "ncgen.y" /* yacc.c:1646  */
     {(yyval.mark)=listlength(stack);}
-#line 2086 "ncgeny.c" /* yacc.c:1646  */
+#line 2091 "ncgeny.c" /* yacc.c:1646  */
     break;
 
   case 71:
-#line 556 "ncgen.y" /* yacc.c:1646  */
+#line 561 "ncgen.y" /* yacc.c:1646  */
     {(yyval.mark)=(yyvsp[-1].mark);}
-#line 2092 "ncgeny.c" /* yacc.c:1646  */
+#line 2097 "ncgeny.c" /* yacc.c:1646  */
     break;
 
   case 72:
-#line 559 "ncgen.y" /* yacc.c:1646  */
+#line 564 "ncgen.y" /* yacc.c:1646  */
     {(yyval.mark)=listlength(stack); listpush(stack,(void*)(yyvsp[0].sym));}
-#line 2098 "ncgeny.c" /* yacc.c:1646  */
+#line 2103 "ncgeny.c" /* yacc.c:1646  */
     break;
 
   case 73:
-#line 561 "ncgen.y" /* yacc.c:1646  */
+#line 566 "ncgen.y" /* yacc.c:1646  */
     {(yyval.mark)=(yyvsp[-2].mark); listpush(stack,(void*)(yyvsp[0].sym));}
-#line 2104 "ncgeny.c" /* yacc.c:1646  */
+#line 2109 "ncgeny.c" /* yacc.c:1646  */
     break;
 
   case 74:
-#line 565 "ncgen.y" /* yacc.c:1646  */
-=======
-#line 2083 "ncgeny.c" /* yacc.c:1646  */
-    break;
-
-  case 70:
-#line 558 "ncgen.y" /* yacc.c:1646  */
-    {(yyval.mark)=listlength(stack);}
-#line 2089 "ncgeny.c" /* yacc.c:1646  */
-    break;
-
-  case 71:
-#line 559 "ncgen.y" /* yacc.c:1646  */
-    {(yyval.mark)=(yyvsp[-1].mark);}
-#line 2095 "ncgeny.c" /* yacc.c:1646  */
-    break;
-
-  case 72:
-#line 562 "ncgen.y" /* yacc.c:1646  */
-    {(yyval.mark)=listlength(stack); listpush(stack,(void*)(yyvsp[0].sym));}
-#line 2101 "ncgeny.c" /* yacc.c:1646  */
-    break;
-
-  case 73:
-#line 564 "ncgen.y" /* yacc.c:1646  */
-    {(yyval.mark)=(yyvsp[-2].mark); listpush(stack,(void*)(yyvsp[0].sym));}
-#line 2107 "ncgeny.c" /* yacc.c:1646  */
-    break;
-
-  case 74:
-#line 568 "ncgen.y" /* yacc.c:1646  */
->>>>>>> 5e705e85
+#line 570 "ncgen.y" /* yacc.c:1646  */
     {Symbol* dimsym = (yyvsp[0].sym);
 		dimsym->objectclass = NC_DIM;
 		/* Find the actual dimension*/
@@ -2575,47 +2120,25 @@
 		}
 		(yyval.sym)=dimsym;
 	    }
-<<<<<<< HEAD
-#line 2119 "ncgeny.c" /* yacc.c:1646  */
+#line 2124 "ncgeny.c" /* yacc.c:1646  */
     break;
 
   case 75:
-#line 579 "ncgen.y" /* yacc.c:1646  */
+#line 584 "ncgen.y" /* yacc.c:1646  */
     {(yyval.mark)=listlength(stack);
              listpush(stack,(void*)(yyvsp[0].sym));
 	    }
-#line 2127 "ncgeny.c" /* yacc.c:1646  */
+#line 2132 "ncgeny.c" /* yacc.c:1646  */
     break;
 
   case 76:
-#line 583 "ncgen.y" /* yacc.c:1646  */
+#line 588 "ncgen.y" /* yacc.c:1646  */
     {(yyval.mark)=(yyvsp[-2].mark); listpush(stack,(void*)(yyvsp[0].sym));}
-#line 2133 "ncgeny.c" /* yacc.c:1646  */
+#line 2138 "ncgeny.c" /* yacc.c:1646  */
     break;
 
   case 77:
-#line 588 "ncgen.y" /* yacc.c:1646  */
-=======
-#line 2122 "ncgeny.c" /* yacc.c:1646  */
-    break;
-
-  case 75:
-#line 582 "ncgen.y" /* yacc.c:1646  */
-    {(yyval.mark)=listlength(stack);
-             listpush(stack,(void*)(yyvsp[0].sym));
-	    }
-#line 2130 "ncgeny.c" /* yacc.c:1646  */
-    break;
-
-  case 76:
-#line 586 "ncgen.y" /* yacc.c:1646  */
-    {(yyval.mark)=(yyvsp[-2].mark); listpush(stack,(void*)(yyvsp[0].sym));}
-#line 2136 "ncgeny.c" /* yacc.c:1646  */
-    break;
-
-  case 77:
-#line 591 "ncgen.y" /* yacc.c:1646  */
->>>>>>> 5e705e85
+#line 593 "ncgen.y" /* yacc.c:1646  */
     {
 		int i;
 		Dimset dimset;
@@ -2642,67 +2165,35 @@
 		listsetlength(stack,stackbase);/* remove stack nodes*/
 		(yyval.sym) = (yyvsp[-1].sym);
 	    }
-<<<<<<< HEAD
-#line 2164 "ncgeny.c" /* yacc.c:1646  */
+#line 2169 "ncgeny.c" /* yacc.c:1646  */
     break;
 
   case 78:
-#line 616 "ncgen.y" /* yacc.c:1646  */
+#line 621 "ncgen.y" /* yacc.c:1646  */
     {(yyval.mark)=listlength(stack);}
-#line 2170 "ncgeny.c" /* yacc.c:1646  */
+#line 2175 "ncgeny.c" /* yacc.c:1646  */
     break;
 
   case 79:
-#line 617 "ncgen.y" /* yacc.c:1646  */
+#line 622 "ncgen.y" /* yacc.c:1646  */
     {(yyval.mark)=(yyvsp[-1].mark);}
-#line 2176 "ncgeny.c" /* yacc.c:1646  */
+#line 2181 "ncgeny.c" /* yacc.c:1646  */
     break;
 
   case 80:
-#line 621 "ncgen.y" /* yacc.c:1646  */
+#line 626 "ncgen.y" /* yacc.c:1646  */
     {(yyval.mark)=listlength(stack); listpush(stack,(void*)(yyvsp[0].sym));}
-#line 2182 "ncgeny.c" /* yacc.c:1646  */
+#line 2187 "ncgeny.c" /* yacc.c:1646  */
     break;
 
   case 81:
-#line 623 "ncgen.y" /* yacc.c:1646  */
+#line 628 "ncgen.y" /* yacc.c:1646  */
     {(yyval.mark)=(yyvsp[-2].mark); listpush(stack,(void*)(yyvsp[0].sym));}
-#line 2188 "ncgeny.c" /* yacc.c:1646  */
+#line 2193 "ncgeny.c" /* yacc.c:1646  */
     break;
 
   case 82:
-#line 628 "ncgen.y" /* yacc.c:1646  */
-=======
-#line 2167 "ncgeny.c" /* yacc.c:1646  */
-    break;
-
-  case 78:
-#line 619 "ncgen.y" /* yacc.c:1646  */
-    {(yyval.mark)=listlength(stack);}
-#line 2173 "ncgeny.c" /* yacc.c:1646  */
-    break;
-
-  case 79:
-#line 620 "ncgen.y" /* yacc.c:1646  */
-    {(yyval.mark)=(yyvsp[-1].mark);}
-#line 2179 "ncgeny.c" /* yacc.c:1646  */
-    break;
-
-  case 80:
-#line 624 "ncgen.y" /* yacc.c:1646  */
-    {(yyval.mark)=listlength(stack); listpush(stack,(void*)(yyvsp[0].sym));}
-#line 2185 "ncgeny.c" /* yacc.c:1646  */
-    break;
-
-  case 81:
-#line 626 "ncgen.y" /* yacc.c:1646  */
-    {(yyval.mark)=(yyvsp[-2].mark); listpush(stack,(void*)(yyvsp[0].sym));}
-#line 2191 "ncgeny.c" /* yacc.c:1646  */
-    break;
-
-  case 82:
-#line 631 "ncgen.y" /* yacc.c:1646  */
->>>>>>> 5e705e85
+#line 633 "ncgen.y" /* yacc.c:1646  */
     {  /* Anonymous integer dimension.
 	         Can only occur in type definitions*/
 	     char anon[32];
@@ -2712,19 +2203,11 @@
 	     (yyval.sym)->dim.isconstant = 1;
 	     (yyval.sym)->dim.declsize = uint32_val;
 	    }
-<<<<<<< HEAD
-#line 2202 "ncgeny.c" /* yacc.c:1646  */
+#line 2207 "ncgeny.c" /* yacc.c:1646  */
     break;
 
   case 83:
-#line 638 "ncgen.y" /* yacc.c:1646  */
-=======
-#line 2205 "ncgeny.c" /* yacc.c:1646  */
-    break;
-
-  case 83:
-#line 641 "ncgen.y" /* yacc.c:1646  */
->>>>>>> 5e705e85
+#line 643 "ncgen.y" /* yacc.c:1646  */
     {  /* Anonymous integer dimension.
 	         Can only occur in type definitions*/
 	     char anon[32];
@@ -2738,19 +2221,11 @@
 	     (yyval.sym)->dim.isconstant = 1;
 	     (yyval.sym)->dim.declsize = int32_val;
 	    }
-<<<<<<< HEAD
-#line 2220 "ncgeny.c" /* yacc.c:1646  */
+#line 2225 "ncgeny.c" /* yacc.c:1646  */
     break;
 
   case 84:
-#line 658 "ncgen.y" /* yacc.c:1646  */
-=======
-#line 2223 "ncgeny.c" /* yacc.c:1646  */
-    break;
-
-  case 84:
-#line 661 "ncgen.y" /* yacc.c:1646  */
->>>>>>> 5e705e85
+#line 663 "ncgen.y" /* yacc.c:1646  */
     {Symbol* vsym = (yyvsp[0].sym);
 		if(vsym->objectclass != NC_VAR) {
 		    derror("Undefined or forward referenced variable: %s",vsym->name);
@@ -2758,19 +2233,11 @@
 		}
 		(yyval.sym)=vsym;
 	    }
-<<<<<<< HEAD
-#line 2232 "ncgeny.c" /* yacc.c:1646  */
+#line 2237 "ncgeny.c" /* yacc.c:1646  */
     break;
 
   case 85:
-#line 669 "ncgen.y" /* yacc.c:1646  */
-=======
-#line 2235 "ncgeny.c" /* yacc.c:1646  */
-    break;
-
-  case 85:
-#line 672 "ncgen.y" /* yacc.c:1646  */
->>>>>>> 5e705e85
+#line 674 "ncgen.y" /* yacc.c:1646  */
     {Symbol* tsym = (yyvsp[0].sym);
 		if(tsym->objectclass != NC_TYPE) {
 		    derror("Undefined or forward referenced type: %s",tsym->name);
@@ -2778,19 +2245,11 @@
 		}
 		(yyval.sym)=tsym;
 	    }
-<<<<<<< HEAD
-#line 2244 "ncgeny.c" /* yacc.c:1646  */
+#line 2249 "ncgeny.c" /* yacc.c:1646  */
     break;
 
   case 86:
-#line 680 "ncgen.y" /* yacc.c:1646  */
-=======
-#line 2247 "ncgeny.c" /* yacc.c:1646  */
-    break;
-
-  case 86:
-#line 683 "ncgen.y" /* yacc.c:1646  */
->>>>>>> 5e705e85
+#line 685 "ncgen.y" /* yacc.c:1646  */
     {Symbol* tvsym = (yyvsp[0].sym); Symbol* sym;
 		/* disambiguate*/
 		tvsym->objectclass = NC_VAR;
@@ -2809,103 +2268,53 @@
 		}
 		(yyval.sym)=tvsym;
 	    }
-<<<<<<< HEAD
-#line 2267 "ncgeny.c" /* yacc.c:1646  */
+#line 2272 "ncgeny.c" /* yacc.c:1646  */
     break;
 
   case 87:
-#line 698 "ncgen.y" /* yacc.c:1646  */
+#line 703 "ncgen.y" /* yacc.c:1646  */
     {(yyval.sym)=(yyvsp[0].sym);}
-#line 2273 "ncgeny.c" /* yacc.c:1646  */
+#line 2278 "ncgeny.c" /* yacc.c:1646  */
     break;
 
   case 88:
-#line 705 "ncgen.y" /* yacc.c:1646  */
+#line 710 "ncgen.y" /* yacc.c:1646  */
     {}
-#line 2279 "ncgeny.c" /* yacc.c:1646  */
+#line 2284 "ncgeny.c" /* yacc.c:1646  */
     break;
 
   case 89:
-#line 705 "ncgen.y" /* yacc.c:1646  */
+#line 710 "ncgen.y" /* yacc.c:1646  */
     {}
-#line 2285 "ncgeny.c" /* yacc.c:1646  */
+#line 2290 "ncgeny.c" /* yacc.c:1646  */
     break;
 
   case 90:
-#line 709 "ncgen.y" /* yacc.c:1646  */
+#line 714 "ncgen.y" /* yacc.c:1646  */
     {(yyval.sym) = makespecial(_NCPROPS_FLAG,NULL,NULL,(void*)&(yyvsp[0].constant),ATTRGLOBAL);}
-#line 2291 "ncgeny.c" /* yacc.c:1646  */
+#line 2296 "ncgeny.c" /* yacc.c:1646  */
     break;
 
   case 91:
-#line 711 "ncgen.y" /* yacc.c:1646  */
+#line 716 "ncgen.y" /* yacc.c:1646  */
     {(yyval.sym) = makespecial(_ISNETCDF4_FLAG,NULL,NULL,(void*)&(yyvsp[0].constant),ATTRGLOBAL);}
-#line 2297 "ncgeny.c" /* yacc.c:1646  */
+#line 2302 "ncgeny.c" /* yacc.c:1646  */
     break;
 
   case 92:
-#line 713 "ncgen.y" /* yacc.c:1646  */
+#line 718 "ncgen.y" /* yacc.c:1646  */
     {(yyval.sym) = makespecial(_SUPERBLOCK_FLAG,NULL,NULL,(void*)&(yyvsp[0].constant),ATTRGLOBAL);}
-#line 2303 "ncgeny.c" /* yacc.c:1646  */
+#line 2308 "ncgeny.c" /* yacc.c:1646  */
     break;
 
   case 93:
-#line 715 "ncgen.y" /* yacc.c:1646  */
+#line 720 "ncgen.y" /* yacc.c:1646  */
     { (yyval.sym)=makeattribute((yyvsp[-2].sym),NULL,NULL,(yyvsp[0].datalist),ATTRGLOBAL);}
-#line 2309 "ncgeny.c" /* yacc.c:1646  */
+#line 2314 "ncgeny.c" /* yacc.c:1646  */
     break;
 
   case 94:
-#line 717 "ncgen.y" /* yacc.c:1646  */
-=======
-#line 2270 "ncgeny.c" /* yacc.c:1646  */
-    break;
-
-  case 87:
-#line 701 "ncgen.y" /* yacc.c:1646  */
-    {(yyval.sym)=(yyvsp[0].sym);}
-#line 2276 "ncgeny.c" /* yacc.c:1646  */
-    break;
-
-  case 88:
-#line 708 "ncgen.y" /* yacc.c:1646  */
-    {}
-#line 2282 "ncgeny.c" /* yacc.c:1646  */
-    break;
-
-  case 89:
-#line 708 "ncgen.y" /* yacc.c:1646  */
-    {}
-#line 2288 "ncgeny.c" /* yacc.c:1646  */
-    break;
-
-  case 90:
-#line 712 "ncgen.y" /* yacc.c:1646  */
-    {(yyval.sym) = makespecial(_NCPROPS_FLAG,NULL,NULL,(void*)&(yyvsp[0].constant),ATTRGLOBAL);}
-#line 2294 "ncgeny.c" /* yacc.c:1646  */
-    break;
-
-  case 91:
-#line 714 "ncgen.y" /* yacc.c:1646  */
-    {(yyval.sym) = makespecial(_ISNETCDF4_FLAG,NULL,NULL,(void*)&(yyvsp[0].constant),ATTRGLOBAL);}
-#line 2300 "ncgeny.c" /* yacc.c:1646  */
-    break;
-
-  case 92:
-#line 716 "ncgen.y" /* yacc.c:1646  */
-    {(yyval.sym) = makespecial(_SUPERBLOCK_FLAG,NULL,NULL,(void*)&(yyvsp[0].constant),ATTRGLOBAL);}
-#line 2306 "ncgeny.c" /* yacc.c:1646  */
-    break;
-
-  case 93:
-#line 718 "ncgen.y" /* yacc.c:1646  */
-    { (yyval.sym)=makeattribute((yyvsp[-2].sym),NULL,NULL,(yyvsp[0].datalist),ATTRGLOBAL);}
-#line 2312 "ncgeny.c" /* yacc.c:1646  */
-    break;
-
-  case 94:
-#line 720 "ncgen.y" /* yacc.c:1646  */
->>>>>>> 5e705e85
+#line 722 "ncgen.y" /* yacc.c:1646  */
     {Symbol* tsym = (yyvsp[-5].sym); Symbol* vsym = (yyvsp[-4].sym); Symbol* asym = (yyvsp[-2].sym);
 		if(vsym->objectclass == NC_VAR) {
 		    (yyval.sym)=makeattribute(asym,vsym,tsym,(yyvsp[0].datalist),ATTRVAR);
@@ -2914,19 +2323,11 @@
 		    YYABORT;
 		}
 	    }
-<<<<<<< HEAD
-#line 2322 "ncgeny.c" /* yacc.c:1646  */
+#line 2327 "ncgeny.c" /* yacc.c:1646  */
     break;
 
   case 95:
-#line 726 "ncgen.y" /* yacc.c:1646  */
-=======
-#line 2325 "ncgeny.c" /* yacc.c:1646  */
-    break;
-
-  case 95:
-#line 729 "ncgen.y" /* yacc.c:1646  */
->>>>>>> 5e705e85
+#line 731 "ncgen.y" /* yacc.c:1646  */
     {Symbol* sym = (yyvsp[-4].sym); Symbol* asym = (yyvsp[-2].sym);
 		if(sym->objectclass == NC_VAR) {
 		    (yyval.sym)=makeattribute(asym,sym,NULL,(yyvsp[0].datalist),ATTRVAR);
@@ -2937,681 +2338,345 @@
 		    YYABORT;
 		}
 	    }
-<<<<<<< HEAD
-#line 2337 "ncgeny.c" /* yacc.c:1646  */
+#line 2342 "ncgeny.c" /* yacc.c:1646  */
     break;
 
   case 96:
-#line 737 "ncgen.y" /* yacc.c:1646  */
+#line 742 "ncgen.y" /* yacc.c:1646  */
     {(yyval.sym) = makespecial(_FILLVALUE_FLAG,(yyvsp[-4].sym),NULL,(void*)(yyvsp[0].datalist),0);}
-#line 2343 "ncgeny.c" /* yacc.c:1646  */
+#line 2348 "ncgeny.c" /* yacc.c:1646  */
     break;
 
   case 97:
-#line 739 "ncgen.y" /* yacc.c:1646  */
+#line 744 "ncgen.y" /* yacc.c:1646  */
     {(yyval.sym) = makespecial(_FILLVALUE_FLAG,(yyvsp[-4].sym),(yyvsp[-5].sym),(void*)(yyvsp[0].datalist),0);}
-#line 2349 "ncgeny.c" /* yacc.c:1646  */
+#line 2354 "ncgeny.c" /* yacc.c:1646  */
     break;
 
   case 98:
-#line 741 "ncgen.y" /* yacc.c:1646  */
+#line 746 "ncgen.y" /* yacc.c:1646  */
     {(yyval.sym) = makespecial(_STORAGE_FLAG,(yyvsp[-4].sym),NULL,(void*)&(yyvsp[0].constant),1);}
-#line 2355 "ncgeny.c" /* yacc.c:1646  */
+#line 2360 "ncgeny.c" /* yacc.c:1646  */
     break;
 
   case 99:
-#line 743 "ncgen.y" /* yacc.c:1646  */
+#line 748 "ncgen.y" /* yacc.c:1646  */
     {(yyval.sym) = makespecial(_CHUNKSIZES_FLAG,(yyvsp[-4].sym),NULL,(void*)(yyvsp[0].datalist),0);}
-#line 2361 "ncgeny.c" /* yacc.c:1646  */
+#line 2366 "ncgeny.c" /* yacc.c:1646  */
     break;
 
   case 100:
-#line 745 "ncgen.y" /* yacc.c:1646  */
+#line 750 "ncgen.y" /* yacc.c:1646  */
     {(yyval.sym) = makespecial(_FLETCHER32_FLAG,(yyvsp[-4].sym),NULL,(void*)&(yyvsp[0].constant),1);}
-#line 2367 "ncgeny.c" /* yacc.c:1646  */
+#line 2372 "ncgeny.c" /* yacc.c:1646  */
     break;
 
   case 101:
-#line 747 "ncgen.y" /* yacc.c:1646  */
+#line 752 "ncgen.y" /* yacc.c:1646  */
     {(yyval.sym) = makespecial(_DEFLATE_FLAG,(yyvsp[-4].sym),NULL,(void*)&(yyvsp[0].constant),1);}
-#line 2373 "ncgeny.c" /* yacc.c:1646  */
+#line 2378 "ncgeny.c" /* yacc.c:1646  */
     break;
 
   case 102:
-#line 749 "ncgen.y" /* yacc.c:1646  */
+#line 754 "ncgen.y" /* yacc.c:1646  */
     {(yyval.sym) = makespecial(_SHUFFLE_FLAG,(yyvsp[-4].sym),NULL,(void*)&(yyvsp[0].constant),1);}
-#line 2379 "ncgeny.c" /* yacc.c:1646  */
+#line 2384 "ncgeny.c" /* yacc.c:1646  */
     break;
 
   case 103:
-#line 751 "ncgen.y" /* yacc.c:1646  */
+#line 756 "ncgen.y" /* yacc.c:1646  */
     {(yyval.sym) = makespecial(_ENDIAN_FLAG,(yyvsp[-4].sym),NULL,(void*)&(yyvsp[0].constant),1);}
-#line 2385 "ncgeny.c" /* yacc.c:1646  */
+#line 2390 "ncgeny.c" /* yacc.c:1646  */
     break;
 
   case 104:
-#line 753 "ncgen.y" /* yacc.c:1646  */
+#line 758 "ncgen.y" /* yacc.c:1646  */
     {(yyval.sym) = makespecial(_FILTER_FLAG,(yyvsp[-4].sym),NULL,(void*)&(yyvsp[0].constant),1);}
-#line 2391 "ncgeny.c" /* yacc.c:1646  */
+#line 2396 "ncgeny.c" /* yacc.c:1646  */
     break;
 
   case 105:
-#line 755 "ncgen.y" /* yacc.c:1646  */
+#line 760 "ncgen.y" /* yacc.c:1646  */
     {(yyval.sym) = makespecial(_NOFILL_FLAG,(yyvsp[-4].sym),NULL,(void*)&(yyvsp[0].constant),1);}
-#line 2397 "ncgeny.c" /* yacc.c:1646  */
+#line 2402 "ncgeny.c" /* yacc.c:1646  */
     break;
 
   case 106:
-#line 757 "ncgen.y" /* yacc.c:1646  */
+#line 762 "ncgen.y" /* yacc.c:1646  */
     {(yyval.sym) = makespecial(_FORMAT_FLAG,NULL,NULL,(void*)&(yyvsp[0].constant),1);}
-#line 2403 "ncgeny.c" /* yacc.c:1646  */
+#line 2408 "ncgeny.c" /* yacc.c:1646  */
     break;
 
   case 107:
-#line 762 "ncgen.y" /* yacc.c:1646  */
-=======
-#line 2340 "ncgeny.c" /* yacc.c:1646  */
-    break;
-
-  case 96:
-#line 740 "ncgen.y" /* yacc.c:1646  */
-    {(yyval.sym) = makespecial(_FILLVALUE_FLAG,(yyvsp[-4].sym),NULL,(void*)(yyvsp[0].datalist),0);}
-#line 2346 "ncgeny.c" /* yacc.c:1646  */
-    break;
-
-  case 97:
-#line 742 "ncgen.y" /* yacc.c:1646  */
-    {(yyval.sym) = makespecial(_FILLVALUE_FLAG,(yyvsp[-4].sym),(yyvsp[-5].sym),(void*)(yyvsp[0].datalist),0);}
-#line 2352 "ncgeny.c" /* yacc.c:1646  */
-    break;
-
-  case 98:
-#line 744 "ncgen.y" /* yacc.c:1646  */
-    {(yyval.sym) = makespecial(_STORAGE_FLAG,(yyvsp[-4].sym),NULL,(void*)&(yyvsp[0].constant),1);}
-#line 2358 "ncgeny.c" /* yacc.c:1646  */
-    break;
-
-  case 99:
-#line 746 "ncgen.y" /* yacc.c:1646  */
-    {(yyval.sym) = makespecial(_CHUNKSIZES_FLAG,(yyvsp[-4].sym),NULL,(void*)(yyvsp[0].datalist),0);}
-#line 2364 "ncgeny.c" /* yacc.c:1646  */
-    break;
-
-  case 100:
-#line 748 "ncgen.y" /* yacc.c:1646  */
-    {(yyval.sym) = makespecial(_FLETCHER32_FLAG,(yyvsp[-4].sym),NULL,(void*)&(yyvsp[0].constant),1);}
-#line 2370 "ncgeny.c" /* yacc.c:1646  */
-    break;
-
-  case 101:
-#line 750 "ncgen.y" /* yacc.c:1646  */
-    {(yyval.sym) = makespecial(_DEFLATE_FLAG,(yyvsp[-4].sym),NULL,(void*)&(yyvsp[0].constant),1);}
-#line 2376 "ncgeny.c" /* yacc.c:1646  */
-    break;
-
-  case 102:
-#line 752 "ncgen.y" /* yacc.c:1646  */
-    {(yyval.sym) = makespecial(_SHUFFLE_FLAG,(yyvsp[-4].sym),NULL,(void*)&(yyvsp[0].constant),1);}
-#line 2382 "ncgeny.c" /* yacc.c:1646  */
-    break;
-
-  case 103:
-#line 754 "ncgen.y" /* yacc.c:1646  */
-    {(yyval.sym) = makespecial(_ENDIAN_FLAG,(yyvsp[-4].sym),NULL,(void*)&(yyvsp[0].constant),1);}
-#line 2388 "ncgeny.c" /* yacc.c:1646  */
-    break;
-
-  case 104:
-#line 756 "ncgen.y" /* yacc.c:1646  */
-    {(yyval.sym) = makespecial(_FILTER_FLAG,(yyvsp[-4].sym),NULL,(void*)&(yyvsp[0].constant),1);}
-#line 2394 "ncgeny.c" /* yacc.c:1646  */
-    break;
-
-  case 105:
-#line 758 "ncgen.y" /* yacc.c:1646  */
-    {(yyval.sym) = makespecial(_NOFILL_FLAG,(yyvsp[-4].sym),NULL,(void*)&(yyvsp[0].constant),1);}
-#line 2400 "ncgeny.c" /* yacc.c:1646  */
-    break;
-
-  case 106:
-#line 760 "ncgen.y" /* yacc.c:1646  */
-    {(yyval.sym) = makespecial(_FORMAT_FLAG,NULL,NULL,(void*)&(yyvsp[0].constant),1);}
-#line 2406 "ncgeny.c" /* yacc.c:1646  */
-    break;
-
-  case 107:
-#line 765 "ncgen.y" /* yacc.c:1646  */
->>>>>>> 5e705e85
+#line 767 "ncgen.y" /* yacc.c:1646  */
     {
 	        (yyval.sym)=(yyvsp[0].sym);
                 (yyvsp[0].sym)->ref.is_ref=1;
                 (yyvsp[0].sym)->is_prefixed=0;
                 setpathcurrent((yyvsp[0].sym));
 	    }
-<<<<<<< HEAD
-#line 2414 "ncgeny.c" /* yacc.c:1646  */
+#line 2419 "ncgeny.c" /* yacc.c:1646  */
     break;
 
   case 108:
-#line 769 "ncgen.y" /* yacc.c:1646  */
-=======
-#line 2417 "ncgeny.c" /* yacc.c:1646  */
-    break;
-
-  case 108:
-#line 772 "ncgen.y" /* yacc.c:1646  */
->>>>>>> 5e705e85
+#line 774 "ncgen.y" /* yacc.c:1646  */
     {
 	        (yyval.sym)=(yyvsp[0].sym);
                 (yyvsp[0].sym)->ref.is_ref=1;
                 (yyvsp[0].sym)->is_prefixed=1;
 	        /* path is set in ncgen.l*/
 	    }
-<<<<<<< HEAD
-#line 2425 "ncgeny.c" /* yacc.c:1646  */
+#line 2430 "ncgeny.c" /* yacc.c:1646  */
     break;
 
   case 110:
-#line 778 "ncgen.y" /* yacc.c:1646  */
+#line 783 "ncgen.y" /* yacc.c:1646  */
     {}
-#line 2431 "ncgeny.c" /* yacc.c:1646  */
+#line 2436 "ncgeny.c" /* yacc.c:1646  */
     break;
 
   case 111:
-#line 779 "ncgen.y" /* yacc.c:1646  */
+#line 784 "ncgen.y" /* yacc.c:1646  */
     {}
-#line 2437 "ncgeny.c" /* yacc.c:1646  */
+#line 2442 "ncgeny.c" /* yacc.c:1646  */
     break;
 
   case 114:
-#line 787 "ncgen.y" /* yacc.c:1646  */
+#line 792 "ncgen.y" /* yacc.c:1646  */
     {(yyvsp[-2].sym)->data = (yyvsp[0].datalist);}
-#line 2443 "ncgeny.c" /* yacc.c:1646  */
+#line 2448 "ncgeny.c" /* yacc.c:1646  */
     break;
 
   case 115:
-#line 790 "ncgen.y" /* yacc.c:1646  */
+#line 795 "ncgen.y" /* yacc.c:1646  */
     {(yyval.datalist) = (yyvsp[0].datalist);}
-#line 2449 "ncgeny.c" /* yacc.c:1646  */
+#line 2454 "ncgeny.c" /* yacc.c:1646  */
     break;
 
   case 116:
-#line 791 "ncgen.y" /* yacc.c:1646  */
+#line 796 "ncgen.y" /* yacc.c:1646  */
     {(yyval.datalist) = (yyvsp[0].datalist);}
-#line 2455 "ncgeny.c" /* yacc.c:1646  */
+#line 2460 "ncgeny.c" /* yacc.c:1646  */
     break;
 
   case 117:
-#line 795 "ncgen.y" /* yacc.c:1646  */
+#line 800 "ncgen.y" /* yacc.c:1646  */
     {(yyval.datalist) = builddatalist(0);}
-#line 2461 "ncgeny.c" /* yacc.c:1646  */
+#line 2466 "ncgeny.c" /* yacc.c:1646  */
     break;
 
   case 118:
-#line 799 "ncgen.y" /* yacc.c:1646  */
+#line 804 "ncgen.y" /* yacc.c:1646  */
     {(yyval.datalist) = builddatalist(0); datalistextend((yyval.datalist),&((yyvsp[0].constant)));}
-#line 2467 "ncgeny.c" /* yacc.c:1646  */
+#line 2472 "ncgeny.c" /* yacc.c:1646  */
     break;
 
   case 119:
-#line 801 "ncgen.y" /* yacc.c:1646  */
+#line 806 "ncgen.y" /* yacc.c:1646  */
     {datalistextend((yyvsp[-2].datalist),&((yyvsp[0].constant))); (yyval.datalist)=(yyvsp[-2].datalist);}
-#line 2473 "ncgeny.c" /* yacc.c:1646  */
+#line 2478 "ncgeny.c" /* yacc.c:1646  */
     break;
 
   case 120:
-#line 805 "ncgen.y" /* yacc.c:1646  */
-    {(yyval.constant)=(yyvsp[0].constant);}
-#line 2479 "ncgeny.c" /* yacc.c:1646  */
-    break;
-
-  case 121:
-#line 806 "ncgen.y" /* yacc.c:1646  */
-    {(yyval.constant)=builddatasublist((yyvsp[-1].datalist));}
-#line 2485 "ncgeny.c" /* yacc.c:1646  */
-    break;
-
-  case 122:
 #line 810 "ncgen.y" /* yacc.c:1646  */
     {(yyval.constant)=(yyvsp[0].constant);}
-#line 2491 "ncgeny.c" /* yacc.c:1646  */
+#line 2484 "ncgeny.c" /* yacc.c:1646  */
+    break;
+
+  case 121:
+#line 811 "ncgen.y" /* yacc.c:1646  */
+    {(yyval.constant)=builddatasublist((yyvsp[-1].datalist));}
+#line 2490 "ncgeny.c" /* yacc.c:1646  */
+    break;
+
+  case 122:
+#line 815 "ncgen.y" /* yacc.c:1646  */
+    {(yyval.constant)=(yyvsp[0].constant);}
+#line 2496 "ncgeny.c" /* yacc.c:1646  */
     break;
 
   case 123:
-#line 811 "ncgen.y" /* yacc.c:1646  */
+#line 816 "ncgen.y" /* yacc.c:1646  */
     {(yyval.constant)=makeconstdata(NC_OPAQUE);}
-#line 2497 "ncgeny.c" /* yacc.c:1646  */
+#line 2502 "ncgeny.c" /* yacc.c:1646  */
     break;
 
   case 124:
-#line 812 "ncgen.y" /* yacc.c:1646  */
+#line 817 "ncgen.y" /* yacc.c:1646  */
     {(yyval.constant)=makeconstdata(NC_FILLVALUE);}
-#line 2503 "ncgeny.c" /* yacc.c:1646  */
+#line 2508 "ncgeny.c" /* yacc.c:1646  */
     break;
 
   case 125:
-#line 813 "ncgen.y" /* yacc.c:1646  */
+#line 818 "ncgen.y" /* yacc.c:1646  */
     {(yyval.constant)=makeconstdata(NC_NIL);}
-#line 2509 "ncgeny.c" /* yacc.c:1646  */
+#line 2514 "ncgeny.c" /* yacc.c:1646  */
     break;
 
   case 126:
-#line 814 "ncgen.y" /* yacc.c:1646  */
+#line 819 "ncgen.y" /* yacc.c:1646  */
     {(yyval.constant)=(yyvsp[0].constant);}
-#line 2515 "ncgeny.c" /* yacc.c:1646  */
+#line 2520 "ncgeny.c" /* yacc.c:1646  */
     break;
 
   case 128:
-#line 819 "ncgen.y" /* yacc.c:1646  */
+#line 824 "ncgen.y" /* yacc.c:1646  */
     {(yyval.constant) = makeenumconstref((yyvsp[0].sym));}
-#line 2521 "ncgeny.c" /* yacc.c:1646  */
+#line 2526 "ncgeny.c" /* yacc.c:1646  */
     break;
 
   case 129:
-#line 823 "ncgen.y" /* yacc.c:1646  */
+#line 828 "ncgen.y" /* yacc.c:1646  */
     {(yyval.constant)=evaluate((yyvsp[-3].sym),(yyvsp[-1].datalist));}
-#line 2527 "ncgeny.c" /* yacc.c:1646  */
+#line 2532 "ncgeny.c" /* yacc.c:1646  */
     break;
 
   case 130:
-#line 828 "ncgen.y" /* yacc.c:1646  */
+#line 833 "ncgen.y" /* yacc.c:1646  */
     {(yyval.datalist) = builddatalist(0); datalistextend((yyval.datalist),&((yyvsp[0].constant)));}
-#line 2533 "ncgeny.c" /* yacc.c:1646  */
+#line 2538 "ncgeny.c" /* yacc.c:1646  */
     break;
 
   case 131:
-#line 830 "ncgen.y" /* yacc.c:1646  */
+#line 835 "ncgen.y" /* yacc.c:1646  */
     {datalistextend((yyvsp[-2].datalist),&((yyvsp[0].constant))); (yyval.datalist)=(yyvsp[-2].datalist);}
-#line 2539 "ncgeny.c" /* yacc.c:1646  */
+#line 2544 "ncgeny.c" /* yacc.c:1646  */
     break;
 
   case 132:
-#line 834 "ncgen.y" /* yacc.c:1646  */
+#line 839 "ncgen.y" /* yacc.c:1646  */
     {(yyval.constant)=makeconstdata(NC_CHAR);}
-#line 2545 "ncgeny.c" /* yacc.c:1646  */
+#line 2550 "ncgeny.c" /* yacc.c:1646  */
     break;
 
   case 133:
-#line 835 "ncgen.y" /* yacc.c:1646  */
+#line 840 "ncgen.y" /* yacc.c:1646  */
     {(yyval.constant)=makeconstdata(NC_BYTE);}
-#line 2551 "ncgeny.c" /* yacc.c:1646  */
+#line 2556 "ncgeny.c" /* yacc.c:1646  */
     break;
 
   case 134:
-#line 836 "ncgen.y" /* yacc.c:1646  */
+#line 841 "ncgen.y" /* yacc.c:1646  */
     {(yyval.constant)=makeconstdata(NC_SHORT);}
-#line 2557 "ncgeny.c" /* yacc.c:1646  */
+#line 2562 "ncgeny.c" /* yacc.c:1646  */
     break;
 
   case 135:
-#line 837 "ncgen.y" /* yacc.c:1646  */
+#line 842 "ncgen.y" /* yacc.c:1646  */
     {(yyval.constant)=makeconstdata(NC_INT);}
-#line 2563 "ncgeny.c" /* yacc.c:1646  */
+#line 2568 "ncgeny.c" /* yacc.c:1646  */
     break;
 
   case 136:
-#line 838 "ncgen.y" /* yacc.c:1646  */
+#line 843 "ncgen.y" /* yacc.c:1646  */
     {(yyval.constant)=makeconstdata(NC_INT64);}
-#line 2569 "ncgeny.c" /* yacc.c:1646  */
+#line 2574 "ncgeny.c" /* yacc.c:1646  */
     break;
 
   case 137:
-#line 839 "ncgen.y" /* yacc.c:1646  */
+#line 844 "ncgen.y" /* yacc.c:1646  */
     {(yyval.constant)=makeconstdata(NC_UBYTE);}
-#line 2575 "ncgeny.c" /* yacc.c:1646  */
+#line 2580 "ncgeny.c" /* yacc.c:1646  */
     break;
 
   case 138:
-#line 840 "ncgen.y" /* yacc.c:1646  */
+#line 845 "ncgen.y" /* yacc.c:1646  */
     {(yyval.constant)=makeconstdata(NC_USHORT);}
-#line 2581 "ncgeny.c" /* yacc.c:1646  */
+#line 2586 "ncgeny.c" /* yacc.c:1646  */
     break;
 
   case 139:
-#line 841 "ncgen.y" /* yacc.c:1646  */
+#line 846 "ncgen.y" /* yacc.c:1646  */
     {(yyval.constant)=makeconstdata(NC_UINT);}
-#line 2587 "ncgeny.c" /* yacc.c:1646  */
+#line 2592 "ncgeny.c" /* yacc.c:1646  */
     break;
 
   case 140:
-#line 842 "ncgen.y" /* yacc.c:1646  */
+#line 847 "ncgen.y" /* yacc.c:1646  */
     {(yyval.constant)=makeconstdata(NC_UINT64);}
-#line 2593 "ncgeny.c" /* yacc.c:1646  */
+#line 2598 "ncgeny.c" /* yacc.c:1646  */
     break;
 
   case 141:
-#line 843 "ncgen.y" /* yacc.c:1646  */
+#line 848 "ncgen.y" /* yacc.c:1646  */
     {(yyval.constant)=makeconstdata(NC_FLOAT);}
-#line 2599 "ncgeny.c" /* yacc.c:1646  */
+#line 2604 "ncgeny.c" /* yacc.c:1646  */
     break;
 
   case 142:
-#line 844 "ncgen.y" /* yacc.c:1646  */
+#line 849 "ncgen.y" /* yacc.c:1646  */
     {(yyval.constant)=makeconstdata(NC_DOUBLE);}
-#line 2605 "ncgeny.c" /* yacc.c:1646  */
+#line 2610 "ncgeny.c" /* yacc.c:1646  */
     break;
 
   case 143:
-#line 845 "ncgen.y" /* yacc.c:1646  */
+#line 850 "ncgen.y" /* yacc.c:1646  */
     {(yyval.constant)=makeconstdata(NC_STRING);}
-#line 2611 "ncgeny.c" /* yacc.c:1646  */
+#line 2616 "ncgeny.c" /* yacc.c:1646  */
     break;
 
   case 144:
-#line 849 "ncgen.y" /* yacc.c:1646  */
+#line 854 "ncgen.y" /* yacc.c:1646  */
     {(yyval.datalist) = builddatalist(0); datalistextend((yyval.datalist),&((yyvsp[0].constant)));}
-#line 2617 "ncgeny.c" /* yacc.c:1646  */
+#line 2622 "ncgeny.c" /* yacc.c:1646  */
     break;
 
   case 145:
-#line 850 "ncgen.y" /* yacc.c:1646  */
+#line 855 "ncgen.y" /* yacc.c:1646  */
     {(yyval.datalist)=(yyvsp[-2].datalist); datalistextend((yyvsp[-2].datalist),&((yyvsp[0].constant)));}
-#line 2623 "ncgeny.c" /* yacc.c:1646  */
+#line 2628 "ncgeny.c" /* yacc.c:1646  */
     break;
 
   case 146:
-#line 855 "ncgen.y" /* yacc.c:1646  */
+#line 860 "ncgen.y" /* yacc.c:1646  */
     {(yyval.constant)=makeconstdata(NC_INT);}
-#line 2629 "ncgeny.c" /* yacc.c:1646  */
+#line 2634 "ncgeny.c" /* yacc.c:1646  */
     break;
 
   case 147:
-#line 857 "ncgen.y" /* yacc.c:1646  */
+#line 862 "ncgen.y" /* yacc.c:1646  */
     {(yyval.constant)=makeconstdata(NC_UINT);}
-#line 2635 "ncgeny.c" /* yacc.c:1646  */
+#line 2640 "ncgeny.c" /* yacc.c:1646  */
     break;
 
   case 148:
-#line 859 "ncgen.y" /* yacc.c:1646  */
+#line 864 "ncgen.y" /* yacc.c:1646  */
     {(yyval.constant)=makeconstdata(NC_INT64);}
-#line 2641 "ncgeny.c" /* yacc.c:1646  */
+#line 2646 "ncgeny.c" /* yacc.c:1646  */
     break;
 
   case 149:
-#line 861 "ncgen.y" /* yacc.c:1646  */
+#line 866 "ncgen.y" /* yacc.c:1646  */
     {(yyval.constant)=makeconstdata(NC_UINT64);}
-#line 2647 "ncgeny.c" /* yacc.c:1646  */
+#line 2652 "ncgeny.c" /* yacc.c:1646  */
     break;
 
   case 150:
-#line 865 "ncgen.y" /* yacc.c:1646  */
+#line 870 "ncgen.y" /* yacc.c:1646  */
     {(yyval.constant)=makeconstdata(NC_STRING);}
-#line 2653 "ncgeny.c" /* yacc.c:1646  */
+#line 2658 "ncgeny.c" /* yacc.c:1646  */
     break;
 
   case 151:
-#line 869 "ncgen.y" /* yacc.c:1646  */
+#line 874 "ncgen.y" /* yacc.c:1646  */
     {(yyval.constant)=(yyvsp[0].constant);}
-#line 2659 "ncgeny.c" /* yacc.c:1646  */
+#line 2664 "ncgeny.c" /* yacc.c:1646  */
     break;
 
   case 152:
-#line 870 "ncgen.y" /* yacc.c:1646  */
+#line 875 "ncgen.y" /* yacc.c:1646  */
     {(yyval.constant)=(yyvsp[0].constant);}
-#line 2665 "ncgeny.c" /* yacc.c:1646  */
+#line 2670 "ncgeny.c" /* yacc.c:1646  */
     break;
 
   case 153:
-#line 876 "ncgen.y" /* yacc.c:1646  */
+#line 881 "ncgen.y" /* yacc.c:1646  */
     {(yyval.sym)=(yyvsp[0].sym);}
-#line 2671 "ncgeny.c" /* yacc.c:1646  */
-    break;
-
-
-#line 2675 "ncgeny.c" /* yacc.c:1646  */
-=======
-#line 2428 "ncgeny.c" /* yacc.c:1646  */
-    break;
-
-  case 110:
-#line 781 "ncgen.y" /* yacc.c:1646  */
-    {}
-#line 2434 "ncgeny.c" /* yacc.c:1646  */
-    break;
-
-  case 111:
-#line 782 "ncgen.y" /* yacc.c:1646  */
-    {}
-#line 2440 "ncgeny.c" /* yacc.c:1646  */
-    break;
-
-  case 114:
-#line 790 "ncgen.y" /* yacc.c:1646  */
-    {(yyvsp[-2].sym)->data = (yyvsp[0].datalist);}
-#line 2446 "ncgeny.c" /* yacc.c:1646  */
-    break;
-
-  case 115:
-#line 793 "ncgen.y" /* yacc.c:1646  */
-    {(yyval.datalist) = (yyvsp[0].datalist);}
-#line 2452 "ncgeny.c" /* yacc.c:1646  */
-    break;
-
-  case 116:
-#line 794 "ncgen.y" /* yacc.c:1646  */
-    {(yyval.datalist) = (yyvsp[0].datalist);}
-#line 2458 "ncgeny.c" /* yacc.c:1646  */
-    break;
-
-  case 117:
-#line 798 "ncgen.y" /* yacc.c:1646  */
-    {(yyval.datalist) = builddatalist(0);}
-#line 2464 "ncgeny.c" /* yacc.c:1646  */
-    break;
-
-  case 118:
-#line 802 "ncgen.y" /* yacc.c:1646  */
-    {(yyval.datalist) = builddatalist(0); datalistextend((yyval.datalist),&((yyvsp[0].constant)));}
-#line 2470 "ncgeny.c" /* yacc.c:1646  */
-    break;
-
-  case 119:
-#line 804 "ncgen.y" /* yacc.c:1646  */
-    {datalistextend((yyvsp[-2].datalist),&((yyvsp[0].constant))); (yyval.datalist)=(yyvsp[-2].datalist);}
-#line 2476 "ncgeny.c" /* yacc.c:1646  */
-    break;
-
-  case 120:
-#line 808 "ncgen.y" /* yacc.c:1646  */
-    {(yyval.constant)=(yyvsp[0].constant);}
-#line 2482 "ncgeny.c" /* yacc.c:1646  */
-    break;
-
-  case 121:
-#line 809 "ncgen.y" /* yacc.c:1646  */
-    {(yyval.constant)=builddatasublist((yyvsp[-1].datalist));}
-#line 2488 "ncgeny.c" /* yacc.c:1646  */
-    break;
-
-  case 122:
-#line 813 "ncgen.y" /* yacc.c:1646  */
-    {(yyval.constant)=(yyvsp[0].constant);}
-#line 2494 "ncgeny.c" /* yacc.c:1646  */
-    break;
-
-  case 123:
-#line 814 "ncgen.y" /* yacc.c:1646  */
-    {(yyval.constant)=makeconstdata(NC_OPAQUE);}
-#line 2500 "ncgeny.c" /* yacc.c:1646  */
-    break;
-
-  case 124:
-#line 815 "ncgen.y" /* yacc.c:1646  */
-    {(yyval.constant)=makeconstdata(NC_FILLVALUE);}
-#line 2506 "ncgeny.c" /* yacc.c:1646  */
-    break;
-
-  case 125:
-#line 816 "ncgen.y" /* yacc.c:1646  */
-    {(yyval.constant)=makeconstdata(NC_NIL);}
-#line 2512 "ncgeny.c" /* yacc.c:1646  */
-    break;
-
-  case 126:
-#line 817 "ncgen.y" /* yacc.c:1646  */
-    {(yyval.constant)=(yyvsp[0].constant);}
-#line 2518 "ncgeny.c" /* yacc.c:1646  */
-    break;
-
-  case 128:
-#line 822 "ncgen.y" /* yacc.c:1646  */
-    {(yyval.constant) = makeenumconstref((yyvsp[0].sym));}
-#line 2524 "ncgeny.c" /* yacc.c:1646  */
-    break;
-
-  case 129:
-#line 826 "ncgen.y" /* yacc.c:1646  */
-    {(yyval.constant)=evaluate((yyvsp[-3].sym),(yyvsp[-1].datalist));}
-#line 2530 "ncgeny.c" /* yacc.c:1646  */
-    break;
-
-  case 130:
-#line 831 "ncgen.y" /* yacc.c:1646  */
-    {(yyval.datalist) = builddatalist(0); datalistextend((yyval.datalist),&((yyvsp[0].constant)));}
-#line 2536 "ncgeny.c" /* yacc.c:1646  */
-    break;
-
-  case 131:
-#line 833 "ncgen.y" /* yacc.c:1646  */
-    {datalistextend((yyvsp[-2].datalist),&((yyvsp[0].constant))); (yyval.datalist)=(yyvsp[-2].datalist);}
-#line 2542 "ncgeny.c" /* yacc.c:1646  */
-    break;
-
-  case 132:
-#line 837 "ncgen.y" /* yacc.c:1646  */
-    {(yyval.constant)=makeconstdata(NC_CHAR);}
-#line 2548 "ncgeny.c" /* yacc.c:1646  */
-    break;
-
-  case 133:
-#line 838 "ncgen.y" /* yacc.c:1646  */
-    {(yyval.constant)=makeconstdata(NC_BYTE);}
-#line 2554 "ncgeny.c" /* yacc.c:1646  */
-    break;
-
-  case 134:
-#line 839 "ncgen.y" /* yacc.c:1646  */
-    {(yyval.constant)=makeconstdata(NC_SHORT);}
-#line 2560 "ncgeny.c" /* yacc.c:1646  */
-    break;
-
-  case 135:
-#line 840 "ncgen.y" /* yacc.c:1646  */
-    {(yyval.constant)=makeconstdata(NC_INT);}
-#line 2566 "ncgeny.c" /* yacc.c:1646  */
-    break;
-
-  case 136:
-#line 841 "ncgen.y" /* yacc.c:1646  */
-    {(yyval.constant)=makeconstdata(NC_INT64);}
-#line 2572 "ncgeny.c" /* yacc.c:1646  */
-    break;
-
-  case 137:
-#line 842 "ncgen.y" /* yacc.c:1646  */
-    {(yyval.constant)=makeconstdata(NC_UBYTE);}
-#line 2578 "ncgeny.c" /* yacc.c:1646  */
-    break;
-
-  case 138:
-#line 843 "ncgen.y" /* yacc.c:1646  */
-    {(yyval.constant)=makeconstdata(NC_USHORT);}
-#line 2584 "ncgeny.c" /* yacc.c:1646  */
-    break;
-
-  case 139:
-#line 844 "ncgen.y" /* yacc.c:1646  */
-    {(yyval.constant)=makeconstdata(NC_UINT);}
-#line 2590 "ncgeny.c" /* yacc.c:1646  */
-    break;
-
-  case 140:
-#line 845 "ncgen.y" /* yacc.c:1646  */
-    {(yyval.constant)=makeconstdata(NC_UINT64);}
-#line 2596 "ncgeny.c" /* yacc.c:1646  */
-    break;
-
-  case 141:
-#line 846 "ncgen.y" /* yacc.c:1646  */
-    {(yyval.constant)=makeconstdata(NC_FLOAT);}
-#line 2602 "ncgeny.c" /* yacc.c:1646  */
-    break;
-
-  case 142:
-#line 847 "ncgen.y" /* yacc.c:1646  */
-    {(yyval.constant)=makeconstdata(NC_DOUBLE);}
-#line 2608 "ncgeny.c" /* yacc.c:1646  */
-    break;
-
-  case 143:
-#line 848 "ncgen.y" /* yacc.c:1646  */
-    {(yyval.constant)=makeconstdata(NC_STRING);}
-#line 2614 "ncgeny.c" /* yacc.c:1646  */
-    break;
-
-  case 144:
-#line 852 "ncgen.y" /* yacc.c:1646  */
-    {(yyval.datalist) = builddatalist(0); datalistextend((yyval.datalist),&((yyvsp[0].constant)));}
-#line 2620 "ncgeny.c" /* yacc.c:1646  */
-    break;
-
-  case 145:
-#line 853 "ncgen.y" /* yacc.c:1646  */
-    {(yyval.datalist)=(yyvsp[-2].datalist); datalistextend((yyvsp[-2].datalist),&((yyvsp[0].constant)));}
-#line 2626 "ncgeny.c" /* yacc.c:1646  */
-    break;
-
-  case 146:
-#line 858 "ncgen.y" /* yacc.c:1646  */
-    {(yyval.constant)=makeconstdata(NC_INT);}
-#line 2632 "ncgeny.c" /* yacc.c:1646  */
-    break;
-
-  case 147:
-#line 860 "ncgen.y" /* yacc.c:1646  */
-    {(yyval.constant)=makeconstdata(NC_UINT);}
-#line 2638 "ncgeny.c" /* yacc.c:1646  */
-    break;
-
-  case 148:
-#line 862 "ncgen.y" /* yacc.c:1646  */
-    {(yyval.constant)=makeconstdata(NC_INT64);}
-#line 2644 "ncgeny.c" /* yacc.c:1646  */
-    break;
-
-  case 149:
-#line 864 "ncgen.y" /* yacc.c:1646  */
-    {(yyval.constant)=makeconstdata(NC_UINT64);}
-#line 2650 "ncgeny.c" /* yacc.c:1646  */
-    break;
-
-  case 150:
-#line 868 "ncgen.y" /* yacc.c:1646  */
-    {(yyval.constant)=makeconstdata(NC_STRING);}
-#line 2656 "ncgeny.c" /* yacc.c:1646  */
-    break;
-
-  case 151:
-#line 872 "ncgen.y" /* yacc.c:1646  */
-    {(yyval.constant)=(yyvsp[0].constant);}
-#line 2662 "ncgeny.c" /* yacc.c:1646  */
-    break;
-
-  case 152:
-#line 873 "ncgen.y" /* yacc.c:1646  */
-    {(yyval.constant)=(yyvsp[0].constant);}
-#line 2668 "ncgeny.c" /* yacc.c:1646  */
-    break;
-
-  case 153:
-#line 879 "ncgen.y" /* yacc.c:1646  */
-    {(yyval.sym)=(yyvsp[0].sym);}
-#line 2674 "ncgeny.c" /* yacc.c:1646  */
-    break;
-
-
-#line 2678 "ncgeny.c" /* yacc.c:1646  */
->>>>>>> 5e705e85
+#line 2676 "ncgeny.c" /* yacc.c:1646  */
+    break;
+
+
+#line 2680 "ncgeny.c" /* yacc.c:1646  */
       default: break;
     }
   /* User semantic actions sometimes alter yychar, and that requires
@@ -3839,11 +2904,7 @@
 #endif
   return yyresult;
 }
-<<<<<<< HEAD
-#line 879 "ncgen.y" /* yacc.c:1906  */
-=======
-#line 882 "ncgen.y" /* yacc.c:1906  */
->>>>>>> 5e705e85
+#line 884 "ncgen.y" /* yacc.c:1906  */
 
 
 #ifndef NO_STDARG
