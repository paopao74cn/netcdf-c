#!/bin/bash
#X="-x"
#NB=1
#DB=1

if test $# != 0 ; then
cmds=$@
fi

HDF5=1
DAP=1
#HDF4=1
#PNETCDF=1
#PAR=1

<<<<<<< HEAD
# Following must be consistent
#SZIP=1
BZIP2=1
#FPZIP=1
#ZFP=1
=======
SZIP=1
BZIP2=1
FPZIP=1
ZFP=1
>>>>>>> 3c6571e0

if test "x$PNETCDF" = x1 ; then
PAR=1
fi

#RPC=1
#PGI=1
#M32=1
#M64=1

CFLAGS=""
#CFLAGS="-Wall -Wno-unused-variable -Wno-unused-parameter -Wconversion ${CFLAGS}"
CFLAGS="-Wall ${CFLAGS}"
#CFLAGS="-Wconversion"

stddir="/usr/local"
PREFIX=/usr/local

if test "x${cmds}" = x ; then
  cmds=""
else
for f in $cmds ; do
  if test "x$f" = "xdistcheck" ; then
    PREFIX=/tmp/$HOST
  fi
done
fi

# HDF4=>HDF5
if test "x$HDF4" = x1 ; then
HDF5=1
fi

# Test pgi compiler
if test "x$PGI" = x1 ; then
PATH="/opt/pgi/linux86/11.1/bin:$PATH"
CC=pgcc
else
CC=gcc
fi

MALLOC_CHECK=""

CPPFLAGS=""
LDFLAGS=""

CFLAGS="-gstabs+ -O0 $CFLAGS"

case "$HOST" in
  mort)
	CFLAGS="-std=c99 $CFLAGS"
	;;
  yakov)
	CFLAGS="-std=c99 $CFLAGS"
	;;
  spock)
	if test "x$PGI" = x ; then
  	  CFLAGS="-Wdeclaration-after-statement -Wall $CFLAGS"
	fi
	;;
  spike)
	CFLAGS="-Wall $CFLAGS"
	;;
  *)
	;;
esac

MAKE=make
IGNORE="test 0 = 1"

if test "x$HDF5" = "x1" ; then
CPPFLAGS="-I${stddir}/include $CPPFLAGS"
LDFLAGS="-L${stddir}/lib -lhdf5_hl -lhdf5 -lz $LDFLAGS"
LD_LIBRARY_PATH="${stddir}/lib:$LD_LIBRARY_PATH"
fi

if test "x$SZIP" = "x1" ; then
LDFLAGS="$LDFLAGS -lszip"
fi

if test -f /machine/dmh/libs ; then
DMHLIBS=/machine/dmh/libs
else
DMHLIBS=/usr/local
fi

if test "x$BZIP2" = "x1" ; then
LDFLAGS="$LDFLAGS -L${DMHLIBS}/lib -lbz2"
CPPFLAGS="$CPPFLAGS -I${DMHLIBS}/include"
LD_LIBRARY_PATH="${DMHLIBS}/lib:$LD_LIBRARY_PATH"
fi

if test "x$FPZIP" = "x1" ; then
LDFLAGS="$LDFLAGS -L${DMHLIBS}/lib -lfpzip"
CPPFLAGS="$CPPFLAGS -I${DMHLIBS}/include"
LD_LIBRARY_PATH="${DMHLIBS}/lib:$LD_LIBRARY_PATH"
fi

if test "x$ZFP" = "x1" ; then
LDFLAGS="$LDFLAGS -L${DMHLIBS}/lib -lzfp"
CPPFLAGS="$CPPFLAGS -I${DMHLIBS}/include"
LD_LIBRARY_PATH="${DMHLIBS}/lib:$LD_LIBRARY_PATH"
fi

if test "x$HDF4" = "x1" ; then
LDFLAGS="$LDFLAGS -ljpeg"
fi

if test "x$DAP" = "x1" -o "x$CDMR" = "x1" -o "x$RPC" = "x1" ; then
if curl-config --version >/dev/null ; then
TMP=`curl-config --cflags`
CPPFLAGS="$TMP $CPPFLAGS"
TMP=`curl-config --libs`
LDFLAGS="$TMP $LDFLAGS"
TMP=`curl-config --prefix`
LD_LIBRARY_PATH="$TMP/lib:$LD_LIBRARY_PATH"
else
  echo "Cannot find curl-config"
  exit 1
fi
fi

CXXFLAGS="$CPPFLAGS $CXXFLAGS"

FLAGS="--prefix ${PREFIX}"
#FLAGS="$FLAGS --disable-f77 --disable-f90"
#FLAGS="$FLAGS --disable-cxx"
FLAGS="$FLAGS --disable-examples"
#FLAGS="$FLAGS --disable-utilities"
#FLAGS="$FLAGS --enable-cxx-4"
#FLAGS="$FLAGS --enable-dap-long-tests"
#FLAGS="$FLAGS --enable-ffio"
#FLAGS="$FLAGS --enable-benchmarks"
#FLAGS="$FLAGS --enable-extra-tests"
#FLAGS="$FLAGS --enable-large-file-tests"
#FLAGS="$FLAGS --disable-testsets"
#FLAGS="$FLAGS --disable-dap-remote-tests"
#FLAGS="$FLAGS --enable-dap-auth-tests"
#FLAGS="$FLAGS --enable-doxygen"
#FLAGS="$FLAGS --enable-logging"
#FLAGS="$FLAGS --disable-diskless"
#FLAGS="$FLAGS --enable-mmap"
#FLAGS="$FLAGS --with-libcf"
#valgrind => not shared
#FLAGS="$FLAGS --enable-valgrind-tests"
#FLAGS="$FLAGS --enable-jna"
COMP="zip"
if test "x$SZIP" = x1 ; then
COMP="$COMP,szip"
fi
if test "x$BZIP2" = x1 ; then
COMP="$COMP,bzip2"
fi
if test "x$FPZIP" = x1 ; then
COMP="$COMP,fpzip"
fi
<<<<<<< HEAD
=======
if test "x$ZFP" = x1 ; then
COMP="$COMP,zfp"
fi
>>>>>>> 3c6571e0
FLAGS="$FLAGS --with-compression=${COMP}"


if test "x${DB}" = x1 ; then
FLAGS="$FLAGS --disable-shared"
FLAGS="$FLAGS --enable-static"
else
FLAGS="$FLAGS --enable-shared"
FLAGS="$FLAGS --enable-static"
fi

if test "x${PAR}" != x ; then
FLAGS="$FLAGS --enable-parallel"
fi

if test "x$HDF5" = "x" ; then
FLAGS="$FLAGS --disable-netcdf-4"
fi
if test "x$HDF4" = x1 ; then
FLAGS="$FLAGS --enable-hdf4 --enable-hdf4-file-tests"
fi
if test "x$DAP" = "x" ; then
FLAGS="$FLAGS --disable-dap"
fi
if test "x$CDMR" = "x1" ; then
FLAGS="$FLAGS --enable-cdmremote"
fi
if test "x$RPC" = "x1" ; then
FLAGS="$FLAGS --enable-rpc"
fi

if test "x$PNETCDF" = x1 ; then
if test -f /machine/local_mpich2 ; then
MPI1=/machine/local_mpich2
MPI2=/machine/local_par7
MPI3=/machine/local_par
else
MPI1=/usr/local
MPI2=${MPI1}
MPI3=${MPI1}
fi
PATH=${PATH}:${MPI1}/bin
CC="${MPI1}/bin/mpicc"
CPPFLAGS="-I${MPI2}/include -I${MPI1}/include -I${MPI3}/include"
LDFLAGS="-L${MPI2}/lib -L${MPI1}/lib -L${MPI3}/lib"
LDLIBS="-lmpich -lmpl"
FLAGS="$FLAGS --enable-pnetcdf"
FLAGS="$FLAGS --enable-parallel-tests"
fi


export PATH;
export CC
export CPPFLAGS; echo "CPPFLAGS=$CPPFLAGS"
export CFLAGS; echo "CFLAGS=$CFLAGS"
export LDFLAGS; echo "LDFLAGS=$LDFLAGS"
export LD_LIBRARY_PATH; echo " LD_LIBRARYPATH=$LD_LIBRARY_PATH"
export MALLOC_CHECK
export CXXFLAGS

DISTCHECK_CONFIGURE_FLAGS="$FLAGS"
export DISTCHECK_CONFIGURE_FLAGS

for f in $cmds ; do
  if test "x$f" = "xdistcheck" ; then dodistcheck=1 ; else dodistcheck=1 ; fi
done

if test -z "$NB" ; then
  ${MAKE} maintainer-clean >/dev/null 2>&1
  if autoreconf -i --force ; then ok=1; else exit ; fi
fi

if test -f Makefile ; then ${MAKE} distclean >/dev/null 2>&1 ; fi
sh $X ./configure ${FLAGS}
for c in $cmds; do
  ${MAKE} ${FORCE} $c
done
exit 0<|MERGE_RESOLUTION|>--- conflicted
+++ resolved
@@ -13,18 +13,10 @@
 #PNETCDF=1
 #PAR=1
 
-<<<<<<< HEAD
-# Following must be consistent
-#SZIP=1
-BZIP2=1
-#FPZIP=1
-#ZFP=1
-=======
 SZIP=1
 BZIP2=1
 FPZIP=1
 ZFP=1
->>>>>>> 3c6571e0
 
 if test "x$PNETCDF" = x1 ; then
 PAR=1
@@ -181,12 +173,9 @@
 if test "x$FPZIP" = x1 ; then
 COMP="$COMP,fpzip"
 fi
-<<<<<<< HEAD
-=======
 if test "x$ZFP" = x1 ; then
 COMP="$COMP,zfp"
 fi
->>>>>>> 3c6571e0
 FLAGS="$FLAGS --with-compression=${COMP}"
 
 
