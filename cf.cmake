--- conflicted
+++ resolved
@@ -14,13 +14,6 @@
 mkdir build
 cd build
 
-<<<<<<< HEAD
-cmake $FLAGS ..
-cmake --build . --target clean
-cmake --build .
-#cmake --build . --target test
-#cmake --build . --target install 
-=======
 export CC=mpicc
 
 for p in /usr/local/lib /usr/lib ; do
@@ -41,5 +34,4 @@
 
 cmake $FLAGS ${ZLIB} ${HDF5} ${CURL} ..
 cmake --build .
-cmake --build . --target test
->>>>>>> 17c74890
+cmake --build . --target test