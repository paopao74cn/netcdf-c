--- conflicted
+++ resolved
@@ -11,12 +11,8 @@
 #include <stdlib.h>
 #include <stdio.h>
 #include <stdarg.h>
+#include <math.h>
 #include "netcdf.h"
-<<<<<<< HEAD
-#include "ncglobal.h"
-#include "math.h"
-=======
-#include <math.h>
 
 /** \defgroup v2_api The Version 2 API
 
@@ -39,7 +35,6 @@
 int ncopts = (NC_FATAL | NC_VERBOSE) ;
 
 int ncerr = NC_NOERR ; /**< V2 API error code. */
->>>>>>> 57fea18a
 
 #if SIZEOF_LONG == SIZEOF_SIZE_T
 /*
