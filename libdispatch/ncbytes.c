/* Copyright 2009, UCAR/Unidata and OPeNDAP, Inc.
   See the COPYRIGHT file for more information. */

#include <stdlib.h>
#include <stdio.h>
#include <string.h>

#include "ncbytes.h"

#ifndef TRUE
#define TRUE 1
#endif
#ifndef FALSE
#define FALSE 0
#endif

#define DEFAULTALLOC 1024
#define ALLOCINCR 1024

static int ncbytesdebug = 1;

static int
ncbytesfail(void)
{
    fflush(stdout);
    fprintf(stderr,"bytebuffer failure\n");
    fflush(stderr);
    if(ncbytesdebug) abort();
    return FALSE;
}

NCbytes*
ncbytesnew(void)
{
  NCbytes* bb = (NCbytes*)malloc(sizeof(NCbytes));
  if(bb == NULL) return (ncbytesfail(),NULL);
  bb->alloc=0;
  bb->length=0;
  bb->content=NULL;
  bb->nonextendible = 0;
  return bb;
}

int
ncbytessetalloc(NCbytes* bb, unsigned long sz)
{
  char* newcontent;
  if(bb == NULL) return ncbytesfail();
  if(sz <= 0) {sz = (bb->alloc?2*bb->alloc:DEFAULTALLOC);}
  if(bb->alloc >= sz) return TRUE;
  if(bb->nonextendible) return ncbytesfail();
  newcontent=(char*)calloc(sz,sizeof(char));
  if(newcontent == NULL) return FALSE;
  if(bb->alloc > 0 && bb->length > 0 && bb->content != NULL) {
    memcpy((void*)newcontent,(void*)bb->content,sizeof(char)*bb->length);
  }
  if(bb->content != NULL) free(bb->content);
  bb->content=newcontent;
  bb->alloc=sz;
  return TRUE;
}

void
ncbytesfree(NCbytes* bb)
{
  if(bb == NULL) return;
  if(!bb->nonextendible && bb->content != NULL) free(bb->content);
  free(bb);
}

int
ncbytessetlength(NCbytes* bb, unsigned long sz)
{
  if(bb == NULL) return ncbytesfail();
  if(bb->length < sz) {
      if(sz > bb->alloc) {if(!ncbytessetalloc(bb,sz)) return ncbytesfail();}
  }
  bb->length = sz;
  return TRUE;
}

int
ncbytesfill(NCbytes* bb, char fill)
{
  unsigned long i;
  if(bb == NULL) return ncbytesfail();
  for(i=0;i<bb->length;i++) bb->content[i] = fill;
  return TRUE;
}

int
ncbytesget(NCbytes* bb, unsigned long index)
{
  if(bb == NULL) return -1;
  if(index >= bb->length) return -1;
  return bb->content[index];
}

int
ncbytesset(NCbytes* bb, unsigned long index, char elem)
{
  if(bb == NULL) return ncbytesfail();
  if(index >= bb->length) return ncbytesfail();
  bb->content[index] = elem;
  return TRUE;
}

int
ncbytesappend(NCbytes* bb, char elem)
{
  if(bb == NULL) return ncbytesfail();
  /* We need space for the char + null */
  while(bb->length+1 >= bb->alloc) {
	if(!ncbytessetalloc(bb,0)) return ncbytesfail();
  }
<<<<<<< HEAD
  bb->content[bb->length] = (char)(elem & 0xFF);
=======
  bb->content[bb->length] = elem;
>>>>>>> 513cb29e
  bb->length++;
  bb->content[bb->length] = '\0';
  return TRUE;
}

/* This assumes s is a null terminated string*/
int
ncbytescat(NCbytes* bb, const char* s)
{
  if(s == NULL) {
    return 1;
  }
  ncbytesappendn(bb,(void*)s,strlen(s)+1); /* include trailing null*/
  /* back up over the trailing null*/
  if(bb->length == 0) return ncbytesfail();
  bb->length--;
  return 1;
}

int
ncbytesappendn(NCbytes* bb, const void* elem, unsigned long n)
{
  if(bb == NULL || elem == NULL) return ncbytesfail();
  if(n == 0) {n = strlen((char*)elem);}
  while(!ncbytesavail(bb,n+1)) {
    if(!ncbytessetalloc(bb,0)) return ncbytesfail();
  }
  memcpy((void*)&bb->content[bb->length],(void*)elem,n);
  bb->length += n;
  bb->content[bb->length] = '\0';
  return TRUE;
}

int
ncbytesprepend(NCbytes* bb, char elem)
{
  int i; /* do not make unsigned */
  if(bb == NULL) return ncbytesfail();
  if(bb->length >= bb->alloc) if(!ncbytessetalloc(bb,0)) return ncbytesfail();
  /* could we trust memcpy? instead */
  for(i=(int)bb->alloc;i>=1;i--) {bb->content[i]=bb->content[i-1];}
  bb->content[0] = elem;
  bb->length++;
  return TRUE;
}

char*
ncbytesdup(NCbytes* bb)
{
    char* result = (char*)malloc(bb->length+1);
    memcpy((void*)result,(const void*)bb->content,bb->length);
    result[bb->length] = '\0'; /* just in case it is a string*/
    return result;
}

char*
ncbytesextract(NCbytes* bb)
{
    char* result = bb->content;
    bb->alloc = 0;
    bb->length = 0;
    bb->content = NULL;
    return result;
}

int
ncbytessetcontents(NCbytes* bb, char* contents, unsigned long alloc)
{
    if(bb == NULL) return ncbytesfail();
    ncbytesclear(bb);
    if(!bb->nonextendible && bb->content != NULL) free(bb->content);
    bb->content = contents;
    bb->length = 0;
    bb->alloc = alloc;
    bb->nonextendible = 1;
    return 1;
}

/* Null terminate the byte string without extending its length */
/* For debugging */
int
ncbytesnull(NCbytes* bb)
{
    ncbytesappend(bb,'\0');
    bb->length--;
    return 1;
}
<|MERGE_RESOLUTION|>--- conflicted
+++ resolved
@@ -113,11 +113,7 @@
   while(bb->length+1 >= bb->alloc) {
 	if(!ncbytessetalloc(bb,0)) return ncbytesfail();
   }
-<<<<<<< HEAD
   bb->content[bb->length] = (char)(elem & 0xFF);
-=======
-  bb->content[bb->length] = elem;
->>>>>>> 513cb29e
   bb->length++;
   bb->content[bb->length] = '\0';
   return TRUE;
