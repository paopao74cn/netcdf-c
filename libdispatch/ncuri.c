--- conflicted
+++ resolved
@@ -731,17 +731,10 @@
 static int
 fromHex(int c)
 {
-<<<<<<< HEAD
     if(c >= '0' && c <= '9') return (int) (c - '0');
     if(c >= 'a' && c <= 'f') return (int) (10 + (c - 'a'));
     if(c >= 'A' && c <= 'F') return (int) (10 + (c - 'A'));
     return 0;
-=======
-    if(c >= '0' && c <= '9') return (c - '0');
-    if(c >= 'a' && c <= 'f') return (10 + (c - 'a'));
-    if(c >= 'A' && c <= 'F') return (10 + (c - 'A'));
-    return -1;
->>>>>>> 513cb29e
 }
 
 
