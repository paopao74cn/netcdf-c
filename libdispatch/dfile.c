/**
 * @file
 *
 * File create and open functions
 *
 * These functions end up calling functions in one of the dispatch
 * layers (netCDF-4, dap server, etc).
 *
 * Copyright 2010 University Corporation for Atmospheric
 * Research/Unidata. See COPYRIGHT file for more info.
*/

#include "config.h"
#include <stdlib.h>
#ifdef HAVE_SYS_RESOURCE_H
#include <sys/resource.h>
#endif
#ifdef HAVE_SYS_TYPES_H
#include <sys/types.h>
#endif
#ifdef HAVE_SYS_STAT_H
#include <sys/stat.h>
#endif

#ifdef HAVE_UNISTD_H
#include <unistd.h> /* lseek() */
#endif

#include "ncdispatch.h"
<<<<<<< HEAD
#include "ncglobal.h"
=======
#include "netcdf_mem.h"
#include "ncwinpath.h"
#include "fbits.h"

/* If Defined, then use only stdio for all magic number io;
   otherwise use stdio or mpio as required.
 */
#undef DEBUG

/**
Sort info for open/read/close of
file when searching for magic numbers
*/
struct MagicFile {
    const char* path;
    long long filelen;
    int use_parallel;
    int inmemory;
    int diskless;
    void* parameters; /* !NULL if inmemory && !diskless */
    FILE* fp;
#ifdef USE_PARALLEL
    MPI_File fh;
#endif
};

static int openmagic(struct MagicFile* file);
static int readmagic(struct MagicFile* file, long pos, char* magic);
static int closemagic(struct MagicFile* file);
#ifdef DEBUG
static void printmagic(const char* tag, char* magic,struct MagicFile*);
#endif

extern int NC_initialized; /**< True when dispatch table is initialized. */

/** @internal Magic number for HDF5 files. To be consistent with
 * H5Fis_hdf5, use the complete HDF5 magic number */
static char HDF5_SIGNATURE[MAGIC_NUMBER_LEN] = "\211HDF\r\n\032\n";

#ifdef USE_NETCDF4
/* User-defined formats. */
NC_Dispatch *UDF0_dispatch_table = NULL;
char UDF0_magic_number[NC_MAX_MAGIC_NUMBER_LEN + 1] = "";
NC_Dispatch *UDF1_dispatch_table = NULL;
char UDF1_magic_number[NC_MAX_MAGIC_NUMBER_LEN + 1] = "";
#endif /* USE_NETCDF4 */
>>>>>>> 57fea18a

/** \defgroup datasets NetCDF File and Data I/O

NetCDF opens datasets as files or remote access URLs.

A netCDF dataset that has not yet been opened can only be referred to
by its dataset name. Once a netCDF dataset is opened, it is referred
to by a netCDF ID, which is a small non-negative integer returned when
you create or open the dataset. A netCDF ID is much like a file
descriptor in C or a logical unit number in FORTRAN. In any single
program, the netCDF IDs of distinct open netCDF datasets are
distinct. A single netCDF dataset may be opened multiple times and
will then have multiple distinct netCDF IDs; however at most one of
the open instances of a single netCDF dataset should permit
writing. When an open netCDF dataset is closed, the ID is no longer
associated with a netCDF dataset.

Functions that deal with the netCDF library include:
- Get version of library.
- Get error message corresponding to a returned error code.

The operations supported on a netCDF dataset as a single object are:
- Create, given dataset name and whether to overwrite or not.
- Open for access, given dataset name and read or write intent.
- Put into define mode, to add dimensions, variables, or attributes.
- Take out of define mode, checking consistency of additions.
- Close, writing to disk if required.
- Inquire about the number of dimensions, number of variables,
number of global attributes, and ID of the unlimited dimension, if
any.
- Synchronize to disk to make sure it is current.
- Set and unset nofill mode for optimized sequential writes.
- After a summary of conventions used in describing the netCDF
interfaces, the rest of this chapter presents a detailed description
of the interfaces for these operations.
*/

#ifdef USE_NETCDF4
/**
 * Add handling of user-defined format.
 *
 * @param mode_flag NC_UDF0 or NC_UDF1
 * @param dispatch_table Pointer to dispatch table to use for this user format.
 * @param magic_number Magic number used to identify file. Ignored if
 * NULL.
 *
 * @return ::NC_NOERR No error.
 * @return ::NC_EINVAL Invalid input.
 * @author Ed Hartnett
 * @ingroup datasets
 */
int
nc_def_user_format(int mode_flag, NC_Dispatch *dispatch_table, char *magic_number)
{
   /* Check inputs. */
   if (mode_flag != NC_UDF0 && mode_flag != NC_UDF1)
      return NC_EINVAL;
   if (!dispatch_table)
      return NC_EINVAL;
   if (magic_number && strlen(magic_number) > NC_MAX_MAGIC_NUMBER_LEN)
      return NC_EINVAL;      

   /* Retain a pointer to the dispatch_table and a copy of the magic
    * number, if one was provided. */
   switch(mode_flag)
   {
   case NC_UDF0:
      UDF0_dispatch_table = dispatch_table;
      if (magic_number)
         strncpy(UDF0_magic_number, magic_number, NC_MAX_MAGIC_NUMBER_LEN);
      break;
   case NC_UDF1:
      UDF1_dispatch_table = dispatch_table;
      if (magic_number)
         strncpy(UDF1_magic_number, magic_number, NC_MAX_MAGIC_NUMBER_LEN);
      break;
   }
   
   return NC_NOERR;
}

/**
 * Inquire about user-defined format.
 *
 * @param mode_flag NC_UDF0 or NC_UDF1
 * @param dispatch_table Pointer that gets pointer to dispatch table
 * to use for this user format, or NULL if this user-defined format is
 * not defined. Ignored if NULL.
 * @param magic_number Pointer that gets magic number used to identify
 * file, if one has been set. Magic number will be of max size
 * NC_MAX_MAGIC_NUMBER_LEN. Ignored if NULL.
 *
 * @return ::NC_NOERR No error.
 * @return ::NC_EINVAL Invalid input.
 * @author Ed Hartnett
 * @ingroup datasets
 */
int
nc_inq_user_format(int mode_flag, NC_Dispatch **dispatch_table, char *magic_number)
{
   /* Check inputs. */
   if (mode_flag != NC_UDF0 && mode_flag != NC_UDF1)
      return NC_EINVAL;

   switch(mode_flag)
   {
   case NC_UDF0:
      if (dispatch_table)
         *dispatch_table = UDF0_dispatch_table;
      if (magic_number)
         strncpy(magic_number, UDF0_magic_number, NC_MAX_MAGIC_NUMBER_LEN);
      break;
   case NC_UDF1:
      if (dispatch_table)
         *dispatch_table = UDF1_dispatch_table;
      if (magic_number)
         strncpy(magic_number, UDF1_magic_number, NC_MAX_MAGIC_NUMBER_LEN);
      break;
   }

   return NC_NOERR;
}
#endif /* USE_NETCDF4 */

/*!
  Interpret the magic number found in the header of a netCDF file.
  This function interprets the magic number/string contained in the header of a netCDF file and sets the appropriate NC_FORMATX flags.

  @param[in] magic Pointer to a character array with the magic number block.
  @param[out] model Pointer to an integer to hold the corresponding netCDF type.
  @param[out] version Pointer to an integer to hold the corresponding netCDF version.
  @returns NC_NOERR if a legitimate file type found
  @returns NC_ENOTNC otherwise

\internal
\ingroup datasets

*/
static int
NC_interpret_magic_number(char* magic, int* model, int* version)
{
    int status = NC_NOERR;
    /* Look at the magic number */
    *model = 0;
    *version = 0;
#ifdef USE_NETCDF4
    if (strlen(UDF0_magic_number) && !strncmp(UDF0_magic_number, magic,
                                              strlen(UDF0_magic_number)))
    {
	*model = NC_FORMATX_UDF0;
	*version = 6; /* redundant */
	goto done;
    }
    if (strlen(UDF1_magic_number) && !strncmp(UDF1_magic_number, magic,
                                              strlen(UDF1_magic_number)))
    {
	*model = NC_FORMATX_UDF1;
	*version = 7; /* redundant */
	goto done;
    }
#endif /* USE_NETCDF4 */

    /* Use the complete magic number string for HDF5 */
    if(memcmp(magic,HDF5_SIGNATURE,sizeof(HDF5_SIGNATURE))==0) {
	*model = NC_FORMATX_NC4;
	*version = 5; /* redundant */
	goto done;
    }
    if(magic[0] == '\016' && magic[1] == '\003'
              && magic[2] == '\023' && magic[3] == '\001') {
	*model = NC_FORMATX_NC_HDF4;
	*version = 4; /* redundant */
	goto done;
    }
    if(magic[0] == 'C' && magic[1] == 'D' && magic[2] == 'F') {
        if(magic[3] == '\001') {
            *version = 1; /* netcdf classic version 1 */
	    *model = NC_FORMATX_NC3;
	    goto done;
	}
        if(magic[3] == '\002') {
            *version = 2; /* netcdf classic version 2 */
	    *model = NC_FORMATX_NC3;
	    goto done;
        }
        if(magic[3] == '\005') {
          *version = 5; /* cdf5 (including pnetcdf) file */
	  *model = NC_FORMATX_NC3;
	  goto done;
	}
     }
     /* No match  */
     status = NC_ENOTNC;
     goto done;

done:
     return status;
}

/**
 * @internal Given an existing file, figure out its format and return
 * that format value (NC_FORMATX_XXX) in model arg. Assume any path
 * conversion was already performed at a higher level.
 *
 * @param path File name.
 * @param flags
 * @param parameters
 * @param model Pointer that gets the model to use for the dispatch
 * table.
 * @param version Pointer that gets version of the file.
 *
 * @return ::NC_NOERR No error.
 * @author Dennis Heimbigner
*/
int
NC_check_file_type(const char *path, int flags, void *parameters,
		   int* model, int* version)
{
    char magic[MAGIC_NUMBER_LEN];
    int status = NC_NOERR;
    int diskless = ((flags & NC_DISKLESS) == NC_DISKLESS);
    int inmemory = ((flags & NC_INMEMORY) == NC_INMEMORY);
    int mmap = ((flags & NC_MMAP) == NC_MMAP);

#ifdef USE_PARALLEL
    int use_parallel = ((flags & NC_MPIIO) == NC_MPIIO);
#endif /* USE_PARALLEL */
    struct MagicFile file;

   *model = 0;
   *version = 0;

    assert(inmemory ? !mmap : 1); /* inmemory => !mmap */
    assert((diskless && inmemory) ? !mmap : 1);/*diskless & inmemory => !mmap*/

    memset((void*)&file,0,sizeof(file));
    file.path = path; /* do not free */
    file.parameters = parameters;
    file.inmemory = inmemory;
    file.diskless = diskless;
#ifdef USE_PARALLEL
    /* presumably a real file */
    /* for parallel, use the MPI functions instead (why?) */
    file.use_parallel = use_parallel;
#endif /* USE_PARALLEL */

    status = openmagic(&file);
    if(status != NC_NOERR) {goto done;}
    /* Verify we have a large enough file */
    if(file.filelen < MAGIC_NUMBER_LEN)
	{status = NC_ENOTNC; goto done;}
    if((status = readmagic(&file,0L,magic)) != NC_NOERR) {
	status = NC_ENOTNC;
	*model = 0;
	*version = 0;
	goto done;
    }
    /* Look at the magic number */
    if(NC_interpret_magic_number(magic,model,version) == NC_NOERR
       && *model != 0)
        goto done; /* found something */

    /* Remaining case is to search forward at starting at 512
       and doubling to see if we have HDF5 magic number */
    {
	long pos = 512L;
        for(;;) {
	    if((pos+MAGIC_NUMBER_LEN) > file.filelen)
		{status = NC_ENOTNC; goto done;}
            if((status = readmagic(&file,pos,magic)) != NC_NOERR)
	        {status = NC_ENOTNC; goto done; }
            NC_interpret_magic_number(magic,model,version);
            if(*model == NC_FORMATX_NC4) break;
	    /* double and try again */
	    pos = 2*pos;
        }
    }
done:
    closemagic(&file);
    return status;
}

/**  \ingroup datasets
Create a new netCDF file.

This function creates a new netCDF dataset, returning a netCDF ID that
can subsequently be used to refer to the netCDF dataset in other
netCDF function calls. The new netCDF dataset opened for write access
and placed in define mode, ready for you to add dimensions, variables,
and attributes.

\param path The file name of the new netCDF dataset.

\param cmode The creation mode flag. The following flags are available:
  NC_NOCLOBBER (do not overwrite existing file),
  NC_SHARE (limit write caching - netcdf classic files only),
  NC_64BIT_OFFSET (create 64-bit offset file),
  NC_64BIT_DATA (alias NC_CDF5) (create CDF-5 file),
  NC_NETCDF4 (create netCDF-4/HDF5 file),
  NC_CLASSIC_MODEL (enforce netCDF classic mode on netCDF-4/HDF5 files),
  NC_DISKLESS (store data in memory),
  NC_MMAP (use MMAP for NC_DISKLESS instead of NC_INMEMORY),
  and NC_WRITE.
  See discussion below.

\param ncidp Pointer to location where returned netCDF ID is to be
stored.

<h2>The cmode Flag</h2>

The cmode flag is used to control the type of file created, and some
aspects of how it may be used.

Setting NC_NOCLOBBER means you do not want to clobber (overwrite) an
existing dataset; an error (NC_EEXIST) is returned if the specified
dataset already exists. As a slight variation on this, if you
specify NC_DISKLESS and NC_NOCLOBBER, the file will be created
in-memory, but no attempt will be made to persiste the in-memory
data to a disk file.

The NC_SHARE flag is appropriate when one process may be writing the
dataset and one or more other processes reading the dataset
concurrently; it means that dataset accesses are not buffered and
caching is limited. Since the buffering scheme is optimized for
sequential access, programs that do not access data sequentially may
see some performance improvement by setting the NC_SHARE flag. This
flag is ignored for netCDF-4 files.

Setting NC_64BIT_OFFSET causes netCDF to create a 64-bit offset format
file, instead of a netCDF classic format file. The 64-bit offset
format imposes far fewer restrictions on very large (i.e. over 2 GB)
data files. See Large File Support.

Setting NC_64BIT_DATA (alias NC_CDF5) causes netCDF to create a CDF-5
file format that supports large files (i.e. over 2GB) and large
variables (over 2B array elements.). See Large File Support.

A zero value (defined for convenience as NC_CLOBBER) specifies the
default behavior: overwrite any existing dataset with the same file
name and buffer and cache accesses for efficiency. The dataset will be
in netCDF classic format. See NetCDF Classic Format Limitations.

Setting NC_NETCDF4 causes netCDF to create a HDF5/NetCDF-4 file.

Setting NC_CLASSIC_MODEL causes netCDF to enforce the classic data
model in this file. (This only has effect for netCDF-4/HDF5 files, as
CDF-1, 2 and 5 files always use the classic model.) When
used with NC_NETCDF4, this flag ensures that the resulting
netCDF-4/HDF5 file may never contain any new constructs from the
enhanced data model. That is, it cannot contain groups, user defined
types, multiple unlimited dimensions, or new atomic types. The
advantage of this restriction is that such files are guaranteed to
work with existing netCDF software.

Setting NC_DISKLESS causes netCDF to create the file only in memory.
This allows for the use of files that have no long term purpose. Note that
with one exception, the in-memory file is destroyed upon calling
nc_close. If, however, the flag combination (NC_DISKLESS|NC_WRITE)
is used, then at close, the contents of the memory file will be
made persistent in the file path that was specified in the nc_create
call. If NC_DISKLESS is going to be used for creating a large classic file,
it behooves one to use either nc__create or nc_create_mp and specify
an appropriately large value of the initialsz parameter to avoid
to many extensions to the in-memory space for the file.
This flag applies to files in classic format and to file in extended
format (netcdf-4).

Normally, NC_DISKLESS allocates space in the heap for
storing the in-memory file. If, however, the ./configure
flags --enable-mmap is used, and the additional mode flag
NC_MMAP is specified, then the file will be created using
the operating system MMAP facility.
This flag only applies to files in classic format. Extended
format (netcdf-4) files will ignore the NC_MMAP flag.

Using NC_MMAP for nc_create is
only included for completeness vis-a-vis nc_open. The
ability to use MMAP is of limited use for nc_create because
nc_create is going to create the file in memory anyway.
Closing a MMAP'd file will be slightly faster, but not significantly.

Note that nc_create(path,cmode,ncidp) is equivalent to the invocation of
nc__create(path,cmode,NC_SIZEHINT_DEFAULT,NULL,ncidp).

\returns ::NC_NOERR No error.
\returns ::NC_ENOMEM System out of memory.
\returns ::NC_EHDFERR HDF5 error (netCDF-4 files only).
\returns ::NC_EFILEMETA Error writing netCDF-4 file-level metadata in
HDF5 file. (netCDF-4 files only).
\returns ::NC_EDISKLESS if there was an error in creating the
in-memory file.

\note When creating a netCDF-4 file HDF5 error reporting is turned
off, if it is on. This doesn't stop the HDF5 error stack from
recording the errors, it simply stops their display to the user
through stderr.

<h1>Examples</h1>

In this example we create a netCDF dataset named foo.nc; we want the
dataset to be created in the current directory only if a dataset with
that name does not already exist:

@code
     #include <netcdf.h>
        ...
     int status = NC_NOERR;
     int ncid;
        ...
     status = nc_create("foo.nc", NC_NOCLOBBER, &ncid);
     if (status != NC_NOERR) handle_error(status);
@endcode

In this example we create a netCDF dataset named foo_large.nc. It will
be in the 64-bit offset format.

@code
     #include <netcdf.h>
        ...
     int status = NC_NOERR;
     int ncid;
        ...
     status = nc_create("foo_large.nc", NC_NOCLOBBER|NC_64BIT_OFFSET, &ncid);
     if (status != NC_NOERR) handle_error(status);
@endcode

In this example we create a netCDF dataset named foo_HDF5.nc. It will
be in the HDF5 format.

@code
     #include <netcdf.h>
        ...
     int status = NC_NOERR;
     int ncid;
        ...
     status = nc_create("foo_HDF5.nc", NC_NOCLOBBER|NC_NETCDF4, &ncid);
     if (status != NC_NOERR) handle_error(status);
@endcode

In this example we create a netCDF dataset named
foo_HDF5_classic.nc. It will be in the HDF5 format, but will not allow
the use of any netCDF-4 advanced features. That is, it will conform to
the classic netCDF-3 data model.

@code
     #include <netcdf.h>
        ...
     int status = NC_NOERR;
     int ncid;
        ...
     status = nc_create("foo_HDF5_classic.nc", NC_NOCLOBBER|NC_NETCDF4|NC_CLASSIC_MODEL, &ncid);
     if (status != NC_NOERR) handle_error(status);
@endcode

In this example we create a in-memory netCDF classic dataset named
diskless.nc whose content will be lost when nc_close() is called.

@code
     #include <netcdf.h>
        ...
     int status = NC_NOERR;
     int ncid;
        ...
     status = nc_create("diskless.nc", NC_DISKLESS, &ncid);
     if (status != NC_NOERR) handle_error(status);
@endcode

In this example we create a in-memory netCDF classic dataset named
diskless.nc and specify that it should be made persistent
in a file named diskless.nc when nc_close() is called.

@code
     #include <netcdf.h>
        ...
     int status = NC_NOERR;
     int ncid;
        ...
     status = nc_create("diskless.nc", NC_DISKLESS|NC_WRITE, &ncid);
     if (status != NC_NOERR) handle_error(status);
@endcode

A variant of nc_create(), nc__create() (note the double underscore) allows
users to specify two tuning parameters for the file that it is
creating.  */
int
nc_create(const char *path, int cmode, int *ncidp)
{
   return nc__create(path,cmode,NC_SIZEHINT_DEFAULT,NULL,ncidp);
}

/**
 * Create a netCDF file with some extra parameters controlling classic
 * file caching.
 *
 * Like nc_create(), this function creates a netCDF file.
 *
 * @param path The file name of the new netCDF dataset.
 * @param cmode The creation mode flag, the same as in nc_create().
 * @param initialsz On some systems, and with custom I/O layers, it
 * may be advantageous to set the size of the output file at creation
 * time. This parameter sets the initial size of the file at creation
 * time. This only applies to classic CDF-1, 2, and 5 files.  The
 * special value NC_SIZEHINT_DEFAULT (which is the value 0), lets the
 * netcdf library choose a suitable initial size.
 * @param chunksizehintp A pointer to the chunk size hint, which
 * controls a space versus time tradeoff, memory allocated in the
 * netcdf library versus number of system calls. Because of internal
 * requirements, the value may not be set to exactly the value
 * requested. The actual value chosen is returned by reference. Using
 * a NULL pointer or having the pointer point to the value
 * NC_SIZEHINT_DEFAULT causes the library to choose a default. How the
 * system chooses the default depends on the system. On many systems,
 * the "preferred I/O block size" is available from the stat() system
 * call, struct stat member st_blksize. If this is available it is
 * used. Lacking that, twice the system pagesize is used. Lacking a
 * call to discover the system pagesize, we just set default bufrsize
 * to 8192. The bufrsize is a property of a given open netcdf
 * descriptor ncid, it is not a persistent property of the netcdf
 * dataset. This only applies to classic files.
 * @param ncidp Pointer to location where returned netCDF ID is to be
 * stored.
 *
 * @note This function uses the same return codes as the nc_create()
 * function.
 *
 * @returns ::NC_NOERR No error.
 * @returns ::NC_ENOMEM System out of memory.
 * @returns ::NC_EHDFERR HDF5 error (netCDF-4 files only).
 * @returns ::NC_EFILEMETA Error writing netCDF-4 file-level metadata in
 * HDF5 file. (netCDF-4 files only).
 * @returns ::NC_EDISKLESS if there was an error in creating the
 * in-memory file.
 *
 * <h1>Examples</h1>
 *
 * In this example we create a netCDF dataset named foo_large.nc; we
 * want the dataset to be created in the current directory only if a
 * dataset with that name does not already exist. We also specify that
 * bufrsize and initial size for the file.
 *
 * @code
#include <netcdf.h>
        ...
     int status = NC_NOERR;
     int ncid;
     int intialsz = 2048;
     int *bufrsize;
        ...
     *bufrsize = 1024;
     status = nc__create("foo.nc", NC_NOCLOBBER, initialsz, bufrsize, &ncid);
     if (status != NC_NOERR) handle_error(status);
@endcode
 *
 * @ingroup datasets
 * @author Glenn Davis
*/
int
nc__create(const char *path, int cmode, size_t initialsz,
	   size_t *chunksizehintp, int *ncidp)
{
   return NC_create(path, cmode, initialsz, 0,
		    chunksizehintp, 0, NULL, ncidp);

}

/** \ingroup datasets
Create a netCDF file with the contents stored in memory.

\param path Must be non-null, but otherwise only used to set the dataset name.

\param mode the mode flags; Note that this procedure uses a limited set of flags because it forcibly sets NC_INMEMORY.

\param initialsize (advisory) size to allocate for the created file

\param ncidp Pointer to location where returned netCDF ID is to be
stored.

\returns ::NC_NOERR No error.

\returns ::NC_ENOMEM Out of memory.

\returns ::NC_EDISKLESS diskless io is not enabled for fails.

\returns ::NC_EINVAL, etc. other errors also returned by nc_open.

<h1>Examples</h1>

In this example we use nc_create_mem() to create a classic netCDF dataset
named foo.nc. The initial size is set to 4096.

@code
     #include <netcdf.h>
        ...
     int status = NC_NOERR;
     int ncid;
     int mode = 0;
     size_t initialsize = 4096;
        ...
     status = nc_create_mem("foo.nc", mode, initialsize, &ncid);
     if (status != NC_NOERR) handle_error(status);
@endcode
*/

int
nc_create_mem(const char* path, int mode, size_t initialsize, int* ncidp)
{
   if(mode & (NC_MPIIO|NC_MPIPOSIX|NC_MMAP))
	return NC_EINVAL;
    mode |= (NC_INMEMORY|NC_NOCLOBBER); /* Specifically, do not set NC_DISKLESS */
    return NC_create(path, mode, initialsize, 0, NULL, 0, NULL, ncidp);
}

/**
 * @internal Create a file with special (deprecated) Cray settings.
 *
 * @deprecated This function was used in the old days with the Cray at
 * NCAR. The Cray is long gone, and this call is supported only for
 * backward compatibility. Use nc_create() instead.
 *
 * @param path File name.
 * @param cmode Create mode.
 * @param initialsz Initial size of metadata region for classic files,
 * ignored for other files.
 * @param basepe Deprecated parameter from the Cray days.
 * @param chunksizehintp A pointer to the chunk size hint. This only
 * applies to classic files.
 * @param ncidp Pointer that gets ncid.
 *
 * @return ::NC_NOERR No error.
 * @author Glenn Davis
 */
int
nc__create_mp(const char *path, int cmode, size_t initialsz,
	      int basepe, size_t *chunksizehintp, int *ncidp)
{
   return NC_create(path, cmode, initialsz, basepe,
		    chunksizehintp, 0, NULL, ncidp);
}

/**
 * Open an existing netCDF file.
 *
 * This function opens an existing netCDF dataset for access. It
 * determines the underlying file format automatically. Use the same
 * call to open a netCDF classic or netCDF-4 file.
 *
 * @param path File name for netCDF dataset to be opened. When DAP
 * support is enabled, then the path may be an OPeNDAP URL rather than
 * a file path.
 * @param mode The mode flag may include NC_WRITE (for read/write
 * access) and NC_SHARE (see below) and NC_DISKLESS (see below).
 * @param ncidp Pointer to location where returned netCDF ID is to be
 * stored.
 *
 * <h2>Open Mode</h2>
 *
 * A zero value (or ::NC_NOWRITE) specifies the default behavior: open
 * the dataset with read-only access, buffering and caching accesses
 * for efficiency.
 *
 * Otherwise, the open mode is ::NC_WRITE, ::NC_SHARE, or
 * ::NC_WRITE|::NC_SHARE. Setting the ::NC_WRITE flag opens the
 * dataset with read-write access. ("Writing" means any kind of change
 * to the dataset, including appending or changing data, adding or
 * renaming dimensions, variables, and attributes, or deleting
 * attributes.)
 *
 * The NC_SHARE flag is only used for netCDF classic
 * files. It is appropriate when one process may be writing the
 * dataset and one or more other processes reading the dataset
 * concurrently; it means that dataset accesses are not buffered and
 * caching is limited. Since the buffering scheme is optimized for
 * sequential access, programs that do not access data sequentially
 * may see some performance improvement by setting the NC_SHARE flag.
 *
 * This procedure may also be invoked with the NC_DISKLESS flag set in
 * the mode argument if the file to be opened is a classic format
 * file.  For nc_open(), this flag applies only to files in classic
 * format.  If the file is of type NC_NETCDF4, then the NC_DISKLESS
 * flag will be ignored.
 *
 * If NC_DISKLESS is specified, then the whole file is read completely
 * into memory. In effect this creates an in-memory cache of the file.
 * If the mode flag also specifies NC_WRITE, then the in-memory cache
 * will be re-written to the disk file when nc_close() is called.  For
 * some kinds of manipulations, having the in-memory cache can speed
 * up file processing. But in simple cases, non-cached processing may
 * actually be faster than using cached processing.  You will need to
 * experiment to determine if the in-memory caching is worthwhile for
 * your application.
 *
 * Normally, NC_DISKLESS allocates space in the heap for storing the
 * in-memory file. If, however, the ./configure flags --enable-mmap is
 * used, and the additional mode flag NC_MMAP is specified, then the
 * file will be opened using the operating system MMAP facility.  This
 * flag only applies to files in classic format. Extended format
 * (netcdf-4) files will ignore the NC_MMAP flag.
 *
 * In most cases, using MMAP provides no advantage for just
 * NC_DISKLESS. The one case where using MMAP is an advantage is when
 * a file is to be opened and only a small portion of its data is to
 * be read and/or written.  In this scenario, MMAP will cause only the
 * accessed data to be retrieved from disk. Without MMAP, NC_DISKLESS
 * will read the whole file into memory on nc_open. Thus, MMAP will
 * provide some performance improvement in this case.
 *
 * It is not necessary to pass any information about the format of the
 * file being opened. The file type will be detected automatically by
 * the netCDF library.
 *
 * If a the path is a DAP URL, then the open mode is read-only.
 * Setting NC_WRITE will be ignored.
 *
 * As of version 4.3.1.2, multiple calls to nc_open with the same
 * path will return the same ncid value.
 *
 * @note When opening a netCDF-4 file HDF5 error reporting is turned
 * off, if it is on. This doesn't stop the HDF5 error stack from
 * recording the errors, it simply stops their display to the user
 * through stderr.
 *
 * nc_open()returns the value NC_NOERR if no errors
 * occurred. Otherwise, the returned status indicates an
 * error. Possible causes of errors include:
 *
 * Note that nc_open(path,cmode,ncidp) is equivalent to the invocation
 * of nc__open(path,cmode,NC_SIZEHINT_DEFAULT,NULL,ncidp).
 *
 * @returns ::NC_NOERR No error.
 * @returns ::NC_ENOMEM Out of memory.
 * @returns ::NC_EHDFERR HDF5 error. (NetCDF-4 files only.)
 * @returns ::NC_EDIMMETA Error in netCDF-4 dimension metadata. (NetCDF-4 files only.)
 *
 * <h1>Examples</h1>
 *
 * Here is an example using nc_open()to open an existing netCDF dataset
 * named foo.nc for read-only, non-shared access:
 *
 * @code
 * #include <netcdf.h>
 *   ...
 * int status = NC_NOERR;
 * int ncid;
 *   ...
 * status = nc_open("foo.nc", 0, &ncid);
 * if (status != NC_NOERR) handle_error(status);
 * @endcode
 * @ingroup datasets
 * @author Glenn Davis, Ed Hartnett, Dennis Heimbigner
*/
int
nc_open(const char *path, int mode, int *ncidp)
{
   return NC_open(path, mode, 0, NULL, 0, NULL, ncidp);
}

/** \ingroup datasets
Open a netCDF file with extra performance parameters for the classic
library.

\param path File name for netCDF dataset to be opened. When DAP
support is enabled, then the path may be an OPeNDAP URL rather than a
file path.

\param mode The mode flag may include NC_WRITE (for read/write
access) and NC_SHARE as in nc_open().

\param chunksizehintp A size hint for the classic library. Only
applies to classic files. See below for more
information.

\param ncidp Pointer to location where returned netCDF ID is to be
stored.

<h1>The chunksizehintp Parameter</h1>

The argument referenced by bufrsizehintp controls a space versus time
tradeoff, memory allocated in the netcdf library versus number of
system calls.

Because of internal requirements, the value may not be set to exactly
the value requested. The actual value chosen is returned by reference.

Using a NULL pointer or having the pointer point to the value
NC_SIZEHINT_DEFAULT causes the library to choose a default.
How the system chooses the default depends on the system. On
many systems, the "preferred I/O block size" is available from the
stat() system call, struct stat member st_blksize. If this is
available it is used. Lacking that, twice the system pagesize is used.

Lacking a call to discover the system pagesize, we just set default
bufrsize to 8192.

The bufrsize is a property of a given open netcdf descriptor ncid, it
is not a persistent property of the netcdf dataset.


\returns ::NC_NOERR No error.

\returns ::NC_ENOMEM Out of memory.

\returns ::NC_EHDFERR HDF5 error. (NetCDF-4 files only.)

\returns ::NC_EDIMMETA Error in netCDF-4 dimension metadata. (NetCDF-4
files only.)

*/
int
nc__open(const char *path, int mode,
	 size_t *chunksizehintp, int *ncidp)
{
   /* this API is for non-parallel access: TODO check for illegal cmode
    * flags, such as NC_PNETCDF, NC_MPIIO, or NC_MPIPOSIX, before entering
    * NC_open()? Note nc_open_par() also calls NC_open().
    */
   return NC_open(path, mode, 0, chunksizehintp, 0,
		  NULL, ncidp);
}

/** \ingroup datasets
Open a netCDF file with the contents taken from a block of memory.

\param path Must be non-null, but otherwise only used to set the dataset name.

\param mode the mode flags; Note that this procedure uses a limited set of flags because it forcibly sets NC_INMEMORY.

\param size The length of the block of memory being passed.

\param memory Pointer to the block of memory containing the contents
of a netcdf file.

\param ncidp Pointer to location where returned netCDF ID is to be
stored.

\returns ::NC_NOERR No error.

\returns ::NC_ENOMEM Out of memory.

\returns ::NC_EDISKLESS diskless io is not enabled for fails.

\returns ::NC_EINVAL, etc. other errors also returned by nc_open.

<h1>Examples</h1>

Here is an example using nc_open_mem() to open an existing netCDF dataset
named foo.nc for read-only, non-shared access. It differs from the nc_open()
example in that it assumes the contents of foo.nc have been read into memory.

@code
#include <netcdf.h>
#include <netcdf_mem.h>
   ...
int status = NC_NOERR;
int ncid;
size_t size;
void* memory;
   ...
size = <compute file size of foo.nc in bytes>;
memory = malloc(size);
   ...
status = nc_open_mem("foo.nc", 0, size, memory, &ncid);
if (status != NC_NOERR) handle_error(status);
@endcode
*/
int
nc_open_mem(const char* path, int mode, size_t size, void* memory, int* ncidp)
{
    NC_memio meminfo;

    /* Sanity checks */
    if(memory == NULL || size < MAGIC_NUMBER_LEN || path == NULL)
 	return NC_EINVAL;
    if(mode & (NC_WRITE|NC_MPIIO|NC_MPIPOSIX|NC_MMAP))
	return NC_EINVAL;
    mode |= (NC_INMEMORY); /* DO not set NC_DISKLESS */
    meminfo.size = size;
    meminfo.memory = memory;
    meminfo.flags = NC_MEMIO_LOCKED;
    return NC_open(path, mode, 0, NULL, 0, &meminfo, ncidp);
}

/** \ingroup datasets
Open a netCDF file with the contents taken from a block of memory.
Similar to nc_open_mem, but with parameters. Warning: if you do
specify that the provided memory is locked, then <b>never</b>
pass in non-heap allocated memory. Additionally, if not locked,
then do not assume that the memory returned by nc_close_mem
is the same as passed to nc_open_memio. You <b>must</b> check
before attempting to free the original memory.

\param path Must be non-null, but otherwise only used to set the dataset name.

\param mode the mode flags; Note that this procedure uses a limited set of flags because it forcibly sets NC_INMEMORY.

\param params controlling parameters

\param ncidp Pointer to location where returned netCDF ID is to be
stored.

\returns ::NC_NOERR No error.

\returns ::NC_ENOMEM Out of memory.

\returns ::NC_EDISKLESS diskless io is not enabled for fails.

\returns ::NC_EINVAL, etc. other errors also returned by nc_open.

<h1>Examples</h1>

Here is an example using nc_open_memio() to open an existing netCDF dataset
named foo.nc for read-only, non-shared access. It differs from the nc_open_mem()
example in that it uses a parameter block.

@code
#include <netcdf.h>
#include <netcdf_mem.h>
   ...
int status = NC_NOERR;
int ncid;
NC_memio params;
   ...
params.size = <compute file size of foo.nc in bytes>;
params.memory = malloc(size);
params.flags = <see netcdf_mem.h>
   ...
status = nc_open_memio("foo.nc", 0, &params, &ncid);
if (status != NC_NOERR) handle_error(status);
@endcode
*/
int
nc_open_memio(const char* path, int mode, NC_memio* params, int* ncidp)
{
    /* Sanity checks */
    if(path == NULL || params == NULL)
 	return NC_EINVAL;
    if(params->memory == NULL || params->size < MAGIC_NUMBER_LEN)
 	return NC_EINVAL;
    if(mode & (NC_MPIIO|NC_MPIPOSIX|NC_MMAP))
	return NC_EINVAL;
    mode |= (NC_INMEMORY);
    return NC_open(path, mode, 0, NULL, 0, params, ncidp);
}

/**
 * @internal Open a netCDF file with extra parameters for Cray.
 *
 * @deprecated This function was used in the old days with the Cray at
 * NCAR. The Cray is long gone, and this call is supported only for
 * backward compatibility. Use nc_open() instead.
 *
 * @param path The file name of the new netCDF dataset.
 * @param mode Open mode.
 * @param basepe Deprecated parameter from the Cray days.
 * @param chunksizehintp A pointer to the chunk size hint. This only
 * applies to classic files.
 * @param ncidp Pointer to location where returned netCDF ID is to be
 * stored.
 *
 * @return ::NC_NOERR
 * @author Glenn Davis
 */
int
nc__open_mp(const char *path, int mode, int basepe,
	    size_t *chunksizehintp, int *ncidp)
{
   return NC_open(path, mode, basepe, chunksizehintp,
		  0, NULL, ncidp);
}

/** \ingroup datasets
Get the file pathname (or the opendap URL) which was used to
open/create the ncid's file.

\param ncid NetCDF ID, from a previous call to nc_open() or
nc_create().

\param pathlen Pointer where length of path will be returned. Ignored
if NULL.

\param path Pointer where path name will be copied. Space must already
be allocated. Ignored if NULL.

\returns ::NC_NOERR No error.

\returns ::NC_EBADID Invalid ncid passed.
*/
int
nc_inq_path(int ncid, size_t *pathlen, char *path)
{
   NC* ncp;
   int stat = NC_NOERR;
   if ((stat = NC_check_id(ncid, &ncp)))
      return stat;
   if(ncp->path == NULL) {
	if(pathlen) *pathlen = 0;
	if(path) path[0] = '\0';
   } else {
       if (pathlen) *pathlen = strlen(ncp->path);
       if (path) strcpy(path, ncp->path);
   }
   return stat;
}

/** \ingroup datasets
Put open netcdf dataset into define mode

The function nc_redef puts an open netCDF dataset into define mode, so
dimensions, variables, and attributes can be added or renamed and
attributes can be deleted.

For netCDF-4 files (i.e. files created with NC_NETCDF4 in the cmode in
their call to nc_create()), it is not necessary to call nc_redef()
unless the file was also created with NC_STRICT_NC3. For straight-up
netCDF-4 files, nc_redef() is called automatically, as needed.

For all netCDF-4 files, the root ncid must be used. This is the ncid
returned by nc_open() and nc_create(), and points to the root of the
hierarchy tree for netCDF-4 files.

\param ncid NetCDF ID, from a previous call to nc_open() or
nc_create().

\returns ::NC_NOERR No error.

\returns ::NC_EBADID Bad ncid.

\returns ::NC_EBADGRPID The ncid must refer to the root group of the
file, that is, the group returned by nc_open() or nc_create().

\returns ::NC_EINDEFINE Already in define mode.

\returns ::NC_EPERM File is read-only.

<h1>Example</h1>

Here is an example using nc_redef to open an existing netCDF dataset
named foo.nc and put it into define mode:

\code
#include <netcdf.h>
   ...
int status = NC_NOERR;
int ncid;
   ...
status = nc_open("foo.nc", NC_WRITE, &ncid);
if (status != NC_NOERR) handle_error(status);
   ...
status = nc_redef(ncid);
if (status != NC_NOERR) handle_error(status);
\endcode
 */
int
nc_redef(int ncid)
{
   NC* ncp;
   int stat = NC_check_id(ncid, &ncp);
   if(stat != NC_NOERR) return stat;
   return ncp->dispatch->redef(ncid);
}

/** \ingroup datasets
Leave define mode

The function nc_enddef() takes an open netCDF dataset out of define
mode. The changes made to the netCDF dataset while it was in define
mode are checked and committed to disk if no problems
occurred. Non-record variables may be initialized to a "fill value" as
well with nc_set_fill(). The netCDF dataset is then placed in data
mode, so variable data can be read or written.

It's not necessary to call nc_enddef() for netCDF-4 files. With netCDF-4
files, nc_enddef() is called when needed by the netcdf-4 library. User
calls to nc_enddef() for netCDF-4 files still flush the metadata to
disk.

This call may involve copying data under some circumstances. For a
more extensive discussion see File Structure and Performance.

For netCDF-4/HDF5 format files there are some variable settings (the
compression, endianness, fletcher32 error correction, and fill value)
which must be set (if they are going to be set at all) between the
nc_def_var() and the next nc_enddef(). Once the nc_enddef() is called,
these settings can no longer be changed for a variable.

\param ncid NetCDF ID, from a previous call to nc_open() or
nc_create().

If you use a group id (in a netCDF-4/HDF5 file), the enddef
will apply to the entire file. That means the enddef will not just end
define mode in one group, but in the entire file.

\returns ::NC_NOERR no error

\returns ::NC_EBADID Invalid ncid passed.

<h1>Example</h1>

Here is an example using nc_enddef() to finish the definitions of a new
netCDF dataset named foo.nc and put it into data mode:

\code
     #include <netcdf.h>
        ...
     int status = NC_NOERR;
     int ncid;
        ...
     status = nc_create("foo.nc", NC_NOCLOBBER, &ncid);
     if (status != NC_NOERR) handle_error(status);

        ...  create dimensions, variables, attributes

     status = nc_enddef(ncid);
     if (status != NC_NOERR) handle_error(status);
\endcode
 */
int
nc_enddef(int ncid)
{
   int status = NC_NOERR;
   NC *ncp;
   status = NC_check_id(ncid, &ncp);
   if(status != NC_NOERR) return status;
   return ncp->dispatch->_enddef(ncid,0,1,0,1);
}

/** \ingroup datasets
Leave define mode with performance tuning

The function nc__enddef takes an open netCDF dataset out of define
mode. The changes made to the netCDF dataset while it was in define
mode are checked and committed to disk if no problems
occurred. Non-record variables may be initialized to a "fill value" as
well with nc_set_fill(). The netCDF dataset is then placed in data mode,
so variable data can be read or written.

This call may involve copying data under some circumstances. For a
more extensive discussion see File Structure and Performance.

\warning This function exposes internals of the netcdf version 1 file
format. Users should use nc_enddef() in most circumstances. This
function may not be available on future netcdf implementations.

The classic netcdf file format has three sections, the "header"
section, the data section for fixed size variables, and the data
section for variables which have an unlimited dimension (record
variables).

The header begins at the beginning of the file. The index (offset) of
the beginning of the other two sections is contained in the
header. Typically, there is no space between the sections. This causes
copying overhead to accrue if one wishes to change the size of the
sections, as may happen when changing names of things, text attribute
values, adding attributes or adding variables. Also, for buffered i/o,
there may be advantages to aligning sections in certain ways.

The minfree parameters allow one to control costs of future calls to
nc_redef, nc_enddef() by requesting that minfree bytes be available at
the end of the section.

The align parameters allow one to set the alignment of the beginning
of the corresponding sections. The beginning of the section is rounded
up to an index which is a multiple of the align parameter. The flag
value ALIGN_CHUNK tells the library to use the bufrsize (see above) as
the align parameter. It has nothing to do with the chunking
(multidimensional tiling) features of netCDF-4.

The file format requires mod 4 alignment, so the align parameters are
silently rounded up to multiples of 4. The usual call,

\code
     nc_enddef(ncid);
\endcode

is equivalent to

\code
     nc__enddef(ncid, 0, 4, 0, 4);
\endcode

The file format does not contain a "record size" value, this is
calculated from the sizes of the record variables. This unfortunate
fact prevents us from providing minfree and alignment control of the
"records" in a netcdf file. If you add a variable which has an
unlimited dimension, the third section will always be copied with the
new variable added.

\param ncid NetCDF ID, from a previous call to nc_open() or
nc_create().

\param h_minfree Sets the pad at the end of the "header" section.

\param v_align Controls the alignment of the beginning of the data
section for fixed size variables.

\param v_minfree Sets the pad at the end of the data section for fixed
size variables.

\param r_align Controls the alignment of the beginning of the data
section for variables which have an unlimited dimension (record
variables).

\returns ::NC_NOERR No error.

\returns ::NC_EBADID Invalid ncid passed.

 */
int
nc__enddef(int ncid, size_t h_minfree, size_t v_align, size_t v_minfree,
	   size_t r_align)
{
   NC* ncp;
   int stat = NC_check_id(ncid, &ncp);
   if(stat != NC_NOERR) return stat;
   return ncp->dispatch->_enddef(ncid,h_minfree,v_align,v_minfree,r_align);
}

/** \ingroup datasets
Synchronize an open netcdf dataset to disk

The function nc_sync() offers a way to synchronize the disk copy of a
netCDF dataset with in-memory buffers. There are two reasons you might
want to synchronize after writes:
- To minimize data loss in case of abnormal termination, or
- To make data available to other processes for reading immediately
  after it is written. But note that a process that already had the
  dataset open for reading would not see the number of records
  increase when the writing process calls nc_sync(); to accomplish this,
  the reading process must call nc_sync.

This function is backward-compatible with previous versions of the
netCDF library. The intent was to allow sharing of a netCDF dataset
among multiple readers and one writer, by having the writer call
nc_sync() after writing and the readers call nc_sync() before each
read. For a writer, this flushes buffers to disk. For a reader, it
makes sure that the next read will be from disk rather than from
previously cached buffers, so that the reader will see changes made by
the writing process (e.g., the number of records written) without
having to close and reopen the dataset. If you are only accessing a
small amount of data, it can be expensive in computer resources to
always synchronize to disk after every write, since you are giving up
the benefits of buffering.

An easier way to accomplish sharing (and what is now recommended) is
to have the writer and readers open the dataset with the NC_SHARE
flag, and then it will not be necessary to call nc_sync() at
all. However, the nc_sync() function still provides finer granularity
than the NC_SHARE flag, if only a few netCDF accesses need to be
synchronized among processes.

It is important to note that changes to the ancillary data, such as
attribute values, are not propagated automatically by use of the
NC_SHARE flag. Use of the nc_sync() function is still required for this
purpose.

Sharing datasets when the writer enters define mode to change the data
schema requires extra care. In previous releases, after the writer
left define mode, the readers were left looking at an old copy of the
dataset, since the changes were made to a new copy. The only way
readers could see the changes was by closing and reopening the
dataset. Now the changes are made in place, but readers have no
knowledge that their internal tables are now inconsistent with the new
dataset schema. If netCDF datasets are shared across redefinition,
some mechanism external to the netCDF library must be provided that
prevents access by readers during redefinition and causes the readers
to call nc_sync before any subsequent access.

When calling nc_sync(), the netCDF dataset must be in data mode. A
netCDF dataset in define mode is synchronized to disk only when
nc_enddef() is called. A process that is reading a netCDF dataset that
another process is writing may call nc_sync to get updated with the
changes made to the data by the writing process (e.g., the number of
records written), without having to close and reopen the dataset.

Data is automatically synchronized to disk when a netCDF dataset is
closed, or whenever you leave define mode.

\param ncid NetCDF ID, from a previous call to nc_open() or
nc_create().

\returns ::NC_NOERR No error.

\returns ::NC_EBADID Invalid ncid passed.
 */
int
nc_sync(int ncid)
{
   NC* ncp;
   int stat = NC_check_id(ncid, &ncp);
   if(stat != NC_NOERR) return stat;
   return ncp->dispatch->sync(ncid);
}

/** \ingroup datasets
No longer necessary for user to invoke manually.


\warning Users no longer need to call this function since it is called
automatically by nc_close() in case the dataset is in define mode and
something goes wrong with committing the changes. The function
nc_abort() just closes the netCDF dataset, if not in define mode. If
the dataset is being created and is still in define mode, the dataset
is deleted. If define mode was entered by a call to nc_redef(), the
netCDF dataset is restored to its state before definition mode was
entered and the dataset is closed.

\param ncid NetCDF ID, from a previous call to nc_open() or
nc_create().

\returns ::NC_NOERR No error.

<h1>Example</h1>

Here is an example using nc_abort to back out of redefinitions of a
dataset named foo.nc:

\code
     #include <netcdf.h>
        ...
     int ncid, status, latid;
        ...
     status = nc_open("foo.nc", NC_WRITE, &ncid);
     if (status != NC_NOERR) handle_error(status);
        ...
     status = nc_redef(ncid);
     if (status != NC_NOERR) handle_error(status);
        ...
     status = nc_def_dim(ncid, "lat", 18L, &latid);
     if (status != NC_NOERR) {
        handle_error(status);
        status = nc_abort(ncid);
        if (status != NC_NOERR) handle_error(status);
     }
\endcode

 */
int
nc_abort(int ncid)
{
   NC* ncp;
   int stat = NC_check_id(ncid, &ncp);
   if(stat != NC_NOERR) return stat;

#ifdef USE_REFCOUNT
   /* What to do if refcount > 0? */
   /* currently, forcibly abort */
   ncp->refcount = 0;
#endif

   stat = ncp->dispatch->abort(ncid);
   del_from_NCList(ncp);
   free_NC(ncp);
   return stat;
}

/** \ingroup datasets
Close an open netCDF dataset

If the dataset in define mode, nc_enddef() will be called before
closing. (In this case, if nc_enddef() returns an error, nc_abort() will
automatically be called to restore the dataset to the consistent state
before define mode was last entered.) After an open netCDF dataset is
closed, its netCDF ID may be reassigned to the next netCDF dataset
that is opened or created.

\param ncid NetCDF ID, from a previous call to nc_open() or nc_create().

\returns ::NC_NOERR No error.

\returns ::NC_EBADID Invalid id passed.

\returns ::NC_EBADGRPID ncid did not contain the root group id of this
file. (NetCDF-4 only).

<h1>Example</h1>

Here is an example using nc_close to finish the definitions of a new
netCDF dataset named foo.nc and release its netCDF ID:

\code
     #include <netcdf.h>
        ...
     int status = NC_NOERR;
     int ncid;
        ...
     status = nc_create("foo.nc", NC_NOCLOBBER, &ncid);
     if (status != NC_NOERR) handle_error(status);

        ...   create dimensions, variables, attributes

     status = nc_close(ncid);
     if (status != NC_NOERR) handle_error(status);
\endcode

 */
int
nc_close(int ncid)
{
   NC* ncp;
   int stat = NC_check_id(ncid, &ncp);
   if(stat != NC_NOERR) return stat;

#ifdef USE_REFCOUNT
   ncp->refcount--;
   if(ncp->refcount <= 0)
#endif
   {
       stat = ncp->dispatch->close(ncid,NULL);
       /* Remove from the nc list */
       if (!stat)
       {
	   del_from_NCList(ncp);
	   free_NC(ncp);
       }
   }
   return stat;
}

/** \ingroup datasets
Do a normal close (see nc_close()) on an in-memory dataset,
then return a copy of the final memory contents of the dataset.

\param ncid NetCDF ID, from a previous call to nc_open() or nc_create().

\param memio a pointer to an NC_memio object into which the final valid memory
size and memory will be returned.

\returns ::NC_NOERR No error.

\returns ::NC_EBADID Invalid id passed.

\returns ::NC_ENOMEM Out of memory.

\returns ::NC_EDISKLESS if the file was not created as an inmemory file.

\returns ::NC_EBADGRPID ncid did not contain the root group id of this
file. (NetCDF-4 only).

<h1>Example</h1>

Here is an example using nc_close_mem to finish the definitions of a new
netCDF dataset named foo.nc, return the final memory,
and release its netCDF ID:

\code
     #include <netcdf.h>
        ...
     int status = NC_NOERR;
     int ncid;
     NC_memio finalmem;
     size_t initialsize = 65000;
        ...
     status = nc_create_mem("foo.nc", NC_NOCLOBBER, initialsize, &ncid);
     if (status != NC_NOERR) handle_error(status);
        ...   create dimensions, variables, attributes
     status = nc_close_memio(ncid,&finalmem);
     if (status != NC_NOERR) handle_error(status);
\endcode

 */
int
nc_close_memio(int ncid, NC_memio* memio)
{
   NC* ncp;
   int stat = NC_check_id(ncid, &ncp);
   if(stat != NC_NOERR) return stat;

#ifdef USE_REFCOUNT
   ncp->refcount--;
   if(ncp->refcount <= 0)
#endif
   {
       stat = ncp->dispatch->close(ncid,memio);
       /* Remove from the nc list */
       if (!stat)
       {
	   del_from_NCList(ncp);
	   free_NC(ncp);
       }
   }
   return stat;
}

/** \ingroup datasets
Change the fill-value mode to improve write performance.

This function is intended for advanced usage, to optimize writes under
some circumstances described below. The function nc_set_fill() sets the
fill mode for a netCDF dataset open for writing and returns the
current fill mode in a return parameter. The fill mode can be
specified as either ::NC_FILL or ::NC_NOFILL. The default behavior
corresponding to ::NC_FILL is that data is pre-filled with fill values,
that is fill values are written when you create non-record variables
or when you write a value beyond data that has not yet been
written. This makes it possible to detect attempts to read data before
it was written. For more information on the use of fill values see
Fill Values. For information about how to define your own fill values
see Attribute Conventions.

The behavior corresponding to ::NC_NOFILL overrides the default behavior
of prefilling data with fill values. This can be used to enhance
performance, because it avoids the duplicate writes that occur when
the netCDF library writes fill values that are later overwritten with
data.

A value indicating which mode the netCDF dataset was already in is
returned. You can use this value to temporarily change the fill mode
of an open netCDF dataset and then restore it to the previous mode.

After you turn on ::NC_NOFILL mode for an open netCDF dataset, you must
be certain to write valid data in all the positions that will later be
read. Note that nofill mode is only a transient property of a netCDF
dataset open for writing: if you close and reopen the dataset, it will
revert to the default behavior. You can also revert to the default
behavior by calling nc_set_fill() again to explicitly set the fill mode
to ::NC_FILL.

There are three situations where it is advantageous to set nofill
mode:
- Creating and initializing a netCDF dataset. In this case, you should
  set nofill mode before calling nc_enddef() and then write completely
  all non-record variables and the initial records of all the record
  variables you want to initialize.
- Extending an existing record-oriented netCDF dataset. Set nofill
  mode after opening the dataset for writing, then append the
  additional records to the dataset completely, leaving no intervening
  unwritten records.
- Adding new variables that you are going to initialize to an existing
  netCDF dataset. Set nofill mode before calling nc_enddef() then write
  all the new variables completely.

If the netCDF dataset has an unlimited dimension and the last record
was written while in nofill mode, then the dataset may be shorter than
if nofill mode was not set, but this will be completely transparent if
you access the data only through the netCDF interfaces.

The use of this feature may not be available (or even needed) in
future releases. Programmers are cautioned against heavy reliance upon
this feature.

\param ncid NetCDF ID, from a previous call to nc_open() or
nc_create().

\param fillmode Desired fill mode for the dataset, either ::NC_NOFILL or
::NC_FILL.

\param old_modep Pointer to location for returned current fill mode of
the dataset before this call, either ::NC_NOFILL or ::NC_FILL.

\returns ::NC_NOERR No error.

\returns ::NC_EBADID The specified netCDF ID does not refer to an open
netCDF dataset.

\returns ::NC_EPERM The specified netCDF ID refers to a dataset open for
read-only access.

\returns ::NC_EINVAL The fill mode argument is neither ::NC_NOFILL nor
::NC_FILL.

<h1>Example</h1>

Here is an example using nc_set_fill() to set nofill mode for subsequent
writes of a netCDF dataset named foo.nc:

\code
     #include <netcdf.h>
        ...
     int ncid, status, old_fill_mode;
        ...
     status = nc_open("foo.nc", NC_WRITE, &ncid);
     if (status != NC_NOERR) handle_error(status);

        ...     write data with default prefilling behavior

     status = nc_set_fill(ncid, ::NC_NOFILL, &old_fill_mode);
     if (status != NC_NOERR) handle_error(status);

        ...    write data with no prefilling
\endcode
 */
int
nc_set_fill(int ncid, int fillmode, int *old_modep)
{
   NC* ncp;
   int stat = NC_check_id(ncid, &ncp);
   if(stat != NC_NOERR) return stat;
   return ncp->dispatch->set_fill(ncid,fillmode,old_modep);
}

/**
 * @internal Learn base PE.
 *
 * @deprecated This function was used in the old days with the Cray at
 * NCAR. The Cray is long gone, and this call is supported only for
 * backward compatibility.
 *
 * @param ncid File and group ID.
 * @param pe Pointer for base PE.
 *
 * @return ::NC_NOERR No error.
 * @return ::NC_EBADID Invalid ncid passed.
 * @author Glenn Davis
 */
int
nc_inq_base_pe(int ncid, int *pe)
{
   NC* ncp;
   int stat = NC_check_id(ncid, &ncp);
   if(stat != NC_NOERR) return stat;
   return ncp->dispatch->inq_base_pe(ncid,pe);
}

/**
 * @internal Sets base processing element (ignored).
 *
 * @deprecated This function was used in the old days with the Cray at
 * NCAR. The Cray is long gone, and this call is supported only for
 * backward compatibility.
 *
 * @param ncid File ID.
 * @param pe Base PE.
 *
 * @return ::NC_NOERR No error.
 * @return ::NC_EBADID Invalid ncid passed.
 * @author Glenn Davis
 */
int
nc_set_base_pe(int ncid, int pe)
{
   NC* ncp;
   int stat = NC_check_id(ncid, &ncp);
   if(stat != NC_NOERR) return stat;
   return ncp->dispatch->set_base_pe(ncid,pe);
}

/** \ingroup datasets
Inquire about the binary format of a netCDF file
as presented by the API.

This function returns the (rarely needed) format version.

\param ncid NetCDF ID, from a previous call to nc_open() or
nc_create().

\param formatp Pointer to location for returned format version, one of
NC_FORMAT_CLASSIC, NC_FORMAT_64BIT_OFFSET, NC_FORMAT_CDF5, NC_FORMAT_NETCDF4,
NC_FORMAT_NETCDF4_CLASSIC.

\returns ::NC_NOERR No error.

\returns ::NC_EBADID Invalid ncid passed.

 */
int
nc_inq_format(int ncid, int *formatp)
{
   NC* ncp;
   int stat = NC_check_id(ncid, &ncp);
   if(stat != NC_NOERR) return stat;
   return ncp->dispatch->inq_format(ncid,formatp);
}

/** \ingroup datasets
Obtain more detailed (vis-a-vis nc_inq_format)
format information about an open dataset.

Note that the netcdf API will present the file
as if it had the format specified by nc_inq_format.
The true file format, however, may not even be
a netcdf file; it might be DAP, HDF4, or PNETCDF,
for example. This function returns that true file type.
It also returns the effective mode for the file.

\param ncid NetCDF ID, from a previous call to nc_open() or
nc_create().

\param formatp Pointer to location for returned true format.

\param modep Pointer to location for returned mode flags.

Refer to the actual list in the file netcdf.h to see the
currently defined set.

\returns ::NC_NOERR No error.

\returns ::NC_EBADID Invalid ncid passed.

 */
int
nc_inq_format_extended(int ncid, int *formatp, int *modep)
{
   NC* ncp;
   int stat = NC_check_id(ncid, &ncp);
   if(stat != NC_NOERR) return stat;
   return ncp->dispatch->inq_format_extended(ncid,formatp,modep);
}

/**\ingroup datasets
Inquire about a file or group.

\param ncid NetCDF or group ID, from a previous call to nc_open(),
nc_create(), nc_def_grp(), or associated inquiry functions such as
nc_inq_ncid().

\param ndimsp Pointer to location for returned number of dimensions
defined for this netCDF dataset. Ignored if NULL.

\param nvarsp Pointer to location for returned number of variables
defined for this netCDF dataset. Ignored if NULL.

\param nattsp Pointer to location for returned number of global
attributes defined for this netCDF dataset. Ignored if NULL.

\param unlimdimidp Pointer to location for returned ID of the
unlimited dimension, if there is one for this netCDF dataset. If no
unlimited length dimension has been defined, -1 is returned. Ignored
if NULL.  If there are multiple unlimited dimensions (possible only
for netCDF-4 files), only a pointer to the first is returned, for
backward compatibility.  If you want them all, use nc_inq_unlimids().

\returns ::NC_NOERR No error.

\returns ::NC_EBADID Invalid ncid passed.

<h1>Example</h1>

Here is an example using nc_inq to find out about a netCDF dataset
named foo.nc:

\code
     #include <netcdf.h>
        ...
     int status, ncid, ndims, nvars, ngatts, unlimdimid;
        ...
     status = nc_open("foo.nc", NC_NOWRITE, &ncid);
     if (status != NC_NOERR) handle_error(status);
        ...
     status = nc_inq(ncid, &ndims, &nvars, &ngatts, &unlimdimid);
     if (status != NC_NOERR) handle_error(status);
\endcode
 */
int
nc_inq(int ncid, int *ndimsp, int *nvarsp, int *nattsp, int *unlimdimidp)
{
   NC* ncp;
   int stat = NC_check_id(ncid, &ncp);
   if(stat != NC_NOERR) return stat;
   return ncp->dispatch->inq(ncid,ndimsp,nvarsp,nattsp,unlimdimidp);
}

/**
 * Learn the number of variables in a file or group.
 *
 * @param ncid File and group ID.
 * @param nvarsp Pointer that gets number of variables. Ignored if NULL.
 *
 * @return ::NC_NOERR No error.
 * @return ::NC_EBADID Bad ncid.
 * @author Glenn Davis, Ed Hartnett, Dennis Heimbigner
 */
int
nc_inq_nvars(int ncid, int *nvarsp)
{
   NC* ncp;
   int stat = NC_check_id(ncid, &ncp);
   if(stat != NC_NOERR) return stat;
   return ncp->dispatch->inq(ncid, NULL, nvarsp, NULL, NULL);
}

/**\ingroup datasets
Inquire about a type.

Given an ncid and a typeid, get the information about a type. This
function will work on any type, including atomic and any user defined
type, whether compound, opaque, enumeration, or variable length array.

For even more information about a user defined type nc_inq_user_type().

\param ncid The ncid for the group containing the type (ignored for
atomic types).

\param xtype The typeid for this type, as returned by nc_def_compound,
nc_def_opaque, nc_def_enum, nc_def_vlen, or nc_inq_var, or as found in
netcdf.h in the list of atomic types (NC_CHAR, NC_INT, etc.).

\param name If non-NULL, the name of the user defined type will be
copied here. It will be NC_MAX_NAME bytes or less. For atomic types,
the type name from CDL will be given.

\param size If non-NULL, the (in-memory) size of the type in bytes
will be copied here. VLEN type size is the size of nc_vlen_t. String
size is returned as the size of a character pointer. The size may be
used to malloc space for the data, no matter what the type.

\returns ::NC_NOERR No error.

\returns ::NC_EBADTYPE Bad typeid.

\returns ::NC_ENOTNC4 Seeking a user-defined type in a netCDF-3 file.

\returns ::NC_ESTRICTNC3 Seeking a user-defined type in a netCDF-4 file
for which classic model has been turned on.

\returns ::NC_EBADGRPID Bad group ID in ncid.

\returns ::NC_EBADID Type ID not found.

\returns ::NC_EHDFERR An error was reported by the HDF5 layer.

<h1>Example</h1>

This example is from the test program tst_enums.c, and it uses all the
possible inquiry functions on an enum type.

\code
           if (nc_inq_user_type(ncid, typeids[0], name_in, &base_size_in, &base_nc_type_in,
                                &nfields_in, &class_in)) ERR;
           if (strcmp(name_in, TYPE_NAME) || base_size_in != sizeof(int) ||
               base_nc_type_in != NC_INT || nfields_in != NUM_MEMBERS || class_in != NC_ENUM) ERR;
           if (nc_inq_type(ncid, typeids[0], name_in, &base_size_in)) ERR;
           if (strcmp(name_in, TYPE_NAME) || base_size_in != sizeof(int)) ERR;
           if (nc_inq_enum(ncid, typeids[0], name_in, &base_nc_type, &base_size_in, &num_members)) ERR;
           if (strcmp(name_in, TYPE_NAME) || base_nc_type != NC_INT || num_members != NUM_MEMBERS) ERR;
           for (i = 0; i < NUM_MEMBERS; i++)
           {
              if (nc_inq_enum_member(ncid, typeid, i, name_in, &value_in)) ERR;
              if (strcmp(name_in, member_name[i]) || value_in != member_value[i]) ERR;
              if (nc_inq_enum_ident(ncid, typeid, member_value[i], name_in)) ERR;
              if (strcmp(name_in, member_name[i])) ERR;
           }

           if (nc_close(ncid)) ERR;
\endcode
 */
int
nc_inq_type(int ncid, nc_type xtype, char *name, size_t *size)
{
   NC* ncp;
   int stat;

   /* Do a quick triage on xtype */
   if(xtype <= NC_NAT) return NC_EBADTYPE;
   /* For compatibility, we need to allow inq about
      atomic types, even if ncid is ill-defined */
   if(xtype <= ATOMICTYPEMAX4) {
      if(name) strncpy(name,NC_atomictypename(xtype),NC_MAX_NAME);
      if(size) *size = NC_atomictypelen(xtype);
      return NC_NOERR;
   }
   /* Apparently asking about a user defined type, so we need
      a valid ncid */
   stat = NC_check_id(ncid, &ncp);
   if(stat != NC_NOERR) /* bad ncid */
      return NC_EBADTYPE;
   /* have good ncid */
   return ncp->dispatch->inq_type(ncid,xtype,name,size);
}

/**
Check the create mode parameter for sanity.

Some create flags cannot be used if corresponding library features are
enabled during the build. This function does a pre-check of the mode
flag before calling the dispatch layer nc_create functions.

\param mode The creation mode flag.

\returns ::NC_NOERR No error.
\returns ::NC_ENOTBUILT Requested feature not built into library
\returns ::NC_EINVAL Invalid combination of modes.
\internal
\ingroup dispatch
\author Ed Hartnett
*/
static int
check_create_mode(int mode)
{
    int mode_format;
    int mmap = 0;
    int inmemory = 0;

    /* This is a clever check to see if more than one format bit is
     * set. */
    mode_format = (mode & NC_NETCDF4) | (mode & NC_64BIT_OFFSET) |
       (mode & NC_CDF5);
    if (mode_format && (mode_format & (mode_format - 1)))
       return NC_EINVAL;

    /* Can't use both NC_MPIIO and NC_MPIPOSIX. Make up your damn
     * mind! */
    if (mode & NC_MPIIO && mode & NC_MPIPOSIX)
       return NC_EINVAL;

    mmap = ((mode & NC_MMAP) == NC_MMAP);
    inmemory = ((mode & NC_INMEMORY) == NC_INMEMORY);
    if(mmap && inmemory) /* cannot have both */
	return NC_EINMEMORY;

    /* Can't use both parallel and diskless|inmemory. */
    if ((mode & NC_MPIIO && mode & (NC_DISKLESS|NC_INMEMORY))
	|| (mode & NC_MPIPOSIX && mode & (NC_DISKLESS|NC_INMEMORY)))
	return NC_EINVAL;

#ifndef USE_NETCDF4
   /* If the user asks for a netCDF-4 file, and the library was built
    * without netCDF-4, then return an error.*/
   if (mode & NC_NETCDF4)
       return NC_ENOTBUILT;
#endif /* USE_NETCDF4 undefined */

#ifndef USE_PARALLEL
   /* If parallel support is not included, these mode flags won't
    * work. */
   if (mode & NC_PNETCDF || mode & NC_MPIPOSIX)
       return NC_ENOTBUILT;
#endif /* USE_PARALLEL */

   /* Well I guess there is some sanity in the world after all. */
   return NC_NOERR;
}

/**
 * @internal Create a file, calling the appropriate dispatch create
 * call.
 *
 * For create, we have the following pieces of information to use to
 * determine the dispatch table:
 * - path
 * - cmode
 *
 * @param path0 The file name of the new netCDF dataset.
 * @param cmode The creation mode flag, the same as in nc_create().
 * @param initialsz This parameter sets the initial size of the file
 * at creation time. This only applies to classic
 * files.
 * @param basepe Deprecated parameter from the Cray days.
 * @param chunksizehintp A pointer to the chunk size hint. This only
 * applies to classic files.
 * @param useparallel Non-zero if parallel I/O is to be used on this
 * file.
 * @param parameters Pointer to MPI comm and info.
 * @param ncidp Pointer to location where returned netCDF ID is to be
 * stored.
 *
 * @returns ::NC_NOERR No error.
 * @ingroup dispatch
 * @author Dennis Heimbigner, Ed Hartnett, Ward Fisher
*/
int
NC_create(const char *path0, int cmode, size_t initialsz,
	  int basepe, size_t *chunksizehintp, int useparallel,
	  void* parameters, int *ncidp)
{
   int stat = NC_NOERR;
   NC* ncp = NULL;
   NC_Dispatch* dispatcher = NULL;
   /* Need three pieces of information for now */
   int model = NC_FORMATX_UNDEFINED; /* one of the NC_FORMATX values */
   int isurl = 0;   /* dap or cdmremote or neither */
<<<<<<< HEAD
   int xcmode = 0; /* for implied cmode flags */
   int init;
=======
   char* path = NULL;
   int mmap = 0;
   int diskless = 0;
>>>>>>> 57fea18a

   TRACE(nc_create);
   if(path0 == NULL)
	return NC_EINVAL;

   /* Fix the inmemory related flags */
   mmap = ((cmode & NC_MMAP) == NC_MMAP);  
   diskless = ((cmode & NC_DISKLESS) == NC_DISKLESS);
   /* diskless && !mmap => inmemory */
   if(diskless && !mmap) cmode |= NC_INMEMORY;

   /* Check mode flag for sanity. */
   if ((stat = check_create_mode(cmode)))
      return stat;

   /* Initialize the library. The available dispatch tables
    * will depend on how netCDF was built
    * (with/without netCDF-4, DAP, CDMREMOTE). */
   NCLOCK();
   init = (nc_global != NULL);
   NCUNLOCK();
   if(!init) {
      if ((stat = nc_initialize()))
	 return stat;
   }

#ifdef WINPATH
   /* Need to do path conversion */
   path = NCpathcvt(path0);
#else
   path = nulldup(path0);
#endif

#ifdef USE_REFCOUNT
   /* If this path is already open, then fail */
   ncp = find_in_NCList_by_name(path);
   if(ncp != NULL) {
	nullfree(path);
	return NC_ENFILE;
   }
#endif

    {
	char* newpath = NULL;
        model = NC_urlmodel(path,cmode,&newpath);
        isurl = (model != 0);
        if(isurl) {
	    nullfree(path);
	    path = newpath;
	}
    }

    /* determine the model */
#ifdef USE_NETCDF4
    if (model == NC_FORMATX_UNDEFINED && ((cmode & NC_NETCDF4) == NC_NETCDF4))
        model = NC_FORMATX_NC4;
#endif
#ifdef USE_PNETCDF
    if (model == NC_FORMATX_UNDEFINED && ((cmode & NC_MPIIO) == NC_MPIIO))
        /* pnetcdf is used for parallel io on CDF-1, CDF-2, and CDF-5 */
        model = NC_FORMATX_PNETCDF;
#endif

    /* Check default format (not formatx) */
    if (!fIsSet(cmode, NC_64BIT_OFFSET)  && !fIsSet(cmode, NC_64BIT_DATA) &&
        !fIsSet(cmode, NC_CLASSIC_MODEL) && !fIsSet(cmode, NC_NETCDF4)) {
        /* if no file format flag is set in cmode, use default */
        int format = nc_get_default_format();
        switch (format) {
#ifdef USE_NETCDF4
            case NC_FORMAT_NETCDF4:
                 cmode |= NC_NETCDF4;
                 if (model == NC_FORMATX_UNDEFINED) model = NC_FORMATX_NC4;
                 break;
            case NC_FORMAT_NETCDF4_CLASSIC:
                 cmode |= NC_NETCDF4 | NC_CLASSIC_MODEL;
                 if (model == NC_FORMATX_UNDEFINED) model = NC_FORMATX_NC4;
                 break;
#endif
#ifdef ENABLE_CDF5
            case NC_FORMAT_CDF5:
                 cmode |= NC_64BIT_DATA;
                 break;
#endif
            case NC_FORMAT_64BIT_OFFSET:
                 cmode |= NC_64BIT_OFFSET;
                 break;
            case NC_FORMAT_CLASSIC: break;
            default: break;
        }
    }

    /* default model */
    if (model == NC_FORMATX_UNDEFINED)
        model = NC_FORMATX_NC3;

   if (dispatcher == NULL)
   {

      /* Figure out what dispatcher to use */
#ifdef USE_NETCDF4
      if(model == (NC_FORMATX_NC4))
 	dispatcher = NC4_dispatch_table;
      else
#endif /*USE_NETCDF4*/
#ifdef USE_PNETCDF
      if(model == (NC_FORMATX_PNETCDF))
	dispatcher = NCP_dispatch_table;
      else
#endif
      if(model == (NC_FORMATX_NC3))
 	dispatcher = NC3_dispatch_table;
      else
      {
	  nullfree(path);
	  return NC_ENOTNC;
      }
   }

   /* Create the NC* instance and insert its dispatcher */
   stat = new_NC(dispatcher,path,cmode,model,&ncp);
   nullfree(path); path = NULL; /* no longer needed */

   if(stat) return stat;

   /* Add to list of known open files and define ext_ncid */
   add_to_NCList(ncp);

#ifdef USE_REFCOUNT
   /* bump the refcount */
   ncp->refcount++;
#endif

   /* Assume create will fill in remaining ncp fields */
   if ((stat = dispatcher->create(ncp->path, cmode, initialsz, basepe, chunksizehintp,
				   useparallel, parameters, dispatcher, ncp))) {
	del_from_NCList(ncp); /* oh well */
	free_NC(ncp);
     } else {
       if(ncidp)*ncidp = ncp->ext_ncid;
     }
   return stat;
}

/**
 * @internal Open a netCDF file (or remote dataset) calling the
 * appropriate dispatch function.
 *
 * For open, we have the following pieces of information to use to
 * determine the dispatch table.
 * - table specified by override
 * - path
 * - cmode
 * - the contents of the file (if it exists), basically checking its magic number.
 *
 * @param path0 Path to the file to open.
 * @param cmode Open mode.
 * @param basepe Base processing element (ignored).
 * @param chunksizehintp Size hint for classic files.
 * @param useparallel If true use parallel I/O.
 * @param parameters Extra parameters for the open.
 * @param ncidp Pointer that gets ncid.
 *
 * @returns ::NC_NOERR No error.
 * @ingroup dispatch
 * @author Dennis Heimbigner
*/
int
NC_open(const char *path0, int cmode, int basepe, size_t *chunksizehintp,
        int useparallel, void* parameters, int *ncidp)
{
   int stat = NC_NOERR;
   NC* ncp = NULL;
   NC_Dispatch* dispatcher = NULL;
   int inmemory = 0;
   int diskless = 0;
   int mmap = 0;
   /* Need pieces of information for now to decide model*/
   int model = 0;
   int isurl = 0;
   int version = 0;
   int flags = 0;
<<<<<<< HEAD
   int init;
=======
   char* path = NULL;
>>>>>>> 57fea18a

   TRACE(nc_open);
   NCLOCK();
   init = (nc_global != NULL);
   NCUNLOCK();
   if(!init) {
      stat = nc_initialize();
      if(stat) return stat;
   }

   /* Fix the inmemory related flags */
   mmap = ((cmode & NC_MMAP) == NC_MMAP);
   diskless = ((cmode & NC_DISKLESS) == NC_DISKLESS);

   /* diskless && !mmap => inmemory */
   if(diskless && !mmap) cmode |= NC_INMEMORY;

   inmemory = ((cmode & NC_INMEMORY) == NC_INMEMORY);

   if(mmap && inmemory) /* cannot have both */
	return NC_EINMEMORY;

   /* Attempt to do file path conversion: note that this will do
      nothing if path is a 'file:...' url, so it will need to be
      repeated in protocol code: libdap2 and libdap4
    */

#ifdef WINPATH
   path = NCpathcvt(path0);
#else
   path = nulldup(path0);
#endif

#ifdef USE_REFCOUNT
   /* If this path is already open, then bump the refcount and return it */
   ncp = find_in_NCList_by_name(path);
   if(ncp != NULL) {
	nullfree(path);
	ncp->refcount++;
	if(ncidp) *ncidp = ncp->ext_ncid;
	return NC_NOERR;
   }
#endif

   if(!inmemory) {
	char* newpath = NULL;
        model = NC_urlmodel(path,cmode,&newpath);
        isurl = (model != 0);
	if(isurl) {
	    nullfree(path);
	    path = newpath;
	} else
	    nullfree(newpath);
    }

#ifdef USE_NETCDF4
   /* Check for use of user-defined format 0. */
   if (cmode & NC_UDF0)
   {
      if (!UDF0_dispatch_table)
         return NC_EINVAL;
      model = NC_FORMATX_UDF0;
      dispatcher = UDF0_dispatch_table;
   }

   /* Check for use of user-defined format 1. */
   if (cmode & NC_UDF1)
   {
      if (!UDF1_dispatch_table)
         return NC_EINVAL;
      model = NC_FORMATX_UDF1;
      dispatcher = UDF1_dispatch_table;
   }
#endif /* USE_NETCDF4 */
   
    if(model == 0) {
	version = 0;
	/* Try to find dataset type */
	if(useparallel) flags |= NC_MPIIO;
	if(inmemory) flags |= NC_INMEMORY;
	if(diskless) flags |= NC_DISKLESS;
	if(mmap) flags |= NC_MMAP;
	stat = NC_check_file_type(path,flags,parameters,&model,&version);
        if(stat == NC_NOERR) {
	    if(model == 0) {
		nullfree(path);
		return NC_ENOTNC;
	    }
	} else {
	    /* presumably not a netcdf file */
	    nullfree(path);
	    return stat;
	}
    }

   if(model == 0) {
	fprintf(stderr,"Model == 0\n");
	return NC_ENOTNC;
   }

   /* Suppress unsupported formats */
   {
	int hdf5built = 0;
	int hdf4built = 0;
	int cdf5built = 0;
#ifdef USE_NETCDF4
	hdf5built = 1;
  #ifdef USEHDF4
        hdf4built = 1;
  #endif
#endif
#ifdef ENABLE_CDF5
       cdf5built = 1;
#endif
       if(!hdf5built && model == NC_FORMATX_NC4) {
         free(path);
         return NC_ENOTBUILT;
       }
       if(!hdf4built && model == NC_FORMATX_NC4 && version == 4) {
         free(path);
         return NC_ENOTBUILT;
       }
       if(!cdf5built && model == NC_FORMATX_NC3 && version == 5) {
         free(path);
         return NC_ENOTBUILT;
       }
   }

   /* Force flag consistentcy */
   if(model == NC_FORMATX_NC4 || model == NC_FORMATX_NC_HDF4 || model == NC_FORMATX_DAP4 ||
      model == NC_FORMATX_UDF0 || model == NC_FORMATX_UDF1)
      cmode |= NC_NETCDF4;
   else if(model == NC_FORMATX_DAP2) {
      cmode &= ~NC_NETCDF4;
      cmode &= ~NC_PNETCDF;
      cmode &= ~NC_64BIT_OFFSET;
   } else if(model == NC_FORMATX_NC3) {
      cmode &= ~NC_NETCDF4; /* must be netcdf-3 (CDF-1, CDF-2, CDF-5) */
      /* User may want to open file using the pnetcdf library */
      if(cmode & NC_PNETCDF) {
         /* dispatch is determined by cmode, rather than file format */
         model = NC_FORMATX_PNETCDF;
      }
      /* For opening an existing file, flags NC_64BIT_OFFSET and NC_64BIT_DATA
       * will be ignored, as the file is already in either CDF-1, 2, or 5
       * format. However, below we add the file format info to cmode so the
       * internal netcdf file open subroutine knows what file format to open.
       * The mode will be saved in ncp->mode, to be used by
       * nc_inq_format_extended() to report the file format.
       * See NC3_inq_format_extended() in libsrc/nc3internal.c for example.
       */
      if(version == 2) cmode |= NC_64BIT_OFFSET;
      else if(version == 5) {
        cmode |= NC_64BIT_DATA;
        cmode &= ~(NC_64BIT_OFFSET); /*NC_64BIT_DATA=>NC_64BIT_OFFSET*/
      }
   } else if(model == NC_FORMATX_PNETCDF) {
     cmode &= ~(NC_NETCDF4|NC_64BIT_OFFSET);
     cmode |= NC_64BIT_DATA;
   }

   /* Invalid to use both NC_MPIIO and NC_MPIPOSIX. Make up your damn
    * mind! */
   if((cmode & NC_MPIIO && cmode & NC_MPIPOSIX)) {
       nullfree(path);
       return NC_EINVAL;
   }

   /* Figure out what dispatcher to use */
   if (!dispatcher) {
      switch (model) {
#if defined(ENABLE_DAP)
      case NC_FORMATX_DAP2:
         dispatcher = NCD2_dispatch_table;
         break;
#endif
#if defined(ENABLE_DAP4)
      case NC_FORMATX_DAP4:
         dispatcher = NCD4_dispatch_table;
         break;
#endif
#if  defined(USE_PNETCDF)
      case NC_FORMATX_PNETCDF:
         dispatcher = NCP_dispatch_table;
         break;
#endif
#if defined(USE_NETCDF4)
      case NC_FORMATX_NC4:
         dispatcher = NC4_dispatch_table;
         break;
#endif
#if defined(USE_HDF4)
      case NC_FORMATX_NC_HDF4:
         dispatcher = HDF4_dispatch_table;
         break;
#endif
#ifdef USE_NETCDF4
      case NC_FORMATX_UDF0:
         dispatcher = UDF0_dispatch_table;
         break;
      case NC_FORMATX_UDF1:
         dispatcher = UDF1_dispatch_table;
         break;
#endif /* USE_NETCDF4 */         
      case NC_FORMATX_NC3:
         dispatcher = NC3_dispatch_table;
         break;
      default:
         nullfree(path);
         return NC_ENOTNC;
      }
   }

   /* If we can't figure out what dispatch table to use, give up. */
   if (!dispatcher) {
       nullfree(path);
       return NC_ENOTNC;
   }

   /* Create the NC* instance and insert its dispatcher */
   stat = new_NC(dispatcher,path,cmode,model,&ncp);
   nullfree(path); path = NULL; /* no longer need path */
   if(stat) return stat;

   /* Add to list of known open files */
   add_to_NCList(ncp);

#ifdef USE_REFCOUNT
   /* bump the refcount */
   ncp->refcount++;
#endif

   /* Assume open will fill in remaining ncp fields */
   stat = dispatcher->open(ncp->path, cmode, basepe, chunksizehintp,
			   useparallel, parameters, dispatcher, ncp);
   if(stat == NC_NOERR) {
     if(ncidp) *ncidp = ncp->ext_ncid;
   } else {
	del_from_NCList(ncp);
	free_NC(ncp);
   }
   return stat;
}

/*Provide an internal function for generating pseudo file descriptors
  for systems that are not file based (e.g. dap, memio).
*/

<<<<<<< HEAD
/* Create a pseudo file descriptor that does not
   overlap real file descriptors
=======
/** @internal Static counter for pseudo file descriptors (incremented) */
static int pseudofd = 0;

/**
 * @internal Create a pseudo file descriptor that does not
 * overlap real file descriptors
 *
 * @return pseudo file number
 * @author Dennis Heimbigner
>>>>>>> 57fea18a
*/
int
nc__pseudofd(void)
{
    int pseudofd;
    NCLOCK();
    pseudofd = nc_global->pseudofd;
    NCUNLOCK();
    if(pseudofd == 0)  {
        int maxfd = 32767; /* default */
#ifdef HAVE_GETRLIMIT
        struct rlimit rl;
        if(getrlimit(RLIMIT_NOFILE,&rl) == 0) {
	    if(rl.rlim_max != RLIM_INFINITY)
	        maxfd = (int)rl.rlim_max;
	    if(rl.rlim_cur != RLIM_INFINITY)
	        maxfd = (int)rl.rlim_cur;
	}
	pseudofd = maxfd+1;
#endif
    }
<<<<<<< HEAD
    NCLOCK();
    nc_global->pseudofd++;
    NCUNLOCK();
    return pseudofd;
}
=======
    return pseudofd++;
}

/**
\internal
\ingroup datasets
Provide open, read and close for use when searching for magic numbers
*/
static int
openmagic(struct MagicFile* file)
{
    int status = NC_NOERR;
    assert((!file->diskless && file->inmemory) ? file->parameters != NULL : 1);
    if(file->inmemory && !file->diskless) {
	/* Get its length */
	NC_memio* meminfo = (NC_memio*)file->parameters;
	file->filelen = (long long)meminfo->size;
	goto done;
    }
#ifdef USE_PARALLEL
    if (file->use_parallel) {
	int retval;
	MPI_Offset size;
        assert(file->parameters);
	if((retval = MPI_File_open(((NC_MPI_INFO*)file->parameters)->comm,
                                   (char*)file->path,MPI_MODE_RDONLY,
                                   ((NC_MPI_INFO*)file->parameters)->info,
                                   &file->fh)) != MPI_SUCCESS)
	    {status = NC_EPARINIT; goto done;}
	/* Get its length */
	if((retval=MPI_File_get_size(file->fh, &size)) != MPI_SUCCESS)
	    {status = NC_EPARINIT; goto done;}
	file->filelen = (long long)size;
	goto done;
    }
#endif /* USE_PARALLEL */
    {
        if(file->path == NULL || strlen(file->path)==0)
	    {status = NC_EINVAL; goto done;}
#ifdef _MSC_VER
        file->fp = fopen(file->path, "rb");
#else
        file->fp = fopen(file->path, "r");
#endif
	if(file->fp == NULL)
	    {status = errno; goto done;}
	/* Get its length */
	{
	int fd = fileno(file->fp);
#ifdef _MSC_VER
	__int64 len64 = _filelengthi64(fd);
	if(len64 < 0)
            {status = errno; goto done;}
	file->filelen = (long long)len64;
#else
	off_t size;
	size = lseek(fd, 0, SEEK_END);
	if(size == -1)
	    {status = errno; goto done;}
	file->filelen = (long long)size;
#endif
	rewind(file->fp);
	}
	goto done;
    }

done:
    return status;
}

static int
readmagic(struct MagicFile* file, long pos, char* magic)
{
    int status = NC_NOERR;
    memset(magic,0,MAGIC_NUMBER_LEN);
    if(file->inmemory && !file->diskless) {
	char* mempos;
	NC_memio* meminfo = (NC_memio*)file->parameters;
	if((pos + MAGIC_NUMBER_LEN) > meminfo->size)
	    {status = NC_EDISKLESS; goto done;}
	mempos = ((char*)meminfo->memory) + pos;
	memcpy((void*)magic,mempos,MAGIC_NUMBER_LEN);
#ifdef DEBUG
	printmagic("XXX: readmagic",magic,file);
#endif
	goto done;
    }
#ifdef USE_PARALLEL
    if (file->use_parallel) {
	MPI_Status mstatus;
	int retval;
	if((retval = MPI_File_read_at_all(file->fh, pos, magic,
                     MAGIC_NUMBER_LEN, MPI_CHAR, &mstatus)) != MPI_SUCCESS)
	    {status = NC_EPARINIT; goto done;}
	goto done;
    }
#endif /* USE_PARALLEL */
    {
	int count;
	int i = fseek(file->fp,pos,SEEK_SET);
	if(i < 0)
	    {status = errno; goto done;}
	for(i=0;i<MAGIC_NUMBER_LEN;) {/* make sure to read proper # of bytes */
	    count=fread(&magic[i],1,(size_t)(MAGIC_NUMBER_LEN-i),file->fp);
	    if(count == 0 || ferror(file->fp))
		{status = errno; goto done;}
	    i += count;
	}
	goto done;
    }
done:
    if(file && file->fp) clearerr(file->fp);
    return status;
}

/**
 * Close the file opened to check for magic number.
 *
 * @param file pointer to the MagicFile struct for this open file.
 * @returns NC_NOERR for success
 * @returns NC_EPARINIT if there was a problem closing file with MPI
 * (parallel builds only).
 * @author Dennis Heimbigner
 */
static int
closemagic(struct MagicFile* file)
{
    int status = NC_NOERR;
    if(file->inmemory) goto done; /* noop*/
#ifdef USE_PARALLEL
    if (file->use_parallel) {
	int retval;
	if((retval = MPI_File_close(&file->fh)) != MPI_SUCCESS)
		{status = NC_EPARINIT; goto done;}
	goto done;
    }
#endif
    {
	if(file->fp) fclose(file->fp);
	goto done;
    }
done:
    return status;
}

#ifdef DEBUG
static void
printmagic(const char* tag, char* magic, struct MagicFile* f)
{
    int i;
    fprintf(stderr,"%s: inmem=%d ispar=%d magic=",tag,f->inmemory,f->use_parallel);
    for(i=0;i<MAGIC_NUMBER_LEN;i++) {
        unsigned int c = (unsigned int)magic[i];
	c = c & 0x000000FF;
	if(c == '\n')
	    fprintf(stderr," 0x%0x/'\\n'",c);
	else if(c == '\r')
	    fprintf(stderr," 0x%0x/'\\r'",c);
	else if(c < ' ')
	    fprintf(stderr," 0x%0x/'?'",c);
	else
	    fprintf(stderr," 0x%0x/'%c'",c,c);
    }
    fprintf(stderr,"\n");
    fflush(stderr);
}
#endif
>>>>>>> 57fea18a
<|MERGE_RESOLUTION|>--- conflicted
+++ resolved
@@ -27,9 +27,6 @@
 #endif
 
 #include "ncdispatch.h"
-<<<<<<< HEAD
-#include "ncglobal.h"
-=======
 #include "netcdf_mem.h"
 #include "ncwinpath.h"
 #include "fbits.h"
@@ -76,7 +73,6 @@
 NC_Dispatch *UDF1_dispatch_table = NULL;
 char UDF1_magic_number[NC_MAX_MAGIC_NUMBER_LEN + 1] = "";
 #endif /* USE_NETCDF4 */
->>>>>>> 57fea18a
 
 /** \defgroup datasets NetCDF File and Data I/O
 
@@ -2036,14 +2032,9 @@
    /* Need three pieces of information for now */
    int model = NC_FORMATX_UNDEFINED; /* one of the NC_FORMATX values */
    int isurl = 0;   /* dap or cdmremote or neither */
-<<<<<<< HEAD
-   int xcmode = 0; /* for implied cmode flags */
-   int init;
-=======
    char* path = NULL;
    int mmap = 0;
    int diskless = 0;
->>>>>>> 57fea18a
 
    TRACE(nc_create);
    if(path0 == NULL)
@@ -2226,11 +2217,7 @@
    int isurl = 0;
    int version = 0;
    int flags = 0;
-<<<<<<< HEAD
-   int init;
-=======
    char* path = NULL;
->>>>>>> 57fea18a
 
    TRACE(nc_open);
    NCLOCK();
@@ -2479,10 +2466,6 @@
   for systems that are not file based (e.g. dap, memio).
 */
 
-<<<<<<< HEAD
-/* Create a pseudo file descriptor that does not
-   overlap real file descriptors
-=======
 /** @internal Static counter for pseudo file descriptors (incremented) */
 static int pseudofd = 0;
 
@@ -2492,7 +2475,6 @@
  *
  * @return pseudo file number
  * @author Dennis Heimbigner
->>>>>>> 57fea18a
 */
 int
 nc__pseudofd(void)
@@ -2514,14 +2496,10 @@
 	pseudofd = maxfd+1;
 #endif
     }
-<<<<<<< HEAD
     NCLOCK();
     nc_global->pseudofd++;
     NCUNLOCK();
     return pseudofd;
-}
-=======
-    return pseudofd++;
 }
 
 /**
@@ -2687,5 +2665,4 @@
     fprintf(stderr,"\n");
     fflush(stderr);
 }
-#endif
->>>>>>> 57fea18a
+#endif