/** \file
File create and open functions

These functions end up calling functions in one of the dispatch layers
(netCDF-4, dap server, etc).

Copyright 2010 University Corporation for Atmospheric
Research/Unidata. See COPYRIGHT file for more info.
*/

#include "config.h"
#include <stdlib.h>
#ifdef HAVE_SYS_RESOURCE_H
#include <sys/resource.h>
#endif
#ifdef HAVE_SYS_TYPES_H
#include <sys/types.h>
#endif
#ifdef HAVE_SYS_STAT_H
#include <sys/stat.h>
#endif
#ifdef HAVE_FCNTL_H
#include <fcntl.h>
#endif
#include "ncdispatch.h"

extern int NC_initialized;
extern int NC_finalized;

/** \defgroup datasets NetCDF Files

NetCDF opens datasets as files or remote access URLs.

A netCDF dataset that has not yet been opened can only be referred to
by its dataset name. Once a netCDF dataset is opened, it is referred
to by a netCDF ID, which is a small non-negative integer returned when
you create or open the dataset. A netCDF ID is much like a file
descriptor in C or a logical unit number in FORTRAN. In any single
program, the netCDF IDs of distinct open netCDF datasets are
distinct. A single netCDF dataset may be opened multiple times and
will then have multiple distinct netCDF IDs; however at most one of
the open instances of a single netCDF dataset should permit
writing. When an open netCDF dataset is closed, the ID is no longer
associated with a netCDF dataset.

Functions that deal with the netCDF library include:
- Get version of library.
- Get error message corresponding to a returned error code.

The operations supported on a netCDF dataset as a single object are:
- Create, given dataset name and whether to overwrite or not.
- Open for access, given dataset name and read or write intent.
- Put into define mode, to add dimensions, variables, or attributes.
- Take out of define mode, checking consistency of additions.
- Close, writing to disk if required.
- Inquire about the number of dimensions, number of variables,
number of global attributes, and ID of the unlimited dimension, if
any.
- Synchronize to disk to make sure it is current.
- Set and unset nofill mode for optimized sequential writes.
- After a summary of conventions used in describing the netCDF
interfaces, the rest of this chapter presents a detailed description
of the interfaces for these operations.
*/
/**@{*/

static int
NC_interpret_magic_number(char* magic, int* model, int* version, int use_parallel)
{
    int status = NC_NOERR;
    /* Look at the magic number */
    /* Ignore the first byte for HDF */
#ifdef USE_NETCDF4
    if(magic[1] == 'H' && magic[2] == 'D' && magic[3] == 'F') {
	*model = NC_FORMATX_NC4;
	*version = 5;
#ifdef USE_HDF4
    } else if(magic[0] == '\016' && magic[1] == '\003'
              && magic[2] == '\023' && magic[3] == '\001') {
	*model = NC_FORMATX_NC4;
	*version = 4;
#endif
    } else
#endif
    if(magic[0] == 'C' && magic[1] == 'D' && magic[2] == 'F') {
        if(magic[3] == '\001') {
            *version = 1; /* netcdf classic version 1 */
	    *model = NC_FORMATX_NC3;
         } else if(magic[3] == '\002') {
            *version = 2; /* netcdf classic version 2 */
	    *model = NC_FORMATX_NC3;
         } else if(magic[3] == '\005') {
            *version = 5; /* cdf5 (including pnetcdf) file */
	    *model = NC_FORMATX_NC3;
	 } else
	    {status = NC_ENOTNC; goto done;}
     } else
        {status = NC_ENOTNC; goto done;}
done:
     return status;
}

/**
Given an existing file, figure out its format 
and return that format value (NC_FORMATX_XXX)
in model arg.
*/
static int
NC_check_file_type(const char *path, int flags, void *parameters,
		   int* model, int* version)
{
   char magic[MAGIC_NUMBER_LEN];
   int status = NC_NOERR;
   int diskless = ((flags & NC_DISKLESS) == NC_DISKLESS);
   int use_parallel = ((flags & NC_MPIIO) == NC_MPIIO);
   int inmemory = (diskless && ((flags & NC_INMEMORY) == NC_INMEMORY));

   *model = 0;

    if(inmemory)  {
	NC_MEM_INFO* meminfo = (NC_MEM_INFO*)parameters;
	if(meminfo == NULL || meminfo->size < MAGIC_NUMBER_LEN)
	    {status = NC_EDISKLESS; goto done;}
	memcpy(magic,meminfo->memory,MAGIC_NUMBER_LEN);
    } else {/* presumably a real file */
       /* Get the 4-byte magic from the beginning of the file. Don't use posix
        * for parallel, use the MPI functions instead. */
#ifdef USE_PARALLEL
	if (use_parallel) {
	    MPI_File fh;
	    MPI_Status mstatus;
	    int retval;
	    MPI_Comm comm = MPI_COMM_WORLD;
	    MPI_Info info = MPI_INFO_NULL;

	    if(parameters != NULL) {
	        comm = ((NC_MPI_INFO*)parameters)->comm;
		info = ((NC_MPI_INFO*)parameters)->info;
	    }
	    if((retval = MPI_File_open(comm,(char*)path,MPI_MODE_RDONLY,info,
				       &fh)) != MPI_SUCCESS)
		{status = NC_EPARINIT; goto done;}
	    if((retval = MPI_File_read(fh, magic, MAGIC_NUMBER_LEN, MPI_CHAR,
				 &mstatus)) != MPI_SUCCESS)
		{status = NC_EPARINIT; goto done;}
	    if((retval = MPI_File_close(&fh)) != MPI_SUCCESS)
		{status = NC_EPARINIT; goto done;}
	} else
#endif /* USE_PARALLEL */
	{
	    FILE *fp;
	    size_t i;
#ifdef HAVE_SYS_STAT_H
	    struct stat st;
#endif
	    if(path == NULL || strlen(path)==0)
		{status = NC_EINVAL; goto done;}

	    if (!(fp = fopen(path, "r")))
		{status = errno; goto done;}

#ifdef HAVE_SYS_STAT_H
	    /* The file must be at least MAGIC_NUMBER_LEN in size,
	       or otherwise the following fread will exhibit unexpected
  	       behavior. */
	    if(!(fstat(fileno(fp),&st) == 0)) {
	        fclose(fp);
	        status = errno;
	        goto done;
	    }

	    if(st.st_size < MAGIC_NUMBER_LEN) {
		fclose(fp);
		status = NC_ENOTNC;
		goto done;
	    }
#endif

	    i = fread(magic, MAGIC_NUMBER_LEN, 1, fp);
	    fclose(fp);
	    if(i == 0)
		{status = NC_ENOTNC; goto done;}
	    if(i != 1)
		{status = errno; goto done;}
	}
    } /* !inmemory */

    /* Look at the magic number */
    status = NC_interpret_magic_number(magic,model,version,use_parallel);

done:
   return status;
}

/**  \ingroup datasets
Create a new netCDF file.

This function creates a new netCDF dataset, returning a netCDF ID that
can subsequently be used to refer to the netCDF dataset in other
netCDF function calls. The new netCDF dataset opened for write access
and placed in define mode, ready for you to add dimensions, variables,
and attributes.

\param path The file name of the new netCDF dataset.

\param cmode The creation mode flag. The following flags are available:
  NC_NOCLOBBER (do not overwrite existing file),
  NC_SHARE (limit write caching - netcdf classic files only),
  NC_64BIT_OFFSET (create 64-bit offset file),
  NC_64BIT_DATA (Alias NC_CDF5) (create CDF-5 file),
  NC_NETCDF4 (create netCDF-4/HDF5 file),
  NC_CLASSIC_MODEL (enforce netCDF classic mode on netCDF-4/HDF5 files),
  NC_DISKLESS (store data only in memory),
  NC_MMAP (use MMAP for NC_DISKLESS),
  and NC_WRITE.
  See discussion below.

\param ncidp Pointer to location where returned netCDF ID is to be
stored.

<h2>The cmode Flag</h2>

The cmode flag is used to control the type of file created, and some
aspects of how it may be used.

Setting NC_NOCLOBBER means you do not want to clobber (overwrite) an
existing dataset; an error (NC_EEXIST) is returned if the specified
dataset already exists.

The NC_SHARE flag is appropriate when one process may be writing the
dataset and one or more other processes reading the dataset
concurrently; it means that dataset accesses are not buffered and
caching is limited. Since the buffering scheme is optimized for
sequential access, programs that do not access data sequentially may
see some performance improvement by setting the NC_SHARE flag. This
flag is ignored for netCDF-4 files.

Setting NC_64BIT_OFFSET causes netCDF to create a 64-bit offset format
file, instead of a netCDF classic format file. The 64-bit offset
format imposes far fewer restrictions on very large (i.e. over 2 GB)
data files. See Large File Support.

Setting NC_64BIT_DATA (Alias NC_CDF5) causes netCDF to create a CDF-5
file format that supports large files (i.e. over 2GB) and large
variables (over 2B array elements.). See Large File Support.

Note that the flag NC_PNETCDF also exists as the combination of
NC_CDF5 or'd with NC_MPIIO to indicate that the pnetcdf library
should be used.

A zero value (defined for convenience as NC_CLOBBER) specifies the
default behavior: overwrite any existing dataset with the same file
name and buffer and cache accesses for efficiency. The dataset will be
in netCDF classic format. See NetCDF Classic Format Limitations.

Setting NC_NETCDF4 causes netCDF to create a HDF5/NetCDF-4 file.

Setting NC_CLASSIC_MODEL causes netCDF to enforce the classic data
model in this file. (This only has effect for netCDF-4/HDF5 files, as
classic and 64-bit offset files always use the classic model.) When
used with NC_NETCDF4, this flag ensures that the resulting
netCDF-4/HDF5 file may never contain any new constructs from the
enhanced data model. That is, it cannot contain groups, user defined
types, multiple unlimited dimensions, or new atomic types. The
advantage of this restriction is that such files are guaranteed to
work with existing netCDF software.

Setting NC_DISKLESS causes netCDF to create the file only in memory.
This allows for the use of files that have no long term purpose. Note that
with one exception, the in-memory file is destroyed upon calling
nc_close. If, however, the flag combination (NC_DISKLESS|NC_WRITE)
is used, then at close, the contents of the memory file will be
made persistent in the file path that was specified in the nc_create
call. If NC_DISKLESS is going to be used for creating a large classic file,
it behooves one to use either nc__create or nc_create_mp and specify
an appropriately large value of the initialsz parameter to avoid
to many extensions to the in-memory space for the file.
This flag applies to files in classic format and to file in extended
format (netcdf-4).

Normally, NC_DISKLESS allocates space in the heap for
storing the in-memory file. If, however, the ./configure
flags --enable-mmap is used, and the additional mode flag
NC_MMAP is specified, then the file will be created using
the operating system MMAP facility.
This flag only applies to files in classic format. Extended
format (netcdf-4) files will ignore the NC_MMAP flag.

Using NC_MMAP for nc_create is
only included for completeness vis-a-vis nc_open. The
ability to use MMAP is of limited use for nc_create because
nc_create is going to create the file in memory anyway.
Closing a MMAP'd file will be slightly faster, but not significantly.

Note that nc_create(path,cmode,ncidp) is equivalent to the invocation of
nc__create(path,cmode,NC_SIZEHINT_DEFAULT,NULL,ncidp).

\returns ::NC_NOERR No error.

\returns ::NC_ENOMEM System out of memory.

\returns ::NC_EHDFERR HDF5 error (netCDF-4 files only).

\returns ::NC_EFILEMETA Error writing netCDF-4 file-level metadata in
HDF5 file. (netCDF-4 files only).

\returns ::NC_EDISKLESS if there was an error in creating the
in-memory file.

\note When creating a netCDF-4 file HDF5 error reporting is turned
off, if it is on. This doesn't stop the HDF5 error stack from
recording the errors, it simply stops their display to the user
through stderr.

<h1>Examples</h1>

In this example we create a netCDF dataset named foo.nc; we want the
dataset to be created in the current directory only if a dataset with
that name does not already exist:

@code
     #include <netcdf.h>
        ...
     int status = NC_NOERR;
     int ncid;
        ...
     status = nc_create("foo.nc", NC_NOCLOBBER, &ncid);
     if (status != NC_NOERR) handle_error(status);
@endcode

In this example we create a netCDF dataset named foo_large.nc. It will
be in the 64-bit offset format.

@code
     #include <netcdf.h>
        ...
     int status = NC_NOERR;
     int ncid;
        ...
     status = nc_create("foo_large.nc", NC_NOCLOBBER|NC_64BIT_OFFSET, &ncid);
     if (status != NC_NOERR) handle_error(status);
@endcode

In this example we create a netCDF dataset named foo_HDF5.nc. It will
be in the HDF5 format.

@code
     #include <netcdf.h>
        ...
     int status = NC_NOERR;
     int ncid;
        ...
     status = nc_create("foo_HDF5.nc", NC_NOCLOBBER|NC_NETCDF4, &ncid);
     if (status != NC_NOERR) handle_error(status);
@endcode

In this example we create a netCDF dataset named
foo_HDF5_classic.nc. It will be in the HDF5 format, but will not allow
the use of any netCDF-4 advanced features. That is, it will conform to
the classic netCDF-3 data model.

@code
     #include <netcdf.h>
        ...
     int status = NC_NOERR;
     int ncid;
        ...
     status = nc_create("foo_HDF5_classic.nc", NC_NOCLOBBER|NC_NETCDF4|NC_CLASSIC_MODEL, &ncid);
     if (status != NC_NOERR) handle_error(status);
@endcode

In this example we create a in-memory netCDF classic dataset named
diskless.nc whose content will be lost when nc_close() is called.

@code
     #include <netcdf.h>
        ...
     int status = NC_NOERR;
     int ncid;
        ...
     status = nc_create("diskless.nc", NC_DISKLESS, &ncid);
     if (status != NC_NOERR) handle_error(status);
@endcode

In this example we create a in-memory netCDF classic dataset named
diskless.nc and specify that it should be made persistent
in a file named diskless.nc when nc_close() is called.

@code
     #include <netcdf.h>
        ...
     int status = NC_NOERR;
     int ncid;
        ...
     status = nc_create("diskless.nc", NC_DISKLESS|NC_WRITE, &ncid);
     if (status != NC_NOERR) handle_error(status);
@endcode

A variant of nc_create(), nc__create() (note the double underscore) allows
users to specify two tuning parameters for the file that it is
creating.  */
int
nc_create(const char *path, int cmode, int *ncidp)
{
   return nc__create(path,cmode,NC_SIZEHINT_DEFAULT,NULL,ncidp);
}

/*!
Create a netCDF file with some extra parameters controlling classic
file cacheing.

Like nc_create(), this function creates a netCDF file.

\param path The file name of the new netCDF dataset.

\param cmode The creation mode flag, the same as in nc_create().

\param initialsz On some systems, and with custom I/O layers, it may
be advantageous to set the size of the output file at creation
time. This parameter sets the initial size of the file at creation
time. This only applies to classic and 64-bit offset files.
The special value NC_SIZEHINT_DEFAULT (which is the value 0),
lets the netcdf library choose a suitable initial size.

\param chunksizehintp A pointer to the chunk size hint,
which controls a space versus time tradeoff, memory
allocated in the netcdf library versus number of system
calls. Because of internal requirements, the value may not
be set to exactly the value requested. The actual value
chosen is returned by reference. Using a NULL pointer or
having the pointer point to the value NC_SIZEHINT_DEFAULT
causes the library to choose a default. How the system
chooses the default depends on the system. On many systems,
the "preferred I/O block size" is available from the stat()
system call, struct stat member st_blksize. If this is
available it is used. Lacking that, twice the system
pagesize is used. Lacking a call to discover the system
pagesize, we just set default bufrsize to 8192. The bufrsize
is a property of a given open netcdf descriptor ncid, it is
not a persistent property of the netcdf dataset. This only
applies to classic and 64-bit offset files.

\param ncidp Pointer to location where returned netCDF ID is to be
stored.

\note This function uses the same return codes as the nc_create()
function.

<h1>Examples</h1>

In this example we create a netCDF dataset named foo_large.nc; we want
the dataset to be created in the current directory only if a dataset
with that name does not already exist. We also specify that bufrsize
and initial size for the file.

\code
#include <netcdf.h>
        ...
     int status = NC_NOERR;
     int ncid;
     int intialsz = 2048;
     int *bufrsize;
        ...
     *bufrsize = 1024;
     status = nc__create("foo.nc", NC_NOCLOBBER, initialsz, bufrsize, &ncid);
     if (status != NC_NOERR) handle_error(status);
\endcode
*/
int
nc__create(const char *path, int cmode, size_t initialsz,
	   size_t *chunksizehintp, int *ncidp)
{
   return NC_create(path, cmode, initialsz, 0, 
		    chunksizehintp, 0, NULL, ncidp);

}
/**
\internal

\deprecated This function was used in the old days with the Cray at
NCAR. The Cray is long gone, and this call is supported only for
backward compatibility.

 */
int
nc__create_mp(const char *path, int cmode, size_t initialsz,
	      int basepe, size_t *chunksizehintp, int *ncidp)
{
   return NC_create(path, cmode, initialsz, basepe,
		    chunksizehintp, 0, NULL, ncidp);
}

/**
Open an existing netCDF file.

This function opens an existing netCDF dataset for access. It
determines the underlying file format automatically. Use the same call
to open a netCDF classic, 64-bit offset, or netCDF-4 file.

\param path File name for netCDF dataset to be opened. When DAP
support is enabled, then the path may be an OPeNDAP URL rather than a
file path.

\param mode The mode flag may include NC_WRITE (for read/write
access) and NC_SHARE (see below) and NC_DISKLESS (see below).

\param ncidp Pointer to location where returned netCDF ID is to be
stored.

<h2>Open Mode</h2>

A zero value (or NC_NOWRITE) specifies the default behavior: open the
dataset with read-only access, buffering and caching accesses for
efficiency.

Otherwise, the open mode is NC_WRITE, NC_SHARE, or
NC_WRITE|NC_SHARE. Setting the NC_WRITE flag opens the dataset with
read-write access. ("Writing" means any kind of change to the dataset,
including appending or changing data, adding or renaming dimensions,
variables, and attributes, or deleting attributes.)

The NC_SHARE flag is only used for netCDF classic and 64-bit offset
files. It is appropriate when one process may be writing the dataset
and one or more other processes reading the dataset concurrently; it
means that dataset accesses are not buffered and caching is
limited. Since the buffering scheme is optimized for sequential
access, programs that do not access data sequentially may see some
performance improvement by setting the NC_SHARE flag.

This procedure may also be invoked with the NC_DISKLESS flag
set in the mode argument if the file to be opened is a
classic format file.  For nc_open(), this flag applies only
to files in classic format.  If the file is of type
NC_NETCDF4, then the NC_DISKLESS flag will be ignored.

If NC_DISKLESS is specified, then the whole file is read completely into
memory. In effect this creates an in-memory cache of the file.
If the mode flag also specifies NC_WRITE, then the in-memory cache
will be re-written to the disk file when nc_close() is called.
For some kinds of manipulations, having the in-memory cache can
speed up file processing. But in simple cases, non-cached
processing may actually be faster than using cached processing.
You will need to experiment to determine if the in-memory caching
is worthwhile for your application.

Normally, NC_DISKLESS allocates space in the heap for
storing the in-memory file. If, however, the ./configure
flags --enable-mmap is used, and the additional mode flag
NC_MMAP is specified, then the file will be opened using
the operating system MMAP facility.
This flag only applies to files in classic format. Extended
format (netcdf-4) files will ignore the NC_MMAP flag.

In most cases, using MMAP provides no advantage
for just NC_DISKLESS. The one case where using MMAP is an
advantage is when a file is to be opened and only a small portion
of its data is to be read and/or written.
In this scenario, MMAP will cause only the accessed data to be
retrieved from disk. Without MMAP, NC_DISKLESS will read the whole
file into memory on nc_open. Thus, MMAP will provide some performance
improvement in this case.

It is not necessary to pass any information about the format of the
file being opened. The file type will be detected automatically by the
netCDF library.

If a the path is a DAP URL, then the open mode is read-only.
Setting NC_WRITE will be ignored.

As of version 4.3.1.2, multiple calls to nc_open with the same
path will return the same ncid value.

\note When opening a netCDF-4 file HDF5 error reporting is turned off,
if it is on. This doesn't stop the HDF5 error stack from recording the
errors, it simply stops their display to the user through stderr.

nc_open()returns the value NC_NOERR if no errors occurred. Otherwise,
the returned status indicates an error. Possible causes of errors
include:

Note that nc_open(path,cmode,ncidp) is equivalent to the invocation of
nc__open(path,cmode,NC_SIZEHINT_DEFAULT,NULL,ncidp).

\returns ::NC_NOERR No error.

\returns ::NC_ENOMEM Out of memory.

\returns ::NC_EHDFERR HDF5 error. (NetCDF-4 files only.)

\returns ::NC_EDIMMETA Error in netCDF-4 dimension metadata. (NetCDF-4 files only.)

<h1>Examples</h1>

Here is an example using nc_open()to open an existing netCDF dataset
named foo.nc for read-only, non-shared access:

@code
#include <netcdf.h>
   ...
int status = NC_NOERR;
int ncid;
   ...
status = nc_open("foo.nc", 0, &ncid);
if (status != NC_NOERR) handle_error(status);
@endcode
*/
int
nc_open(const char *path, int mode, int *ncidp)
{
   return NC_open(path, mode, 0, NULL, 0, NULL, ncidp);
}

/**
Open a netCDF file with extra performance parameters for the classic
library.

\param path File name for netCDF dataset to be opened. When DAP
support is enabled, then the path may be an OPeNDAP URL rather than a
file path.

\param mode The mode flag may include NC_WRITE (for read/write
access) and NC_SHARE as in nc_open().

\param chunksizehintp A size hint for the classic library. Only
applies to classic and 64-bit offset files. See below for more
information.

\param ncidp Pointer to location where returned netCDF ID is to be
stored.

<h1>The chunksizehintp Parameter</h1>

The argument referenced by bufrsizehintp controls a space versus time
tradeoff, memory allocated in the netcdf library versus number of
system calls.

Because of internal requirements, the value may not be set to exactly
the value requested. The actual value chosen is returned by reference.

Using a NULL pointer or having the pointer point to the value
NC_SIZEHINT_DEFAULT causes the library to choose a default.
How the system chooses the default depends on the system. On
many systems, the "preferred I/O block size" is available from the
stat() system call, struct stat member st_blksize. If this is
available it is used. Lacking that, twice the system pagesize is used.

Lacking a call to discover the system pagesize, we just set default
bufrsize to 8192.

The bufrsize is a property of a given open netcdf descriptor ncid, it
is not a persistent property of the netcdf dataset.


\returns ::NC_NOERR No error.

\returns ::NC_ENOMEM Out of memory.

\returns ::NC_EHDFERR HDF5 error. (NetCDF-4 files only.)

\returns ::NC_EDIMMETA Error in netCDF-4 dimension metadata. (NetCDF-4
files only.)

*/
int
nc__open(const char *path, int mode,
	 size_t *chunksizehintp, int *ncidp)
{
   /* this API is for non-parallel access: TODO check for illegal cmode
    * flags, such as NC_PNETCDF, NC_MPIIO, or NC_MPIPOSIX, before entering
    * NC_open()? Note nc_open_par() also calls NC_open().
    */
   return NC_open(path, mode, 0, chunksizehintp, 0, 
		  NULL, ncidp);
}

/**
Open a netCDF file with the contents taken from a block of memory.

\param path Must be non-null, but otherwise only used to set the dataset name.

\param mode the mode flags; Note that this procedure uses a limited set of flags because it forcibly sets NC_NOWRITE|NC_DISKLESS|NC_INMEMORY.

\param size The length of the block of memory being passed.

\param memory Pointer to the block of memory containing the contents
of a netcdf file.

\param ncidp Pointer to location where returned netCDF ID is to be
stored.

\returns ::NC_NOERR No error.

\returns ::NC_ENOMEM Out of memory.

\returns ::NC_EDISKLESS diskless io is not enabled for fails.

\returns ::NC_EINVAL, etc. other errors also returned by nc_open.

<h1>Examples</h1>

Here is an example using nc_open_mem() to open an existing netCDF dataset
named foo.nc for read-only, non-shared access. It differs from the nc_open()
example in that it assumes the contents of foo.nc have been read into memory.

@code
#include <netcdf.h>
#include <netcdf_mem.h>
   ...
int status = NC_NOERR;
int ncid;
size_t size;
void* memory;
   ...
size = <compute file size of foo.nc in bytes>;
memory = malloc(size);
   ...
status = nc_open_mem("foo.nc", 0, size, memory, &ncid);
if (status != NC_NOERR) handle_error(status);
@endcode
*/
int
nc_open_mem(const char* path, int mode, size_t size, void* memory, int* ncidp)
{
#ifdef USE_DISKLESS
    NC_MEM_INFO meminfo;

    /* Sanity checks */
    if(memory == NULL || size < MAGIC_NUMBER_LEN || path == NULL)
 	return NC_EINVAL;
    if(mode & (NC_WRITE|NC_MPIIO|NC_MPIPOSIX|NC_MMAP))
	return NC_EINVAL;
    mode |= (NC_INMEMORY|NC_DISKLESS);
    meminfo.size = size;
    meminfo.memory = memory;
    return NC_open(path, mode, 0, NULL, 0, &meminfo, ncidp);
#else
    return NC_EDISKLESS;
#endif
}

/**
\internal

\deprecated This function was used in the old days with the Cray at
NCAR. The Cray is long gone, and this call is supported only for
backward compatibility.

 */
int
nc__open_mp(const char *path, int mode, int basepe,
	    size_t *chunksizehintp, int *ncidp)
{
   return NC_open(path, mode, basepe, chunksizehintp,
		  0, NULL, ncidp);
}

/**
Get the file pathname (or the opendap URL) which was used to
open/create the ncid's file.

\param ncid NetCDF ID, from a previous call to nc_open() or
nc_create().

\param pathlen Pointer where length of path will be returned. Ignored
if NULL.

\param path Pointer where path name will be copied. Space must already
be allocated. Ignored if NULL.

\returns ::NC_NOERR No error.

\returns ::NC_EBADID Invalid ncid passed.
*/
int
nc_inq_path(int ncid, size_t *pathlen, char *path)
{
   NC* ncp;
   int stat = NC_NOERR;
   if ((stat = NC_check_id(ncid, &ncp)))
      return stat;
   if(ncp->path == NULL) {
	if(pathlen) *pathlen = 0;
	if(path) path[0] = '\0';
   } else {
       if (pathlen) *pathlen = strlen(ncp->path);
       if (path) strcpy(path, ncp->path);
   }
   return stat;
}

/**
Put open netcdf dataset into define mode

The function nc_redef puts an open netCDF dataset into define mode, so
dimensions, variables, and attributes can be added or renamed and
attributes can be deleted.

For netCDF-4 files (i.e. files created with NC_NETCDF4 in the cmode in
their call to nc_create()), it is not necessary to call nc_redef()
unless the file was also created with NC_STRICT_NC3. For straight-up
netCDF-4 files, nc_redef() is called automatically, as needed.

For all netCDF-4 files, the root ncid must be used. This is the ncid
returned by nc_open() and nc_create(), and points to the root of the
hierarchy tree for netCDF-4 files.

\param ncid NetCDF ID, from a previous call to nc_open() or
nc_create().

\returns ::NC_NOERR No error.

\returns ::NC_EBADID Bad ncid.

\returns ::NC_EBADGRPID The ncid must refer to the root group of the
file, that is, the group returned by nc_open() or nc_create().

\returns ::NC_EINDEFINE Already in define mode.

\returns ::NC_EPERM File is read-only.

<h1>Example</h1>

Here is an example using nc_redef to open an existing netCDF dataset
named foo.nc and put it into define mode:

\code
#include <netcdf.h>
   ...
int status = NC_NOERR;
int ncid;
   ...
status = nc_open("foo.nc", NC_WRITE, &ncid);
if (status != NC_NOERR) handle_error(status);
   ...
status = nc_redef(ncid);
if (status != NC_NOERR) handle_error(status);
\endcode
 */
int
nc_redef(int ncid)
{
   NC* ncp;
   int stat = NC_check_id(ncid, &ncp);
   if(stat != NC_NOERR) return stat;
   return ncp->dispatch->redef(ncid);
}

/**
Leave define mode

The function nc_enddef() takes an open netCDF dataset out of define
mode. The changes made to the netCDF dataset while it was in define
mode are checked and committed to disk if no problems
occurred. Non-record variables may be initialized to a "fill value" as
well with nc_set_fill(). The netCDF dataset is then placed in data
mode, so variable data can be read or written.

It's not necessary to call nc_enddef() for netCDF-4 files. With netCDF-4
files, nc_enddef() is called when needed by the netcdf-4 library. User
calls to nc_enddef() for netCDF-4 files still flush the metadata to
disk.

This call may involve copying data under some circumstances. For a
more extensive discussion see File Structure and Performance.

For netCDF-4/HDF5 format files there are some variable settings (the
compression, endianness, fletcher32 error correction, and fill value)
which must be set (if they are going to be set at all) between the
nc_def_var() and the next nc_enddef(). Once the nc_enddef() is called,
these settings can no longer be changed for a variable.

\param ncid NetCDF ID, from a previous call to nc_open() or
nc_create().

If you use a group id (in a netCDF-4/HDF5 file), the enddef
will apply to the entire file. That means the enddef will not just end
define mode in one group, but in the entire file.

\returns ::NC_NOERR no error

\returns ::NC_EBADID Invalid ncid passed.

<h1>Example</h1>

Here is an example using nc_enddef() to finish the definitions of a new
netCDF dataset named foo.nc and put it into data mode:

\code
     #include <netcdf.h>
        ...
     int status = NC_NOERR;
     int ncid;
        ...
     status = nc_create("foo.nc", NC_NOCLOBBER, &ncid);
     if (status != NC_NOERR) handle_error(status);

        ...  create dimensions, variables, attributes

     status = nc_enddef(ncid);
     if (status != NC_NOERR) handle_error(status);
\endcode
 */
int
nc_enddef(int ncid)
{
   int status = NC_NOERR;
   NC *ncp;
   status = NC_check_id(ncid, &ncp);
   if(status != NC_NOERR) return status;
   return ncp->dispatch->_enddef(ncid,0,1,0,1);
}

/**
Leave define mode with performance tuning

The function nc__enddef takes an open netCDF dataset out of define
mode. The changes made to the netCDF dataset while it was in define
mode are checked and committed to disk if no problems
occurred. Non-record variables may be initialized to a "fill value" as
well with nc_set_fill(). The netCDF dataset is then placed in data mode,
so variable data can be read or written.

This call may involve copying data under some circumstances. For a
more extensive discussion see File Structure and Performance.

\warning This function exposes internals of the netcdf version 1 file
format. Users should use nc_enddef() in most circumstances. This
function may not be available on future netcdf implementations.

The classic netcdf file format has three sections, the "header"
section, the data section for fixed size variables, and the data
section for variables which have an unlimited dimension (record
variables).

The header begins at the beginning of the file. The index (offset) of
the beginning of the other two sections is contained in the
header. Typically, there is no space between the sections. This causes
copying overhead to accrue if one wishes to change the size of the
sections, as may happen when changing names of things, text attribute
values, adding attributes or adding variables. Also, for buffered i/o,
there may be advantages to aligning sections in certain ways.

The minfree parameters allow one to control costs of future calls to
nc_redef, nc_enddef() by requesting that minfree bytes be available at
the end of the section.

The align parameters allow one to set the alignment of the beginning
of the corresponding sections. The beginning of the section is rounded
up to an index which is a multiple of the align parameter. The flag
value ALIGN_CHUNK tells the library to use the bufrsize (see above) as
the align parameter. It has nothing to do with the chunking
(multidimensional tiling) features of netCDF-4.

The file format requires mod 4 alignment, so the align parameters are
silently rounded up to multiples of 4. The usual call,

\code
     nc_enddef(ncid);
\endcode

is equivalent to

\code
     nc__enddef(ncid, 0, 4, 0, 4);
\endcode

The file format does not contain a "record size" value, this is
calculated from the sizes of the record variables. This unfortunate
fact prevents us from providing minfree and alignment control of the
"records" in a netcdf file. If you add a variable which has an
unlimited dimension, the third section will always be copied with the
new variable added.

\param ncid NetCDF ID, from a previous call to nc_open() or
nc_create().

\param h_minfree Sets the pad at the end of the "header" section.

\param v_align Controls the alignment of the beginning of the data
section for fixed size variables.

\param v_minfree Sets the pad at the end of the data section for fixed
size variables.

\param r_align Controls the alignment of the beginning of the data
section for variables which have an unlimited dimension (record
variables).

\returns ::NC_NOERR No error.

\returns ::NC_EBADID Invalid ncid passed.

 */
int
nc__enddef(int ncid, size_t h_minfree, size_t v_align, size_t v_minfree,
	   size_t r_align)
{
   NC* ncp;
   int stat = NC_check_id(ncid, &ncp);
   if(stat != NC_NOERR) return stat;
   return ncp->dispatch->_enddef(ncid,h_minfree,v_align,v_minfree,r_align);
}

/**
Synchronize an open netcdf dataset to disk

The function nc_sync() offers a way to synchronize the disk copy of a
netCDF dataset with in-memory buffers. There are two reasons you might
want to synchronize after writes:
- To minimize data loss in case of abnormal termination, or
- To make data available to other processes for reading immediately
  after it is written. But note that a process that already had the
  dataset open for reading would not see the number of records
  increase when the writing process calls nc_sync(); to accomplish this,
  the reading process must call nc_sync.

This function is backward-compatible with previous versions of the
netCDF library. The intent was to allow sharing of a netCDF dataset
among multiple readers and one writer, by having the writer call
nc_sync() after writing and the readers call nc_sync() before each
read. For a writer, this flushes buffers to disk. For a reader, it
makes sure that the next read will be from disk rather than from
previously cached buffers, so that the reader will see changes made by
the writing process (e.g., the number of records written) without
having to close and reopen the dataset. If you are only accessing a
small amount of data, it can be expensive in computer resources to
always synchronize to disk after every write, since you are giving up
the benefits of buffering.

An easier way to accomplish sharing (and what is now recommended) is
to have the writer and readers open the dataset with the NC_SHARE
flag, and then it will not be necessary to call nc_sync() at
all. However, the nc_sync() function still provides finer granularity
than the NC_SHARE flag, if only a few netCDF accesses need to be
synchronized among processes.

It is important to note that changes to the ancillary data, such as
attribute values, are not propagated automatically by use of the
NC_SHARE flag. Use of the nc_sync() function is still required for this
purpose.

Sharing datasets when the writer enters define mode to change the data
schema requires extra care. In previous releases, after the writer
left define mode, the readers were left looking at an old copy of the
dataset, since the changes were made to a new copy. The only way
readers could see the changes was by closing and reopening the
dataset. Now the changes are made in place, but readers have no
knowledge that their internal tables are now inconsistent with the new
dataset schema. If netCDF datasets are shared across redefinition,
some mechanism external to the netCDF library must be provided that
prevents access by readers during redefinition and causes the readers
to call nc_sync before any subsequent access.

When calling nc_sync(), the netCDF dataset must be in data mode. A
netCDF dataset in define mode is synchronized to disk only when
nc_enddef() is called. A process that is reading a netCDF dataset that
another process is writing may call nc_sync to get updated with the
changes made to the data by the writing process (e.g., the number of
records written), without having to close and reopen the dataset.

Data is automatically synchronized to disk when a netCDF dataset is
closed, or whenever you leave define mode.

\param ncid NetCDF ID, from a previous call to nc_open() or
nc_create().

\returns ::NC_NOERR No error.

\returns ::NC_EBADID Invalid ncid passed.
 */
int
nc_sync(int ncid)
{
   NC* ncp;
   int stat = NC_check_id(ncid, &ncp);
   if(stat != NC_NOERR) return stat;
   return ncp->dispatch->sync(ncid);
}

/**
\internal

Users no longer need to call this function, since it is called
automatically by nc_close() in case the dataset is in define mode and
something goes wrong with committing the changes. The function
nc_abort() just closes the netCDF dataset, if not in define mode. If
the dataset is being created and is still in define mode, the dataset
is deleted. If define mode was entered by a call to nc_redef(), the
netCDF dataset is restored to its state before definition mode was
entered and the dataset is closed.

\param ncid NetCDF ID, from a previous call to nc_open() or
nc_create().

\returns ::NC_NOERR No error.

<h1>Example</h1>

Here is an example using nc_abort to back out of redefinitions of a
dataset named foo.nc:

\code
     #include <netcdf.h>
        ...
     int ncid, status, latid;
        ...
     status = nc_open("foo.nc", NC_WRITE, &ncid);
     if (status != NC_NOERR) handle_error(status);
        ...
     status = nc_redef(ncid);
     if (status != NC_NOERR) handle_error(status);
        ...
     status = nc_def_dim(ncid, "lat", 18L, &latid);
     if (status != NC_NOERR) {
        handle_error(status);
        status = nc_abort(ncid);
        if (status != NC_NOERR) handle_error(status);
     }
\endcode

 */
int
nc_abort(int ncid)
{
   NC* ncp;
   int stat = NC_check_id(ncid, &ncp);
   if(stat != NC_NOERR) return stat;

#ifdef USE_REFCOUNT
   /* What to do if refcount > 0? */
   /* currently, forcibly abort */
   ncp->refcount = 0;
#endif

   stat = ncp->dispatch->abort(ncid);
   del_from_NCList(ncp);
   free_NC(ncp);
   return stat;
}

/**
Close an open netCDF dataset

If the dataset in define mode, nc_enddef() will be called before
closing. (In this case, if nc_enddef() returns an error, nc_abort() will
automatically be called to restore the dataset to the consistent state
before define mode was last entered.) After an open netCDF dataset is
closed, its netCDF ID may be reassigned to the next netCDF dataset
that is opened or created.

\param ncid NetCDF ID, from a previous call to nc_open() or nc_create().

\returns ::NC_NOERR No error.

\returns ::NC_EBADID Invalid id passed.

\returns ::NC_EBADGRPID ncid did not contain the root group id of this
file. (NetCDF-4 only).

<h1>Example</h1>

Here is an example using nc_close to finish the definitions of a new
netCDF dataset named foo.nc and release its netCDF ID:

\code
     #include <netcdf.h>
        ...
     int status = NC_NOERR;
     int ncid;
        ...
     status = nc_create("foo.nc", NC_NOCLOBBER, &ncid);
     if (status != NC_NOERR) handle_error(status);

        ...   create dimensions, variables, attributes

     status = nc_close(ncid);
     if (status != NC_NOERR) handle_error(status);
\endcode

 */
int
nc_close(int ncid)
{
   NC* ncp;
   int stat = NC_check_id(ncid, &ncp);
   if(stat != NC_NOERR) return stat;

#ifdef USE_REFCOUNT
   ncp->refcount--;
   if(ncp->refcount <= 0)
#endif
   {
       stat = ncp->dispatch->close(ncid);
       /* Remove from the nc list */
       del_from_NCList(ncp);
       free_NC(ncp);
   }
   return stat;
}

/**
Change the fill-value mode to improve write performance.

This function is intended for advanced usage, to optimize writes under
some circumstances described below. The function nc_set_fill() sets the
fill mode for a netCDF dataset open for writing and returns the
current fill mode in a return parameter. The fill mode can be
specified as either ::NC_FILL or ::NC_NOFILL. The default behavior
corresponding to ::NC_FILL is that data is pre-filled with fill values,
that is fill values are written when you create non-record variables
or when you write a value beyond data that has not yet been
written. This makes it possible to detect attempts to read data before
it was written. For more information on the use of fill values see
Fill Values. For information about how to define your own fill values
see Attribute Conventions.

The behavior corresponding to ::NC_NOFILL overrides the default behavior
of prefilling data with fill values. This can be used to enhance
performance, because it avoids the duplicate writes that occur when
the netCDF library writes fill values that are later overwritten with
data.

A value indicating which mode the netCDF dataset was already in is
returned. You can use this value to temporarily change the fill mode
of an open netCDF dataset and then restore it to the previous mode.

After you turn on ::NC_NOFILL mode for an open netCDF dataset, you must
be certain to write valid data in all the positions that will later be
read. Note that nofill mode is only a transient property of a netCDF
dataset open for writing: if you close and reopen the dataset, it will
revert to the default behavior. You can also revert to the default
behavior by calling nc_set_fill() again to explicitly set the fill mode
to ::NC_FILL.

There are three situations where it is advantageous to set nofill
mode:
- Creating and initializing a netCDF dataset. In this case, you should
  set nofill mode before calling nc_enddef() and then write completely
  all non-record variables and the initial records of all the record
  variables you want to initialize.
- Extending an existing record-oriented netCDF dataset. Set nofill
  mode after opening the dataset for writing, then append the
  additional records to the dataset completely, leaving no intervening
  unwritten records.
- Adding new variables that you are going to initialize to an existing
  netCDF dataset. Set nofill mode before calling nc_enddef() then write
  all the new variables completely.

If the netCDF dataset has an unlimited dimension and the last record
was written while in nofill mode, then the dataset may be shorter than
if nofill mode was not set, but this will be completely transparent if
you access the data only through the netCDF interfaces.

The use of this feature may not be available (or even needed) in
future releases. Programmers are cautioned against heavy reliance upon
this feature.

\param ncid NetCDF ID, from a previous call to nc_open() or
nc_create().

\param fillmode Desired fill mode for the dataset, either ::NC_NOFILL or
::NC_FILL.

\param old_modep Pointer to location for returned current fill mode of
the dataset before this call, either ::NC_NOFILL or ::NC_FILL.

\returns ::NC_NOERR No error.

\returns ::NC_EBADID The specified netCDF ID does not refer to an open
netCDF dataset.

\returns ::NC_EPERM The specified netCDF ID refers to a dataset open for
read-only access.

\returns ::NC_EINVAL The fill mode argument is neither ::NC_NOFILL nor
::NC_FILL.

<h1>Example</h1>

Here is an example using nc_set_fill() to set nofill mode for subsequent
writes of a netCDF dataset named foo.nc:

\code
     #include <netcdf.h>
        ...
     int ncid, status, old_fill_mode;
        ...
     status = nc_open("foo.nc", NC_WRITE, &ncid);
     if (status != NC_NOERR) handle_error(status);

        ...     write data with default prefilling behavior

     status = nc_set_fill(ncid, ::NC_NOFILL, &old_fill_mode);
     if (status != NC_NOERR) handle_error(status);

        ...    write data with no prefilling
\endcode
 */
int
nc_set_fill(int ncid, int fillmode, int *old_modep)
{
   NC* ncp;
   int stat = NC_check_id(ncid, &ncp);
   if(stat != NC_NOERR) return stat;
   return ncp->dispatch->set_fill(ncid,fillmode,old_modep);
}

/**
\internal

\deprecated This function was used in the old days with the Cray at
NCAR. The Cray is long gone, and this call is supported only for
backward compatibility.

\returns ::NC_NOERR No error.

\returns ::NC_EBADID Invalid ncid passed.
 */
int
nc_inq_base_pe(int ncid, int *pe)
{
   NC* ncp;
   int stat = NC_check_id(ncid, &ncp);
   if(stat != NC_NOERR) return stat;
   return ncp->dispatch->inq_base_pe(ncid,pe);
}

/**
\internal

\deprecated This function was used in the old days with the Cray at
NCAR. The Cray is long gone, and this call is supported only for
backward compatibility.

\returns ::NC_NOERR No error.

\returns ::NC_EBADID Invalid ncid passed.
 */
int
nc_set_base_pe(int ncid, int pe)
{
   NC* ncp;
   int stat = NC_check_id(ncid, &ncp);
   if(stat != NC_NOERR) return stat;
   return ncp->dispatch->set_base_pe(ncid,pe);
}

/**
Inquire about the binary format of a netCDF file
as presented by the API.

This function returns the (rarely needed) format version.

\param ncid NetCDF ID, from a previous call to nc_open() or
nc_create().

\param formatp Pointer to location for returned format version, one of
NC_FORMAT_CLASSIC, NC_FORMAT_64BIT_OFFSET, NC_FORMAT_CDF5, NC_FORMAT_NETCDF4,
NC_FORMAT_NETCDF4_CLASSIC.

\returns ::NC_NOERR No error.

\returns ::NC_EBADID Invalid ncid passed.

 */
int
nc_inq_format(int ncid, int *formatp)
{
   NC* ncp;
   int stat = NC_check_id(ncid, &ncp);
   if(stat != NC_NOERR) return stat;
   return ncp->dispatch->inq_format(ncid,formatp);
}

/**
Obtain more detailed (vis-a-vis nc_inq_format)
format information about an open dataset.
Note that the netcdf API will present the file
as if it had the format specified by nc_inq_format.
The true file format, however, may not even be
a netcdf file; it might be DAP, HDF4, or PNETCDF,
for example. This function returns that true file type.
It also returns the effective mode for the file.

\param ncid NetCDF ID, from a previous call to nc_open() or
nc_create().

\param formatp Pointer to location for returned true format.

\param modep Pointer to location for returned mode flags.

Refer to the actual list in the file netcdf.h to see the
currently defined set.

\returns ::NC_NOERR No error.

\returns ::NC_EBADID Invalid ncid passed.

 */
int
nc_inq_format_extended(int ncid, int *formatp, int *modep)
{
   NC* ncp;
   int stat = NC_check_id(ncid, &ncp);
   if(stat != NC_NOERR) return stat;
   return ncp->dispatch->inq_format_extended(ncid,formatp,modep);
}

/**
Inquire about a file or group.

\param ncid NetCDF or group ID, from a previous call to nc_open(),
nc_create(), nc_def_grp(), or associated inquiry functions such as
nc_inq_ncid().

\param ndimsp Pointer to location for returned number of dimensions
defined for this netCDF dataset. Ignored if NULL.

\param nvarsp Pointer to location for returned number of variables
defined for this netCDF dataset. Ignored if NULL.

\param nattsp Pointer to location for returned number of global
attributes defined for this netCDF dataset. Ignored if NULL.

\param unlimdimidp Pointer to location for returned ID of the
unlimited dimension, if there is one for this netCDF dataset. If no
unlimited length dimension has been defined, -1 is returned. Ignored
if NULL.  If there are multiple unlimited dimensions (possible only
for netCDF-4 files), only a pointer to the first is returned, for
backward compatibility.  If you want them all, use nc_inq_unlimids().

\returns ::NC_NOERR No error.

\returns ::NC_EBADID Invalid ncid passed.

<h1>Example</h1>

Here is an example using nc_inq to find out about a netCDF dataset
named foo.nc:

\code
     #include <netcdf.h>
        ...
     int status, ncid, ndims, nvars, ngatts, unlimdimid;
        ...
     status = nc_open("foo.nc", NC_NOWRITE, &ncid);
     if (status != NC_NOERR) handle_error(status);
        ...
     status = nc_inq(ncid, &ndims, &nvars, &ngatts, &unlimdimid);
     if (status != NC_NOERR) handle_error(status);
\endcode
 */
int
nc_inq(int ncid, int *ndimsp, int *nvarsp, int *nattsp, int *unlimdimidp)
{
   NC* ncp;
   int stat = NC_check_id(ncid, &ncp);
   if(stat != NC_NOERR) return stat;
   return ncp->dispatch->inq(ncid,ndimsp,nvarsp,nattsp,unlimdimidp);
}

int
nc_inq_nvars(int ncid, int *nvarsp)
{
   NC* ncp;
   int stat = NC_check_id(ncid, &ncp);
   if(stat != NC_NOERR) return stat;
   return ncp->dispatch->inq(ncid, NULL, nvarsp, NULL, NULL);
}

/**
Inquire about a type.

Given an ncid and a typeid, get the information about a type. This
function will work on any type, including atomic and any user defined
type, whether compound, opaque, enumeration, or variable length array.

For even more information about a user defined type nc_inq_user_type().

\param ncid The ncid for the group containing the type (ignored for
atomic types).

\param xtype The typeid for this type, as returned by nc_def_compound,
nc_def_opaque, nc_def_enum, nc_def_vlen, or nc_inq_var, or as found in
netcdf.h in the list of atomic types (NC_CHAR, NC_INT, etc.).

\param name If non-NULL, the name of the user defined type will be
copied here. It will be NC_MAX_NAME bytes or less. For atomic types,
the type name from CDL will be given.

\param size If non-NULL, the (in-memory) size of the type in bytes
will be copied here. VLEN type size is the size of nc_vlen_t. String
size is returned as the size of a character pointer. The size may be
used to malloc space for the data, no matter what the type.

\returns ::NC_NOERR No error.

\returns ::NC_EBADTYPE Bad typeid.

\returns ::NC_ENOTNC4 Seeking a user-defined type in a netCDF-3 file.

\returns ::NC_ESTRICTNC3 Seeking a user-defined type in a netCDF-4 file
for which classic model has been turned on.

\returns ::NC_EBADGRPID Bad group ID in ncid.

\returns ::NC_EBADID Type ID not found.

\returns ::NC_EHDFERR An error was reported by the HDF5 layer.

<h1>Example</h1>

This example is from the test program tst_enums.c, and it uses all the
possible inquiry functions on an enum type.

\code
           if (nc_inq_user_type(ncid, typeids[0], name_in, &base_size_in, &base_nc_type_in,
                                &nfields_in, &class_in)) ERR;
           if (strcmp(name_in, TYPE_NAME) || base_size_in != sizeof(int) ||
               base_nc_type_in != NC_INT || nfields_in != NUM_MEMBERS || class_in != NC_ENUM) ERR;
           if (nc_inq_type(ncid, typeids[0], name_in, &base_size_in)) ERR;
           if (strcmp(name_in, TYPE_NAME) || base_size_in != sizeof(int)) ERR;
           if (nc_inq_enum(ncid, typeids[0], name_in, &base_nc_type, &base_size_in, &num_members)) ERR;
           if (strcmp(name_in, TYPE_NAME) || base_nc_type != NC_INT || num_members != NUM_MEMBERS) ERR;
           for (i = 0; i < NUM_MEMBERS; i++)
           {
              if (nc_inq_enum_member(ncid, typeid, i, name_in, &value_in)) ERR;
              if (strcmp(name_in, member_name[i]) || value_in != member_value[i]) ERR;
              if (nc_inq_enum_ident(ncid, typeid, member_value[i], name_in)) ERR;
              if (strcmp(name_in, member_name[i])) ERR;
           }

           if (nc_close(ncid)) ERR;
\endcode
 */
int
nc_inq_type(int ncid, nc_type xtype, char *name, size_t *size)
{
   NC* ncp;
   int stat;

   /* Do a quick triage on xtype */
   if(xtype <= NC_NAT) return NC_EBADTYPE;
   /* See if the ncid is valid */
   stat = NC_check_id(ncid, &ncp);
   if(stat != NC_NOERR) { /* bad ncid; do what we can */
       /* For compatibility, we need to allow inq about
          atomic types, even if ncid is ill-defined */
	if(xtype <= ATOMICTYPEMAX3) {
            if(name) strncpy(name,NC_atomictypename(xtype),NC_MAX_NAME);
            if(size) *size = NC_atomictypelen(xtype);
            return NC_NOERR;
	} else
	    return NC_EBADTYPE;
   } else { /* have good ncid */
      return ncp->dispatch->inq_type(ncid,xtype,name,size);
   }
#if 0
       int maxtype;
       int format;
   nc_inq_format(ncid, &format);
   switch (format) {
   case NC_FORMAT_NETCDF4_CLASSIC: /*fall thru*/
   case NC_FORMAT_64BIT_OFFSET: /*fall thru*/
   case NC_FORMAT_CLASSIC: maxtype = ATOMICTYPEMAX3; break;
   case NC_FORMAT_NETCDF4: maxtype = ATOMICTYPEMAX4; break;
   case NC_FORMAT_CDF5: maxtype = ATOMICTYPEMAX5; break;
   default: return NC_EINVAL;
   }
#endif
}
/**@}*/

/**
\internal
\ingroup dispatch

Create a file, calling the appropriate dispatch create call.

For create, we have the following pieces of information to use to
determine the dispatch table:
- table specified by override
- path
- cmode

\param path The file name of the new netCDF dataset.

\param cmode The creation mode flag, the same as in nc_create().

\param initialsz This parameter sets the initial size of the file at creation
time. This only applies to classic and 64-bit offset files.

\param basepe Deprecated parameter from the Cray days.

\param chunksizehintp A pointer to the chunk size hint. This only
applies to classic and 64-bit offset files.

\param useparallel Non-zero if parallel I/O is to be used on this
file.

\param parameters Pointer to MPI comm and info.

\param ncidp Pointer to location where returned netCDF ID is to be
stored.

\returns ::NC_NOERR No error.
*/
int
NC_create(const char *path, int cmode, size_t initialsz,
	  int basepe, size_t *chunksizehintp, int useparallel,
	  void* parameters, int *ncidp)
{
   int stat = NC_NOERR;
   NC* ncp = NULL;
   NC_Dispatch* dispatcher = NULL;
   /* Need three pieces of information for now */
   int model = NC_FORMATX_UNDEFINED; /* one of the NC_FORMATX values */
   int isurl = 0;   /* dap or cdmremote or neither */
   int xcmode = 0; /* for implied cmode flags */

   /* Initialize the dispatch table. The function pointers in the
    * dispatch table will depend on how netCDF was built
    * (with/without netCDF-4, DAP, CDMREMOTE). */
   if(!NC_initialized)
   {
      if ((stat = nc_initialize()))
	 return stat; 
   }

#ifdef USE_REFCOUNT
   /* If this path is already open, then fail */
   ncp = find_in_NCList_by_name(path);
   if(ncp != NULL)
	return NC_ENFILE;
#endif

   if((isurl = NC_testurl(path)))
	model = NC_urlmodel(path);

   /* Look to the incoming cmode for hints */
   if(model == NC_FORMATX_UNDEFINED) {
#ifdef USE_NETCDF4
      if((cmode & NC_NETCDF4) == NC_NETCDF4)
	model = NC_FORMATX_NC4;
      else
#endif
#ifdef USE_PNETCDF
      /* pnetcdf is used for parallel io on CDF-1, CDF-2, and CDF-5 */
      if((cmode & NC_MPIIO) == NC_MPIIO)
	model = NC_FORMATX_PNETCDF;
      else
#endif
	{}
    }
    if(model == NC_FORMATX_UNDEFINED) {
      /* Check default format (not formatx) */
      int format = nc_get_default_format();
      switch (format) {
#ifdef USE_NETCDF4
	 case NC_FORMAT_NETCDF4:
	    xcmode |= NC_NETCDF4;
	    model = NC_FORMATX_NC4;
	    break;
	 case NC_FORMAT_NETCDF4_CLASSIC:
	    xcmode |= NC_CLASSIC_MODEL;
	    model = NC_FORMATX_NC4;
	    break;
#endif
	 case NC_FORMAT_CDF5:
	    xcmode |= NC_64BIT_DATA;
	    model = NC_FORMATX_NC3;
	    break;
	 case NC_FORMAT_64BIT_OFFSET:
	    xcmode |= NC_64BIT_OFFSET;
	    model = NC_FORMATX_NC3;
	    break;
	 case NC_FORMAT_CLASSIC:
	    model = NC_FORMATX_NC3;
	    break;
	 default:
	    model = NC_FORMATX_NC3;
	    break;
      }
   }

   /* Add inferred flags */
   cmode |= xcmode;

   /* Clean up illegal combinations */
   if((cmode & (NC_64BIT_OFFSET|NC_64BIT_DATA)) == (NC_64BIT_OFFSET|NC_64BIT_DATA))
	cmode &= ~(NC_64BIT_OFFSET); /*NC_64BIT_DATA=>NC_64BIT_OFFSET*/

   if((cmode & NC_MPIIO) && (cmode & NC_MPIPOSIX))
      return  NC_EINVAL;

   if (!(dispatcher = NC_get_dispatch_override()))
   {

      /* Figure out what dispatcher to use */
#ifdef USE_NETCDF4
      if(model == (NC_FORMATX_NC4))
 	dispatcher = NC4_dispatch_table;
      else
#endif /*USE_NETCDF4*/
#ifdef USE_PNETCDF
      if(model == (NC_FORMATX_PNETCDF))
	dispatcher = NCP_dispatch_table;
      else
#endif
      if(model == (NC_FORMATX_NC3))
 	dispatcher = NC3_dispatch_table;
      else
	 return NC_ENOTNC;
   }

   /* Create the NC* instance and insert its dispatcher */
   stat = new_NC(dispatcher,path,cmode,&ncp);
   if(stat) return stat;

   /* Add to list of known open files and define ext_ncid */
   add_to_NCList(ncp);

#ifdef USE_REFCOUNT
   /* bump the refcount */
   ncp->refcount++;
#endif

   /* Assume create will fill in remaining ncp fields */
   if ((stat = dispatcher->create(path, cmode, initialsz, basepe, chunksizehintp,
				   useparallel, parameters, dispatcher, ncp))) {
	del_from_NCList(ncp); /* oh well */
	free_NC(ncp);
     } else {
       if(ncidp)*ncidp = ncp->ext_ncid;
     }
   return stat;
}

/**
\internal
\ingroup dispatch

Open a netCDF file (or remote dataset) calling the appropriate
dispatch function.

For open, we have the following pieces of information to use to determine the dispatch table.
- table specified by override
- path
- cmode
- the contents of the file (if it exists), basically checking its magic number.

\returns ::NC_NOERR No error.
*/
int
NC_open(const char *path, int cmode,
	int basepe, size_t *chunksizehintp,
        int useparallel, void* parameters,
        int *ncidp)
{
   int stat = NC_NOERR;
   NC* ncp = NULL;
   NC_Dispatch* dispatcher = NULL;
   int inmemory = ((cmode & NC_INMEMORY) == NC_INMEMORY);
   /* Need pieces of information for now to decide model*/
   int model = 0;
   int isurl = 0;
   int version = 0;
   int flags = 0;

   if(!NC_initialized) {
      stat = nc_initialize();
      if(stat) return stat;
   }

#ifdef USE_REFCOUNT
   /* If this path is already open, then bump the refcount and return it */
   ncp = find_in_NCList_by_name(path);
   if(ncp != NULL) {
	ncp->refcount++;
	if(ncidp) *ncidp = ncp->ext_ncid;
	return NC_NOERR;
   }
#endif

   if(!inmemory) {
       isurl = NC_testurl(path);
       if(isurl)
           model = NC_urlmodel(path);
    }
    if(model == 0) {
	version = 0;
	/* Try to find dataset type */
	if(useparallel) flags |= NC_MPIIO;
	if(inmemory) flags |= NC_INMEMORY;
	stat = NC_check_file_type(path,flags,parameters,&model,&version);
        if(stat == NC_NOERR) {
   	if(model == 0)
	    return NC_ENOTNC;
	} else /* presumably not a netcdf file */
	    return stat;
    }

   if(model == 0) {
	fprintf(stderr,"Model == 0\n");
	return NC_ENOTNC;
   }

   /* Force flag consistentcy */
   if(model == NC_FORMATX_NC4)
      cmode |= NC_NETCDF4;
   else if(model == NC_FORMATX_NC3) {
      cmode &= ~NC_NETCDF4; /* must be netcdf-3 (CDF-1, CDF-2, CDF-5) */
      /* User may want to open file using the pnetcdf library */
      if(cmode & NC_PNETCDF) {
         /* dispatch is determined by cmode, rather than file format */
         model = NC_FORMATX_PNETCDF;
      }
      /* For opening an existing file, flags NC_64BIT_OFFSET and NC_64BIT_DATA
       * will be ignored, as the file is already in either CDF-1, 2, or 5
       * format. However, below we add the file format info to cmode so the
       * internal netcdf file open subroutine knows what file format to open.
       * The mode will be saved in ncp->mode, to be used by
       * nc_inq_format_extended() to report the file format.
       * See NC3_inq_format_extended() in libsrc/nc3internal.c for example.
       */
      if(version == 2) cmode |= NC_64BIT_OFFSET;
<<<<<<< HEAD
      else if(version == 5) {
	cmode |= NC_64BIT_DATA;
	cmode &= ~(NC_64BIT_OFFSET); /*NC_64BIT_DATA=>NC_64BIT_OFFSET*/
     }
   } else if(model == NC_FORMATX_PNETCDF) {
      cmode &= ~(NC_NETCDF4|NC_64BIT_OFFSET);
      cmode |= NC_64BIT_DATA;
=======
   } else if(model & NC_DISPATCH_NCP) { /* pnetcdf */
      /*It appears that pnetcdf can read NC_64_BIT_OFFSET*/
/*      cmode &= ~(NC_NETCDF4 | NC_64BIT_OFFSET);*/ /* old code */
      cmode &= ~(NC_NETCDF4); /* pnetcdf allows all NC_64BIT_OFFSET */
      cmode |= NC_PNETCDF;
>>>>>>> da44a0bf
   }

   if((cmode & NC_MPIIO && cmode & NC_MPIPOSIX))
      return  NC_EINVAL;

   /* override any other table choice */
   dispatcher = NC_get_dispatch_override();
   if(dispatcher != NULL) goto havetable;

   /* Figure out what dispatcher to use */
#if  defined(USE_CDMREMOTE)
   if(model == (NC_DISPATCH_NC4 | NC_DISPATCH_NCR))
	dispatcher = NCCR_dispatch_table;
   else
#endif
#if defined(USE_DAP)
   if(model == (NC_FORMATX_DAP2))
	dispatcher = NCD2_dispatch_table;
   else
#endif
#if  defined(USE_PNETCDF)
   if(model == (NC_FORMATX_PNETCDF))
	dispatcher = NCP_dispatch_table;
   else
#endif
#if defined(USE_NETCDF4)
   if(model == (NC_FORMATX_NC4))
	dispatcher = NC4_dispatch_table;
   else
#endif
   if(model == (NC_FORMATX_NC3))
	dispatcher = NC3_dispatch_table;
   else
      return  NC_ENOTNC;

havetable:

   /* Create the NC* instance and insert its dispatcher */
   stat = new_NC(dispatcher,path,cmode,&ncp);
   if(stat) return stat;

   /* Add to list of known open files */
   add_to_NCList(ncp);

#ifdef USE_REFCOUNT
   /* bump the refcount */
   ncp->refcount++;
#endif

   /* Assume open will fill in remaining ncp fields */
   stat = dispatcher->open(path, cmode, basepe, chunksizehintp,
			   useparallel, parameters, dispatcher, ncp);
   if(stat == NC_NOERR) {
     if(ncidp) *ncidp = ncp->ext_ncid;
   } else {
	del_from_NCList(ncp);
	free_NC(ncp);
   }
   return stat;
}

/*Provide an internal function for generating pseudo file descriptors
  for systems that are not file based (e.g. dap, memio).
*/

/* Static counter for pseudo file descriptors (incremented) */
static int pseudofd = 0;

/* Create a pseudo file descriptor that does not
   overlap real file descriptors
*/
int
nc__pseudofd(void)
{
    if(pseudofd == 0)  {
        int maxfd = 32767; /* default */
#ifdef HAVE_GETRLIMIT
        struct rlimit rl;
        if(getrlimit(RLIMIT_NOFILE,&rl) == 0) {
	    if(rl.rlim_max != RLIM_INFINITY)
	        maxfd = (int)rl.rlim_max;
	    if(rl.rlim_cur != RLIM_INFINITY)
	        maxfd = (int)rl.rlim_cur;
	}
	pseudofd = maxfd+1;
#endif
    }
    return pseudofd++;
}<|MERGE_RESOLUTION|>--- conflicted
+++ resolved
@@ -101,7 +101,7 @@
 }
 
 /**
-Given an existing file, figure out its format 
+Given an existing file, figure out its format
 and return that format value (NC_FORMATX_XXX)
 in model arg.
 */
@@ -470,7 +470,7 @@
 nc__create(const char *path, int cmode, size_t initialsz,
 	   size_t *chunksizehintp, int *ncidp)
 {
-   return NC_create(path, cmode, initialsz, 0, 
+   return NC_create(path, cmode, initialsz, 0,
 		    chunksizehintp, 0, NULL, ncidp);
 
 }
@@ -669,7 +669,7 @@
     * flags, such as NC_PNETCDF, NC_MPIIO, or NC_MPIPOSIX, before entering
     * NC_open()? Note nc_open_par() also calls NC_open().
     */
-   return NC_open(path, mode, 0, chunksizehintp, 0, 
+   return NC_open(path, mode, 0, chunksizehintp, 0,
 		  NULL, ncidp);
 }
 
@@ -1624,7 +1624,7 @@
    if(!NC_initialized)
    {
       if ((stat = nc_initialize()))
-	 return stat; 
+	 return stat;
    }
 
 #ifdef USE_REFCOUNT
@@ -1824,25 +1824,17 @@
        * See NC3_inq_format_extended() in libsrc/nc3internal.c for example.
        */
       if(version == 2) cmode |= NC_64BIT_OFFSET;
-<<<<<<< HEAD
       else if(version == 5) {
-	cmode |= NC_64BIT_DATA;
-	cmode &= ~(NC_64BIT_OFFSET); /*NC_64BIT_DATA=>NC_64BIT_OFFSET*/
-     }
+        cmode |= NC_64BIT_DATA;
+        cmode &= ~(NC_64BIT_OFFSET); /*NC_64BIT_DATA=>NC_64BIT_OFFSET*/
+      }
    } else if(model == NC_FORMATX_PNETCDF) {
-      cmode &= ~(NC_NETCDF4|NC_64BIT_OFFSET);
-      cmode |= NC_64BIT_DATA;
-=======
-   } else if(model & NC_DISPATCH_NCP) { /* pnetcdf */
-      /*It appears that pnetcdf can read NC_64_BIT_OFFSET*/
-/*      cmode &= ~(NC_NETCDF4 | NC_64BIT_OFFSET);*/ /* old code */
-      cmode &= ~(NC_NETCDF4); /* pnetcdf allows all NC_64BIT_OFFSET */
-      cmode |= NC_PNETCDF;
->>>>>>> da44a0bf
+     cmode &= ~(NC_NETCDF4|NC_64BIT_OFFSET);
+     cmode |= NC_64BIT_DATA;
    }
 
    if((cmode & NC_MPIIO && cmode & NC_MPIPOSIX))
-      return  NC_EINVAL;
+     return  NC_EINVAL;
 
    /* override any other table choice */
    dispatcher = NC_get_dispatch_override();
