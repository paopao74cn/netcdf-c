/**
 * @file
 *
 * File create and open functions
 *
 * These functions end up calling functions in one of the dispatch
 * layers (netCDF-4, dap server, etc).
 *
 * Copyright 2010 University Corporation for Atmospheric
 * Research/Unidata. See COPYRIGHT file for more info.
*/

#include "config.h"
#include <stdlib.h>
#ifdef HAVE_SYS_RESOURCE_H
#include <sys/resource.h>
#endif
#ifdef HAVE_SYS_TYPES_H
#include <sys/types.h>
#endif
#ifdef HAVE_SYS_STAT_H
#include <sys/stat.h>
#endif

#ifdef HAVE_UNISTD_H
#include <unistd.h> /* lseek() */
#endif

#include "ncdispatch.h"
#include "netcdf_mem.h"
#include "ncwinpath.h"
#include "fbits.h"

/* If Defined, then use only stdio for all magic number io;
   otherwise use stdio or mpio as required.
 */
#undef DEBUG

/**
Sort info for open/read/close of
file when searching for magic numbers
*/
struct MagicFile {
    const char* path;
    long long filelen;
    int use_parallel;
    int inmemory;
    int diskless;
    void* parameters; /* !NULL if inmemory && !diskless */
    FILE* fp;
#ifdef USE_PARALLEL
    MPI_File fh;
#endif
};

static int openmagic(struct MagicFile* file);
static int readmagic(struct MagicFile* file, long pos, char* magic);
static int closemagic(struct MagicFile* file);
#ifdef DEBUG
static void printmagic(const char* tag, char* magic,struct MagicFile*);
#endif

extern int NC_initialized; /**< True when dispatch table is initialized. */

/** @internal Magic number for HDF5 files. To be consistent with
 * H5Fis_hdf5, use the complete HDF5 magic number */
static char HDF5_SIGNATURE[MAGIC_NUMBER_LEN] = "\211HDF\r\n\032\n";

#ifdef USE_NETCDF4
/* User-defined formats. */
NC_Dispatch *UDF0_dispatch_table = NULL;
char UDF0_magic_number[NC_MAX_MAGIC_NUMBER_LEN + 1] = "";
NC_Dispatch *UDF1_dispatch_table = NULL;
char UDF1_magic_number[NC_MAX_MAGIC_NUMBER_LEN + 1] = "";
#endif /* USE_NETCDF4 */

/** \defgroup datasets NetCDF File and Data I/O

NetCDF opens datasets as files or remote access URLs.

A netCDF dataset that has not yet been opened can only be referred to
by its dataset name. Once a netCDF dataset is opened, it is referred
to by a netCDF ID, which is a small non-negative integer returned when
you create or open the dataset. A netCDF ID is much like a file
descriptor in C or a logical unit number in FORTRAN. In any single
program, the netCDF IDs of distinct open netCDF datasets are
distinct. A single netCDF dataset may be opened multiple times and
will then have multiple distinct netCDF IDs; however at most one of
the open instances of a single netCDF dataset should permit
writing. When an open netCDF dataset is closed, the ID is no longer
associated with a netCDF dataset.

Functions that deal with the netCDF library include:
- Get version of library.
- Get error message corresponding to a returned error code.

The operations supported on a netCDF dataset as a single object are:
- Create, given dataset name and whether to overwrite or not.
- Open for access, given dataset name and read or write intent.
- Put into define mode, to add dimensions, variables, or attributes.
- Take out of define mode, checking consistency of additions.
- Close, writing to disk if required.
- Inquire about the number of dimensions, number of variables,
number of global attributes, and ID of the unlimited dimension, if
any.
- Synchronize to disk to make sure it is current.
- Set and unset nofill mode for optimized sequential writes.
- After a summary of conventions used in describing the netCDF
interfaces, the rest of this chapter presents a detailed description
of the interfaces for these operations.
*/

#ifdef USE_NETCDF4
/**
 * Add handling of user-defined format.
 *
 * @param mode_flag NC_UDF0 or NC_UDF1
 * @param dispatch_table Pointer to dispatch table to use for this user format.
 * @param magic_number Magic number used to identify file. Ignored if
 * NULL.
 *
 * @return ::NC_NOERR No error.
 * @return ::NC_EINVAL Invalid input.
 * @author Ed Hartnett
 * @ingroup datasets
 */
int
nc_def_user_format(int mode_flag, NC_Dispatch *dispatch_table, char *magic_number)
{
   /* Check inputs. */
   if (mode_flag != NC_UDF0 && mode_flag != NC_UDF1)
      return NC_EINVAL;
   if (!dispatch_table)
      return NC_EINVAL;
   if (magic_number && strlen(magic_number) > NC_MAX_MAGIC_NUMBER_LEN)
      return NC_EINVAL;      

   /* Retain a pointer to the dispatch_table and a copy of the magic
    * number, if one was provided. */
   switch(mode_flag)
   {
   case NC_UDF0:
      UDF0_dispatch_table = dispatch_table;
      if (magic_number)
         strncpy(UDF0_magic_number, magic_number, NC_MAX_MAGIC_NUMBER_LEN);
      break;
   case NC_UDF1:
      UDF1_dispatch_table = dispatch_table;
      if (magic_number)
         strncpy(UDF1_magic_number, magic_number, NC_MAX_MAGIC_NUMBER_LEN);
      break;
   }
   
   return NC_NOERR;
}

/**
 * Inquire about user-defined format.
 *
 * @param mode_flag NC_UDF0 or NC_UDF1
 * @param dispatch_table Pointer that gets pointer to dispatch table
 * to use for this user format, or NULL if this user-defined format is
 * not defined. Ignored if NULL.
 * @param magic_number Pointer that gets magic number used to identify
 * file, if one has been set. Magic number will be of max size
 * NC_MAX_MAGIC_NUMBER_LEN. Ignored if NULL.
 *
 * @return ::NC_NOERR No error.
 * @return ::NC_EINVAL Invalid input.
 * @author Ed Hartnett
 * @ingroup datasets
 */
int
nc_inq_user_format(int mode_flag, NC_Dispatch **dispatch_table, char *magic_number)
{
   /* Check inputs. */
   if (mode_flag != NC_UDF0 && mode_flag != NC_UDF1)
      return NC_EINVAL;

   switch(mode_flag)
   {
   case NC_UDF0:
      if (dispatch_table)
         *dispatch_table = UDF0_dispatch_table;
      if (magic_number)
         strncpy(magic_number, UDF0_magic_number, NC_MAX_MAGIC_NUMBER_LEN);
      break;
   case NC_UDF1:
      if (dispatch_table)
         *dispatch_table = UDF1_dispatch_table;
      if (magic_number)
         strncpy(magic_number, UDF1_magic_number, NC_MAX_MAGIC_NUMBER_LEN);
      break;
   }

   return NC_NOERR;
}
#endif /* USE_NETCDF4 */

/*!
  Interpret the magic number found in the header of a netCDF file.
  This function interprets the magic number/string contained in the header of a netCDF file and sets the appropriate NC_FORMATX flags.

  @param[in] magic Pointer to a character array with the magic number block.
  @param[out] model Pointer to an integer to hold the corresponding netCDF type.
  @param[out] version Pointer to an integer to hold the corresponding netCDF version.
  @returns NC_NOERR if a legitimate file type found
  @returns NC_ENOTNC otherwise

\internal
\ingroup datasets

*/
static int
NC_interpret_magic_number(char* magic, int* model, int* version)
{
    int status = NC_NOERR;
    /* Look at the magic number */
    *model = 0;
    *version = 0;
#ifdef USE_NETCDF4
    if (strlen(UDF0_magic_number) && !strncmp(UDF0_magic_number, magic,
                                              strlen(UDF0_magic_number)))
    {
	*model = NC_FORMATX_UDF0;
	*version = 6; /* redundant */
	goto done;
    }
    if (strlen(UDF1_magic_number) && !strncmp(UDF1_magic_number, magic,
                                              strlen(UDF1_magic_number)))
    {
	*model = NC_FORMATX_UDF1;
	*version = 7; /* redundant */
	goto done;
    }
#endif /* USE_NETCDF4 */

    /* Use the complete magic number string for HDF5 */
    if(memcmp(magic,HDF5_SIGNATURE,sizeof(HDF5_SIGNATURE))==0) {
	*model = NC_FORMATX_NC4;
	*version = 5; /* redundant */
	goto done;
    }
    if(magic[0] == '\016' && magic[1] == '\003'
              && magic[2] == '\023' && magic[3] == '\001') {
	*model = NC_FORMATX_NC_HDF4;
	*version = 4; /* redundant */
	goto done;
    }
    if(magic[0] == 'C' && magic[1] == 'D' && magic[2] == 'F') {
        if(magic[3] == '\001') {
            *version = 1; /* netcdf classic version 1 */
	    *model = NC_FORMATX_NC3;
	    goto done;
	}
        if(magic[3] == '\002') {
            *version = 2; /* netcdf classic version 2 */
	    *model = NC_FORMATX_NC3;
	    goto done;
        }
        if(magic[3] == '\005') {
          *version = 5; /* cdf5 file */
	  *model = NC_FORMATX_NC3;
	  goto done;
	}
     }
     /* No match  */
     status = NC_ENOTNC;
     goto done;

done:
     return status;
}

/**
 * @internal Given an existing file, figure out its format and return
 * that format value (NC_FORMATX_XXX) in model arg. Assume any path
 * conversion was already performed at a higher level.
 *
 * @param path File name.
 * @param flags
 * @param parameters
 * @param model Pointer that gets the model to use for the dispatch
 * table.
 * @param version Pointer that gets version of the file.
 *
 * @return ::NC_NOERR No error.
 * @author Dennis Heimbigner
*/
static int
NC_check_file_type(const char *path, int flags, int use_parallel,
		   void *parameters, int* model, int* version)
{
    char magic[MAGIC_NUMBER_LEN];
    int status = NC_NOERR;
    int diskless = ((flags & NC_DISKLESS) == NC_DISKLESS);
    int inmemory = ((flags & NC_INMEMORY) == NC_INMEMORY);
    int mmap = ((flags & NC_MMAP) == NC_MMAP);

    struct MagicFile file;

   *model = 0;
   *version = 0;

    /* NC_INMEMORY and NC_DISKLESS and NC_MMAP are all mutually exclusive */
    if(diskless && inmemory) {status = NC_EDISKLESS; goto done;}
    if(diskless && mmap) {status = NC_EDISKLESS; goto done;}
    if(inmemory && mmap) {status = NC_EINMEMORY; goto done;}

    /* mmap is not allowed for netcdf-4 */
    if(mmap && (flags & NC_NETCDF4)) {status = NC_EINVAL; goto done;}

    memset((void*)&file,0,sizeof(file));
    file.path = path; /* do not free */
    file.parameters = parameters;
    file.inmemory = inmemory;
    file.diskless = diskless;
    file.use_parallel = use_parallel;

    status = openmagic(&file);
    if(status != NC_NOERR) {goto done;}
    /* Verify we have a large enough file */
    if(file.filelen < MAGIC_NUMBER_LEN)
	{status = NC_ENOTNC; goto done;}
    if((status = readmagic(&file,0L,magic)) != NC_NOERR) {
	status = NC_ENOTNC;
	*model = 0;
	*version = 0;
	goto done;
    }
    /* Look at the magic number */
    if(NC_interpret_magic_number(magic,model,version) == NC_NOERR
       && *model != 0) {
        if (*model == NC_FORMATX_NC3 && use_parallel)
            /* this is called from nc_open_par() and file is classic */
            *model = NC_FORMATX_PNETCDF;
        goto done; /* found something */
    }

    /* Remaining case is to search forward at starting at 512
       and doubling to see if we have HDF5 magic number */
    {
	long pos = 512L;
        for(;;) {
	    if((pos+MAGIC_NUMBER_LEN) > file.filelen)
		{status = NC_ENOTNC; goto done;}
            if((status = readmagic(&file,pos,magic)) != NC_NOERR)
	        {status = NC_ENOTNC; goto done; }
            NC_interpret_magic_number(magic,model,version);
            if(*model == NC_FORMATX_NC4) break;
	    /* double and try again */
	    pos = 2*pos;
        }
    }
done:
    closemagic(&file);
    return status;
}

/**  \ingroup datasets
Create a new netCDF file.

This function creates a new netCDF dataset, returning a netCDF ID that
can subsequently be used to refer to the netCDF dataset in other
netCDF function calls. The new netCDF dataset opened for write access
and placed in define mode, ready for you to add dimensions, variables,
and attributes.

\param path The file name of the new netCDF dataset.

\param cmode The creation mode flag. The following flags are available:
  NC_CLOBBER (overwrite existing file),
  NC_NOCLOBBER (do not overwrite existing file),
  NC_SHARE (limit write caching - netcdf classic files only),
  NC_64BIT_OFFSET (create 64-bit offset file),
  NC_64BIT_DATA (alias NC_CDF5) (create CDF-5 file),
  NC_NETCDF4 (create netCDF-4/HDF5 file),
  NC_CLASSIC_MODEL (enforce netCDF classic mode on netCDF-4/HDF5 files),
  NC_DISKLESS (store data in memory), and
  NC_PERSIST (force the NC_DISKLESS data from memory to a file),
  NC_MMAP (use MMAP for NC_DISKLESS instead of NC_INMEMORY -- deprecated).
  See discussion below.

\param ncidp Pointer to location where returned netCDF ID is to be
stored.

<h2>The cmode Flag</h2>

The cmode flag is used to control the type of file created, and some
aspects of how it may be used.

Setting NC_NOCLOBBER means you do not want to clobber (overwrite) an
existing dataset; an error (NC_EEXIST) is returned if the specified
dataset already exists.

The NC_SHARE flag is appropriate when one process may be writing the
dataset and one or more other processes reading the dataset
concurrently; it means that dataset accesses are not buffered and
caching is limited. Since the buffering scheme is optimized for
sequential access, programs that do not access data sequentially may
see some performance improvement by setting the NC_SHARE flag. This
flag is ignored for netCDF-4 files.

Setting NC_64BIT_OFFSET causes netCDF to create a 64-bit offset format
file, instead of a netCDF classic format file. The 64-bit offset
format imposes far fewer restrictions on very large (i.e. over 2 GB)
data files. See Large File Support.

Setting NC_64BIT_DATA (alias NC_CDF5) causes netCDF to create a CDF-5
file format that supports large files (i.e. over 2GB) and large
variables (over 2B array elements.). See Large File Support.

A zero value (defined for convenience as NC_CLOBBER) specifies the
default behavior: overwrite any existing dataset with the same file
name and buffer and cache accesses for efficiency. The dataset will be
in netCDF classic format. See NetCDF Classic Format Limitations.

Setting NC_NETCDF4 causes netCDF to create a HDF5/NetCDF-4 file.

Setting NC_CLASSIC_MODEL causes netCDF to enforce the classic data
model in this file. (This only has effect for netCDF-4/HDF5 files, as
CDF-1, 2 and 5 files always use the classic model.) When
used with NC_NETCDF4, this flag ensures that the resulting
netCDF-4/HDF5 file may never contain any new constructs from the
enhanced data model. That is, it cannot contain groups, user defined
types, multiple unlimited dimensions, or new atomic types. The
advantage of this restriction is that such files are guaranteed to
work with existing netCDF software.

Setting NC_DISKLESS causes netCDF to create the file only in
memory and to optionally write the final contents to the
correspondingly named disk file. This allows for the use of
files that have no long term purpose. Operating on an existing file
in memory may also be faster. The decision on whether
or not to "persist" the memory contents to a disk file is
described in detail in the file docs/inmemory.md, which is
definitive.  By default, closing a diskless fill will cause it's
contents to be lost.

If NC_DISKLESS is going to be used for creating a large classic
file, it behooves one to use nc__create and specify an
appropriately large value of the initialsz parameter to avoid to
many extensions to the in-memory space for the file.  This flag
applies to files in classic format and to file in extended
format (netcdf-4).

Note that nc_create(path,cmode,ncidp) is equivalent to the invocation of
nc__create(path,cmode,NC_SIZEHINT_DEFAULT,NULL,ncidp).

\returns ::NC_NOERR No error.
\returns ::NC_EEXIST Specifying a file name of a file that exists and also specifying NC_NOCLOBBER.
\returns ::NC_EPERM Attempting to create a netCDF file in a directory where you do not have permission to create files.
\returns ::NC_ENOMEM System out of memory.
\returns ::NC_ENFILE Too many files open.
\returns ::NC_EHDFERR HDF5 error (netCDF-4 files only).
\returns ::NC_EFILEMETA Error writing netCDF-4 file-level metadata in
HDF5 file. (netCDF-4 files only).
\returns ::NC_EDISKLESS if there was an error in creating the
in-memory file.

\note When creating a netCDF-4 file HDF5 error reporting is turned
off, if it is on. This doesn't stop the HDF5 error stack from
recording the errors, it simply stops their display to the user
through stderr.

<h1>Examples</h1>

In this example we create a netCDF dataset named foo.nc; we want the
dataset to be created in the current directory only if a dataset with
that name does not already exist:

@code
     #include <netcdf.h>
        ...
     int status = NC_NOERR;
     int ncid;
        ...
     status = nc_create("foo.nc", NC_NOCLOBBER, &ncid);
     if (status != NC_NOERR) handle_error(status);
@endcode

In this example we create a netCDF dataset named foo_large.nc. It will
be in the 64-bit offset format.

@code
     #include <netcdf.h>
        ...
     int status = NC_NOERR;
     int ncid;
        ...
     status = nc_create("foo_large.nc", NC_NOCLOBBER|NC_64BIT_OFFSET, &ncid);
     if (status != NC_NOERR) handle_error(status);
@endcode

In this example we create a netCDF dataset named foo_HDF5.nc. It will
be in the HDF5 format.

@code
     #include <netcdf.h>
        ...
     int status = NC_NOERR;
     int ncid;
        ...
     status = nc_create("foo_HDF5.nc", NC_NOCLOBBER|NC_NETCDF4, &ncid);
     if (status != NC_NOERR) handle_error(status);
@endcode

In this example we create a netCDF dataset named
foo_HDF5_classic.nc. It will be in the HDF5 format, but will not allow
the use of any netCDF-4 advanced features. That is, it will conform to
the classic netCDF-3 data model.

@code
     #include <netcdf.h>
        ...
     int status = NC_NOERR;
     int ncid;
        ...
     status = nc_create("foo_HDF5_classic.nc", NC_NOCLOBBER|NC_NETCDF4|NC_CLASSIC_MODEL, &ncid);
     if (status != NC_NOERR) handle_error(status);
@endcode

In this example we create an in-memory netCDF classic dataset named
diskless.nc whose content will be lost when nc_close() is called.

@code
     #include <netcdf.h>
        ...
     int status = NC_NOERR;
     int ncid;
        ...
     status = nc_create("diskless.nc", NC_DISKLESS, &ncid);
     if (status != NC_NOERR) handle_error(status);
@endcode

In this example we create a in-memory netCDF classic dataset named
diskless.nc and specify that it should be made persistent
in a file named diskless.nc when nc_close() is called.

@code
     #include <netcdf.h>
        ...
     int status = NC_NOERR;
     int ncid;
        ...
     status = nc_create("diskless.nc", NC_DISKLESS|NC_PERSIST, &ncid);
     if (status != NC_NOERR) handle_error(status);
@endcode

A variant of nc_create(), nc__create() (note the double underscore) allows
users to specify two tuning parameters for the file that it is
creating.  */
int
nc_create(const char *path, int cmode, int *ncidp)
{
   return nc__create(path,cmode,NC_SIZEHINT_DEFAULT,NULL,ncidp);
}

/**
 * Create a netCDF file with some extra parameters controlling classic
 * file caching.
 *
 * Like nc_create(), this function creates a netCDF file.
 *
 * @param path The file name of the new netCDF dataset.
 * @param cmode The creation mode flag, the same as in nc_create().
 * @param initialsz On some systems, and with custom I/O layers, it
 * may be advantageous to set the size of the output file at creation
 * time. This parameter sets the initial size of the file at creation
 * time. This only applies to classic CDF-1, 2, and 5 files.  The
 * special value NC_SIZEHINT_DEFAULT (which is the value 0), lets the
 * netcdf library choose a suitable initial size.
 * @param chunksizehintp A pointer to the chunk size hint, which
 * controls a space versus time tradeoff, memory allocated in the
 * netcdf library versus number of system calls. Because of internal
 * requirements, the value may not be set to exactly the value
 * requested. The actual value chosen is returned by reference. Using
 * a NULL pointer or having the pointer point to the value
 * NC_SIZEHINT_DEFAULT causes the library to choose a default. How the
 * system chooses the default depends on the system. On many systems,
 * the "preferred I/O block size" is available from the stat() system
 * call, struct stat member st_blksize. If this is available it is
 * used. Lacking that, twice the system pagesize is used. Lacking a
 * call to discover the system pagesize, we just set default bufrsize
 * to 8192. The bufrsize is a property of a given open netcdf
 * descriptor ncid, it is not a persistent property of the netcdf
 * dataset. This only applies to classic files.
 * @param ncidp Pointer to location where returned netCDF ID is to be
 * stored.
 *
 * @note This function uses the same return codes as the nc_create()
 * function.
 *
 * @returns ::NC_NOERR No error.
 * @returns ::NC_ENOMEM System out of memory.
 * @returns ::NC_EHDFERR HDF5 error (netCDF-4 files only).
 * @returns ::NC_EFILEMETA Error writing netCDF-4 file-level metadata in
 * HDF5 file. (netCDF-4 files only).
 * @returns ::NC_EDISKLESS if there was an error in creating the
 * in-memory file.
 *
 * <h1>Examples</h1>
 *
 * In this example we create a netCDF dataset named foo_large.nc; we
 * want the dataset to be created in the current directory only if a
 * dataset with that name does not already exist. We also specify that
 * bufrsize and initial size for the file.
 *
 * @code
#include <netcdf.h>
        ...
     int status = NC_NOERR;
     int ncid;
     int intialsz = 2048;
     int *bufrsize;
        ...
     *bufrsize = 1024;
     status = nc__create("foo.nc", NC_NOCLOBBER, initialsz, bufrsize, &ncid);
     if (status != NC_NOERR) handle_error(status);
@endcode
 *
 * @ingroup datasets
 * @author Glenn Davis
*/
int
nc__create(const char *path, int cmode, size_t initialsz,
	   size_t *chunksizehintp, int *ncidp)
{
   return NC_create(path, cmode, initialsz, 0,
		    chunksizehintp, 0, NULL, ncidp);
}

/** \ingroup datasets
Create a netCDF file with the contents stored in memory.

\param path Must be non-null, but otherwise only used to set the dataset name.

\param mode the mode flags; Note that this procedure uses a limited set of flags because it forcibly sets NC_INMEMORY.

\param initialsize (advisory) size to allocate for the created file

\param ncidp Pointer to location where returned netCDF ID is to be
stored.

\returns ::NC_NOERR No error.

\returns ::NC_ENOMEM Out of memory.

\returns ::NC_EDISKLESS diskless io is not enabled for fails.

\returns ::NC_EINVAL, etc. other errors also returned by nc_open.

<h1>Examples</h1>

In this example we use nc_create_mem() to create a classic netCDF dataset
named foo.nc. The initial size is set to 4096.

@code
     #include <netcdf.h>
        ...
     int status = NC_NOERR;
     int ncid;
     int mode = 0;
     size_t initialsize = 4096;
        ...
     status = nc_create_mem("foo.nc", mode, initialsize, &ncid);
     if (status != NC_NOERR) handle_error(status);
@endcode
*/

int
nc_create_mem(const char* path, int mode, size_t initialsize, int* ncidp)
{
    if(mode & NC_MMAP) return NC_EINVAL;
    mode |= NC_INMEMORY; /* Specifically, do not set NC_DISKLESS */
    return NC_create(path, mode, initialsize, 0, NULL, 0, NULL, ncidp);
}

/**
 * @internal Create a file with special (deprecated) Cray settings.
 *
 * @deprecated This function was used in the old days with the Cray at
 * NCAR. The Cray is long gone, and this call is supported only for
 * backward compatibility. Use nc_create() instead.
 *
 * @param path File name.
 * @param cmode Create mode.
 * @param initialsz Initial size of metadata region for classic files,
 * ignored for other files.
 * @param basepe Deprecated parameter from the Cray days.
 * @param chunksizehintp A pointer to the chunk size hint. This only
 * applies to classic files.
 * @param ncidp Pointer that gets ncid.
 *
 * @return ::NC_NOERR No error.
 * @author Glenn Davis
 */
int
nc__create_mp(const char *path, int cmode, size_t initialsz,
	      int basepe, size_t *chunksizehintp, int *ncidp)
{
   return NC_create(path, cmode, initialsz, basepe,
		    chunksizehintp, 0, NULL, ncidp);
}

/**
 * Open an existing netCDF file.
 *
 * This function opens an existing netCDF dataset for access. It
 * determines the underlying file format automatically. Use the same
 * call to open a netCDF classic or netCDF-4 file.
 *
 * @param path File name for netCDF dataset to be opened. When DAP
 * support is enabled, then the path may be an OPeNDAP URL rather than
 * a file path.
 * @param omode The open mode flag may include NC_WRITE (for read/write
 * access) and NC_SHARE (see below) and NC_DISKLESS (see below).
 * @param ncidp Pointer to location where returned netCDF ID is to be
 * stored.
 *
 * <h2>Open Mode</h2>
 *
 * A zero value (or ::NC_NOWRITE) specifies the default behavior: open
 * the dataset with read-only access, buffering and caching accesses
 * for efficiency.
 *
 * Otherwise, the open mode is ::NC_WRITE, ::NC_SHARE, or
 * ::NC_WRITE|::NC_SHARE. Setting the ::NC_WRITE flag opens the
 * dataset with read-write access. ("Writing" means any kind of change
 * to the dataset, including appending or changing data, adding or
 * renaming dimensions, variables, and attributes, or deleting
 * attributes.)
 *
 * The NC_SHARE flag is only used for netCDF classic
 * files. It is appropriate when one process may be writing the
 * dataset and one or more other processes reading the dataset
 * concurrently; it means that dataset accesses are not buffered and
 * caching is limited. Since the buffering scheme is optimized for
 * sequential access, programs that do not access data sequentially
 * may see some performance improvement by setting the NC_SHARE flag.
 *
 * This procedure may also be invoked with the NC_DISKLESS flag set in
 * the omode argument if the file to be opened is a classic format
 * file.  For nc_open(), this flag applies only to files in classic
 * format.  If the file is of type NC_NETCDF4, then the NC_DISKLESS
 * flag will be ignored.
 *
 * If NC_DISKLESS is specified, then the whole file is read completely
 * into memory. In effect this creates an in-memory cache of the file.
 * If the omode flag also specifies NC_PERSIST, then the in-memory cache
 * will be re-written to the disk file when nc_close() is called.  For
 * some kinds of manipulations, having the in-memory cache can speed
 * up file processing. But in simple cases, non-cached processing may
 * actually be faster than using cached processing.  You will need to
 * experiment to determine if the in-memory caching is worthwhile for
 * your application.
 *
 * Normally, NC_DISKLESS allocates space in the heap for storing the
 * in-memory file. If, however, the ./configure flags --enable-mmap is
 * used, and the additional omode flag NC_MMAP is specified, then the
 * file will be opened using the operating system MMAP facility.  This
 * flag only applies to files in classic format. Extended format
 * (netcdf-4) files will ignore the NC_MMAP flag.
 *
 * In most cases, using MMAP provides no advantage for just
 * NC_DISKLESS. The one case where using MMAP is an advantage is when
 * a file is to be opened and only a small portion of its data is to
 * be read and/or written.  In this scenario, MMAP will cause only the
 * accessed data to be retrieved from disk. Without MMAP, NC_DISKLESS
 * will read the whole file into memory on nc_open. Thus, MMAP will
 * provide some performance improvement in this case.
 *
 * It is not necessary to pass any information about the format of the
 * file being opened. The file type will be detected automatically by
 * the netCDF library.
 *
 * If a the path is a DAP URL, then the open mode is read-only.
 * Setting NC_WRITE will be ignored.
 *
 * As of version 4.3.1.2, multiple calls to nc_open with the same
 * path will return the same ncid value.
 *
 * @note When opening a netCDF-4 file HDF5 error reporting is turned
 * off, if it is on. This doesn't stop the HDF5 error stack from
 * recording the errors, it simply stops their display to the user
 * through stderr.
 *
 * nc_open()returns the value NC_NOERR if no errors
 * occurred. Otherwise, the returned status indicates an
 * error. Possible causes of errors include:
 *
 * Note that nc_open(path,omode,ncidp) is equivalent to the invocation
 * of nc__open(path,omode,NC_SIZEHINT_DEFAULT,NULL,ncidp).
 *
 * @returns ::NC_NOERR No error.
 * @returns ::NC_EPERM Attempting to create a netCDF file in a directory where you do not have permission to open files.
 * @returns ::NC_ENFILE Too many files open
 * @returns ::NC_ENOMEM Out of memory.
 * @returns ::NC_EHDFERR HDF5 error. (NetCDF-4 files only.)
 * @returns ::NC_EDIMMETA Error in netCDF-4 dimension metadata. (NetCDF-4 files only.)
 *
 * <h1>Examples</h1>
 *
 * Here is an example using nc_open()to open an existing netCDF dataset
 * named foo.nc for read-only, non-shared access:
 *
 * @code
 * #include <netcdf.h>
 *   ...
 * int status = NC_NOERR;
 * int ncid;
 *   ...
 * status = nc_open("foo.nc", 0, &ncid);
 * if (status != NC_NOERR) handle_error(status);
 * @endcode
 * @ingroup datasets
 * @author Glenn Davis, Ed Hartnett, Dennis Heimbigner
*/
int
nc_open(const char *path, int omode, int *ncidp)
{
   return NC_open(path, omode, 0, NULL, 0, NULL, ncidp);
}

/** \ingroup datasets
Open a netCDF file with extra performance parameters for the classic
library.

\param path File name for netCDF dataset to be opened. When DAP
support is enabled, then the path may be an OPeNDAP URL rather than a
file path.

\param omode The open mode flag may include NC_WRITE (for read/write
access) and NC_SHARE as in nc_open().

\param chunksizehintp A size hint for the classic library. Only
applies to classic files. See below for more
information.

\param ncidp Pointer to location where returned netCDF ID is to be
stored.

<h1>The chunksizehintp Parameter</h1>

The argument referenced by bufrsizehintp controls a space versus time
tradeoff, memory allocated in the netcdf library versus number of
system calls.

Because of internal requirements, the value may not be set to exactly
the value requested. The actual value chosen is returned by reference.

Using a NULL pointer or having the pointer point to the value
NC_SIZEHINT_DEFAULT causes the library to choose a default.
How the system chooses the default depends on the system. On
many systems, the "preferred I/O block size" is available from the
stat() system call, struct stat member st_blksize. If this is
available it is used. Lacking that, twice the system pagesize is used.

Lacking a call to discover the system pagesize, we just set default
bufrsize to 8192.

The bufrsize is a property of a given open netcdf descriptor ncid, it
is not a persistent property of the netcdf dataset.


\returns ::NC_NOERR No error.

\returns ::NC_ENOMEM Out of memory.

\returns ::NC_EHDFERR HDF5 error. (NetCDF-4 files only.)

\returns ::NC_EDIMMETA Error in netCDF-4 dimension metadata. (NetCDF-4
files only.)

*/
int
nc__open(const char *path, int omode,
	 size_t *chunksizehintp, int *ncidp)
{
   /* this API is for non-parallel access.
    * Note nc_open_par() also calls NC_open().
    */
   return NC_open(path, omode, 0, chunksizehintp, 0, NULL, ncidp);
}

/** \ingroup datasets
Open a netCDF file with the contents taken from a block of memory.

\param path Must be non-null, but otherwise only used to set the dataset name.

\param omode the open mode flags; Note that this procedure uses a limited set of flags because it forcibly sets NC_INMEMORY.

\param size The length of the block of memory being passed.

\param memory Pointer to the block of memory containing the contents
of a netcdf file.

\param ncidp Pointer to location where returned netCDF ID is to be
stored.

\returns ::NC_NOERR No error.

\returns ::NC_ENOMEM Out of memory.

\returns ::NC_EDISKLESS diskless io is not enabled for fails.

\returns ::NC_EINVAL, etc. other errors also returned by nc_open.

<h1>Examples</h1>

Here is an example using nc_open_mem() to open an existing netCDF dataset
named foo.nc for read-only, non-shared access. It differs from the nc_open()
example in that it assumes the contents of foo.nc have been read into memory.

@code
#include <netcdf.h>
#include <netcdf_mem.h>
   ...
int status = NC_NOERR;
int ncid;
size_t size;
void* memory;
   ...
size = <compute file size of foo.nc in bytes>;
memory = malloc(size);
   ...
status = nc_open_mem("foo.nc", 0, size, memory, &ncid);
if (status != NC_NOERR) handle_error(status);
@endcode
*/
int
nc_open_mem(const char* path, int omode, size_t size, void* memory, int* ncidp)
{
    NC_memio meminfo;

    /* Sanity checks */
    if(memory == NULL || size < MAGIC_NUMBER_LEN || path == NULL)
 	return NC_EINVAL;
    if(omode & (NC_WRITE|NC_MMAP))
	return NC_EINVAL;
    omode |= (NC_INMEMORY); /* Note: NC_INMEMORY and NC_DISKLESS are mutually exclusive*/
    meminfo.size = size;
    meminfo.memory = memory;
    meminfo.flags = NC_MEMIO_LOCKED;
    return NC_open(path, omode, 0, NULL, 0, &meminfo, ncidp);
}

/** \ingroup datasets
Open a netCDF file with the contents taken from a block of memory.
Similar to nc_open_mem, but with parameters. Warning: if you do
specify that the provided memory is locked, then <b>never</b>
pass in non-heap allocated memory. Additionally, if not locked,
then do not assume that the memory returned by nc_close_mem
is the same as passed to nc_open_memio. You <b>must</b> check
before attempting to free the original memory.

\param path Must be non-null, but otherwise only used to set the dataset name.

\param omode the open mode flags; Note that this procedure uses a limited set of flags because it forcibly sets NC_INMEMORY.

\param params controlling parameters

\param ncidp Pointer to location where returned netCDF ID is to be
stored.

\returns ::NC_NOERR No error.

\returns ::NC_ENOMEM Out of memory.

\returns ::NC_EDISKLESS diskless io is not enabled for fails.

\returns ::NC_EINVAL, etc. other errors also returned by nc_open.

<h1>Examples</h1>

Here is an example using nc_open_memio() to open an existing netCDF dataset
named foo.nc for read-only, non-shared access. It differs from the nc_open_mem()
example in that it uses a parameter block.

@code
#include <netcdf.h>
#include <netcdf_mem.h>
   ...
int status = NC_NOERR;
int ncid;
NC_memio params;
   ...
params.size = <compute file size of foo.nc in bytes>;
params.memory = malloc(size);
params.flags = <see netcdf_mem.h>
   ...
status = nc_open_memio("foo.nc", 0, &params, &ncid);
if (status != NC_NOERR) handle_error(status);
@endcode
*/
int
nc_open_memio(const char* path, int omode, NC_memio* params, int* ncidp)
{
    /* Sanity checks */
    if(path == NULL || params == NULL)
 	return NC_EINVAL;
    if(params->memory == NULL || params->size < MAGIC_NUMBER_LEN)
 	return NC_EINVAL;

    if(omode & NC_MMAP)
	return NC_EINVAL;
    omode |= (NC_INMEMORY);
    return NC_open(path, omode, 0, NULL, 0, params, ncidp);
}

/**
 * @internal Open a netCDF file with extra parameters for Cray.
 *
 * @deprecated This function was used in the old days with the Cray at
 * NCAR. The Cray is long gone, and this call is supported only for
 * backward compatibility. Use nc_open() instead.
 *
 * @param path The file name of the new netCDF dataset.
 * @param omode Open mode.
 * @param basepe Deprecated parameter from the Cray days.
 * @param chunksizehintp A pointer to the chunk size hint. This only
 * applies to classic files.
 * @param ncidp Pointer to location where returned netCDF ID is to be
 * stored.
 *
 * @return ::NC_NOERR
 * @author Glenn Davis
 */
int
nc__open_mp(const char *path, int omode, int basepe,
	    size_t *chunksizehintp, int *ncidp)
{
   return NC_open(path, omode, basepe, chunksizehintp, 0, NULL, ncidp);
}

/** \ingroup datasets
Get the file pathname (or the opendap URL) which was used to
open/create the ncid's file.

\param ncid NetCDF ID, from a previous call to nc_open() or
nc_create().

\param pathlen Pointer where length of path will be returned. Ignored
if NULL.

\param path Pointer where path name will be copied. Space must already
be allocated. Ignored if NULL.

\returns ::NC_NOERR No error.

\returns ::NC_EBADID Invalid ncid passed.
*/
int
nc_inq_path(int ncid, size_t *pathlen, char *path)
{
   NC* ncp;
   int stat = NC_NOERR;
   if ((stat = NC_check_id(ncid, &ncp)))
      return stat;
   if(ncp->path == NULL) {
	if(pathlen) *pathlen = 0;
	if(path) path[0] = '\0';
   } else {
       if (pathlen) *pathlen = strlen(ncp->path);
       if (path) strcpy(path, ncp->path);
   }
   return stat;
}

/** \ingroup datasets
Put open netcdf dataset into define mode

The function nc_redef puts an open netCDF dataset into define mode, so
dimensions, variables, and attributes can be added or renamed and
attributes can be deleted.

For netCDF-4 files (i.e. files created with NC_NETCDF4 in the cmode in
their call to nc_create()), it is not necessary to call nc_redef()
unless the file was also created with NC_STRICT_NC3. For straight-up
netCDF-4 files, nc_redef() is called automatically, as needed.

For all netCDF-4 files, the root ncid must be used. This is the ncid
returned by nc_open() and nc_create(), and points to the root of the
hierarchy tree for netCDF-4 files.

\param ncid NetCDF ID, from a previous call to nc_open() or
nc_create().

\returns ::NC_NOERR No error.

\returns ::NC_EBADID Bad ncid.

\returns ::NC_EBADGRPID The ncid must refer to the root group of the
file, that is, the group returned by nc_open() or nc_create().

\returns ::NC_EINDEFINE Already in define mode.

\returns ::NC_EPERM File is read-only.

<h1>Example</h1>

Here is an example using nc_redef to open an existing netCDF dataset
named foo.nc and put it into define mode:

\code
#include <netcdf.h>
   ...
int status = NC_NOERR;
int ncid;
   ...
status = nc_open("foo.nc", NC_WRITE, &ncid);
if (status != NC_NOERR) handle_error(status);
   ...
status = nc_redef(ncid);
if (status != NC_NOERR) handle_error(status);
\endcode
 */
int
nc_redef(int ncid)
{
   NC* ncp;
   int stat = NC_check_id(ncid, &ncp);
   if(stat != NC_NOERR) return stat;
   return ncp->dispatch->redef(ncid);
}

/** \ingroup datasets
Leave define mode

The function nc_enddef() takes an open netCDF dataset out of define
mode. The changes made to the netCDF dataset while it was in define
mode are checked and committed to disk if no problems
occurred. Non-record variables may be initialized to a "fill value" as
well with nc_set_fill(). The netCDF dataset is then placed in data
mode, so variable data can be read or written.

It's not necessary to call nc_enddef() for netCDF-4 files. With netCDF-4
files, nc_enddef() is called when needed by the netcdf-4 library. User
calls to nc_enddef() for netCDF-4 files still flush the metadata to
disk.

This call may involve copying data under some circumstances. For a
more extensive discussion see File Structure and Performance.

For netCDF-4/HDF5 format files there are some variable settings (the
compression, endianness, fletcher32 error correction, and fill value)
which must be set (if they are going to be set at all) between the
nc_def_var() and the next nc_enddef(). Once the nc_enddef() is called,
these settings can no longer be changed for a variable.

\param ncid NetCDF ID, from a previous call to nc_open() or
nc_create().

If you use a group id (in a netCDF-4/HDF5 file), the enddef
will apply to the entire file. That means the enddef will not just end
define mode in one group, but in the entire file.

\returns ::NC_NOERR no error

\returns ::NC_EBADID Invalid ncid passed.

<h1>Example</h1>

Here is an example using nc_enddef() to finish the definitions of a new
netCDF dataset named foo.nc and put it into data mode:

\code
     #include <netcdf.h>
        ...
     int status = NC_NOERR;
     int ncid;
        ...
     status = nc_create("foo.nc", NC_NOCLOBBER, &ncid);
     if (status != NC_NOERR) handle_error(status);

        ...  create dimensions, variables, attributes

     status = nc_enddef(ncid);
     if (status != NC_NOERR) handle_error(status);
\endcode
 */
int
nc_enddef(int ncid)
{
   int status = NC_NOERR;
   NC *ncp;
   status = NC_check_id(ncid, &ncp);
   if(status != NC_NOERR) return status;
   return ncp->dispatch->_enddef(ncid,0,1,0,1);
}

/** \ingroup datasets
Leave define mode with performance tuning

The function nc__enddef takes an open netCDF dataset out of define
mode. The changes made to the netCDF dataset while it was in define
mode are checked and committed to disk if no problems
occurred. Non-record variables may be initialized to a "fill value" as
well with nc_set_fill(). The netCDF dataset is then placed in data mode,
so variable data can be read or written.

This call may involve copying data under some circumstances. For a
more extensive discussion see File Structure and Performance.

\warning This function exposes internals of the netcdf version 1 file
format. Users should use nc_enddef() in most circumstances. This
function may not be available on future netcdf implementations.

The classic netcdf file format has three sections, the "header"
section, the data section for fixed size variables, and the data
section for variables which have an unlimited dimension (record
variables).

The header begins at the beginning of the file. The index (offset) of
the beginning of the other two sections is contained in the
header. Typically, there is no space between the sections. This causes
copying overhead to accrue if one wishes to change the size of the
sections, as may happen when changing names of things, text attribute
values, adding attributes or adding variables. Also, for buffered i/o,
there may be advantages to aligning sections in certain ways.

The minfree parameters allow one to control costs of future calls to
nc_redef, nc_enddef() by requesting that minfree bytes be available at
the end of the section.

The align parameters allow one to set the alignment of the beginning
of the corresponding sections. The beginning of the section is rounded
up to an index which is a multiple of the align parameter. The flag
value ALIGN_CHUNK tells the library to use the bufrsize (see above) as
the align parameter. It has nothing to do with the chunking
(multidimensional tiling) features of netCDF-4.

The file format requires mod 4 alignment, so the align parameters are
silently rounded up to multiples of 4. The usual call,

\code
     nc_enddef(ncid);
\endcode

is equivalent to

\code
     nc__enddef(ncid, 0, 4, 0, 4);
\endcode

The file format does not contain a "record size" value, this is
calculated from the sizes of the record variables. This unfortunate
fact prevents us from providing minfree and alignment control of the
"records" in a netcdf file. If you add a variable which has an
unlimited dimension, the third section will always be copied with the
new variable added.

\param ncid NetCDF ID, from a previous call to nc_open() or
nc_create().

\param h_minfree Sets the pad at the end of the "header" section.

\param v_align Controls the alignment of the beginning of the data
section for fixed size variables.

\param v_minfree Sets the pad at the end of the data section for fixed
size variables.

\param r_align Controls the alignment of the beginning of the data
section for variables which have an unlimited dimension (record
variables).

\returns ::NC_NOERR No error.

\returns ::NC_EBADID Invalid ncid passed.

 */
int
nc__enddef(int ncid, size_t h_minfree, size_t v_align, size_t v_minfree,
	   size_t r_align)
{
   NC* ncp;
   int stat = NC_check_id(ncid, &ncp);
   if(stat != NC_NOERR) return stat;
   return ncp->dispatch->_enddef(ncid,h_minfree,v_align,v_minfree,r_align);
}

/** \ingroup datasets
Synchronize an open netcdf dataset to disk

The function nc_sync() offers a way to synchronize the disk copy of a
netCDF dataset with in-memory buffers. There are two reasons you might
want to synchronize after writes:
- To minimize data loss in case of abnormal termination, or
- To make data available to other processes for reading immediately
  after it is written. But note that a process that already had the
  dataset open for reading would not see the number of records
  increase when the writing process calls nc_sync(); to accomplish this,
  the reading process must call nc_sync.

This function is backward-compatible with previous versions of the
netCDF library. The intent was to allow sharing of a netCDF dataset
among multiple readers and one writer, by having the writer call
nc_sync() after writing and the readers call nc_sync() before each
read. For a writer, this flushes buffers to disk. For a reader, it
makes sure that the next read will be from disk rather than from
previously cached buffers, so that the reader will see changes made by
the writing process (e.g., the number of records written) without
having to close and reopen the dataset. If you are only accessing a
small amount of data, it can be expensive in computer resources to
always synchronize to disk after every write, since you are giving up
the benefits of buffering.

An easier way to accomplish sharing (and what is now recommended) is
to have the writer and readers open the dataset with the NC_SHARE
flag, and then it will not be necessary to call nc_sync() at
all. However, the nc_sync() function still provides finer granularity
than the NC_SHARE flag, if only a few netCDF accesses need to be
synchronized among processes.

It is important to note that changes to the ancillary data, such as
attribute values, are not propagated automatically by use of the
NC_SHARE flag. Use of the nc_sync() function is still required for this
purpose.

Sharing datasets when the writer enters define mode to change the data
schema requires extra care. In previous releases, after the writer
left define mode, the readers were left looking at an old copy of the
dataset, since the changes were made to a new copy. The only way
readers could see the changes was by closing and reopening the
dataset. Now the changes are made in place, but readers have no
knowledge that their internal tables are now inconsistent with the new
dataset schema. If netCDF datasets are shared across redefinition,
some mechanism external to the netCDF library must be provided that
prevents access by readers during redefinition and causes the readers
to call nc_sync before any subsequent access.

When calling nc_sync(), the netCDF dataset must be in data mode. A
netCDF dataset in define mode is synchronized to disk only when
nc_enddef() is called. A process that is reading a netCDF dataset that
another process is writing may call nc_sync to get updated with the
changes made to the data by the writing process (e.g., the number of
records written), without having to close and reopen the dataset.

Data is automatically synchronized to disk when a netCDF dataset is
closed, or whenever you leave define mode.

\param ncid NetCDF ID, from a previous call to nc_open() or
nc_create().

\returns ::NC_NOERR No error.

\returns ::NC_EBADID Invalid ncid passed.
 */
int
nc_sync(int ncid)
{
   NC* ncp;
   int stat = NC_check_id(ncid, &ncp);
   if(stat != NC_NOERR) return stat;
   return ncp->dispatch->sync(ncid);
}

/** \ingroup datasets
No longer necessary for user to invoke manually.


\warning Users no longer need to call this function since it is called
automatically by nc_close() in case the dataset is in define mode and
something goes wrong with committing the changes. The function
nc_abort() just closes the netCDF dataset, if not in define mode. If
the dataset is being created and is still in define mode, the dataset
is deleted. If define mode was entered by a call to nc_redef(), the
netCDF dataset is restored to its state before definition mode was
entered and the dataset is closed.

\param ncid NetCDF ID, from a previous call to nc_open() or
nc_create().

\returns ::NC_NOERR No error.

<h1>Example</h1>

Here is an example using nc_abort to back out of redefinitions of a
dataset named foo.nc:

\code
     #include <netcdf.h>
        ...
     int ncid, status, latid;
        ...
     status = nc_open("foo.nc", NC_WRITE, &ncid);
     if (status != NC_NOERR) handle_error(status);
        ...
     status = nc_redef(ncid);
     if (status != NC_NOERR) handle_error(status);
        ...
     status = nc_def_dim(ncid, "lat", 18L, &latid);
     if (status != NC_NOERR) {
        handle_error(status);
        status = nc_abort(ncid);
        if (status != NC_NOERR) handle_error(status);
     }
\endcode

 */
int
nc_abort(int ncid)
{
   NC* ncp;
   int stat = NC_check_id(ncid, &ncp);
   if(stat != NC_NOERR) return stat;

#ifdef USE_REFCOUNT
   /* What to do if refcount > 0? */
   /* currently, forcibly abort */
   ncp->refcount = 0;
#endif

   stat = ncp->dispatch->abort(ncid);
   del_from_NCList(ncp);
   free_NC(ncp);
   return stat;
}

/** \ingroup datasets
Close an open netCDF dataset

If the dataset in define mode, nc_enddef() will be called before
closing. (In this case, if nc_enddef() returns an error, nc_abort() will
automatically be called to restore the dataset to the consistent state
before define mode was last entered.) After an open netCDF dataset is
closed, its netCDF ID may be reassigned to the next netCDF dataset
that is opened or created.

\param ncid NetCDF ID, from a previous call to nc_open() or nc_create().

\returns ::NC_NOERR No error.

\returns ::NC_EBADID Invalid id passed.

\returns ::NC_EBADGRPID ncid did not contain the root group id of this
file. (NetCDF-4 only).

<h1>Example</h1>

Here is an example using nc_close to finish the definitions of a new
netCDF dataset named foo.nc and release its netCDF ID:

\code
     #include <netcdf.h>
        ...
     int status = NC_NOERR;
     int ncid;
        ...
     status = nc_create("foo.nc", NC_NOCLOBBER, &ncid);
     if (status != NC_NOERR) handle_error(status);

        ...   create dimensions, variables, attributes

     status = nc_close(ncid);
     if (status != NC_NOERR) handle_error(status);
\endcode

 */
int
nc_close(int ncid)
{
   NC* ncp;
   int stat = NC_check_id(ncid, &ncp);
   if(stat != NC_NOERR) return stat;

#ifdef USE_REFCOUNT
   ncp->refcount--;
   if(ncp->refcount <= 0)
#endif
   {
       stat = ncp->dispatch->close(ncid,NULL);
       /* Remove from the nc list */
       if (!stat)
       {
	   del_from_NCList(ncp);
	   free_NC(ncp);
       }
   }
   return stat;
}

/** \ingroup datasets
Do a normal close (see nc_close()) on an in-memory dataset,
then return a copy of the final memory contents of the dataset.

\param ncid NetCDF ID, from a previous call to nc_open() or nc_create().

\param memio a pointer to an NC_memio object into which the final valid memory
size and memory will be returned.

\returns ::NC_NOERR No error.

\returns ::NC_EBADID Invalid id passed.

\returns ::NC_ENOMEM Out of memory.

\returns ::NC_EDISKLESS if the file was not created as an inmemory file.

\returns ::NC_EBADGRPID ncid did not contain the root group id of this
file. (NetCDF-4 only).

<h1>Example</h1>

Here is an example using nc_close_mem to finish the definitions of a new
netCDF dataset named foo.nc, return the final memory,
and release its netCDF ID:

\code
     #include <netcdf.h>
        ...
     int status = NC_NOERR;
     int ncid;
     NC_memio finalmem;
     size_t initialsize = 65000;
        ...
     status = nc_create_mem("foo.nc", NC_NOCLOBBER, initialsize, &ncid);
     if (status != NC_NOERR) handle_error(status);
        ...   create dimensions, variables, attributes
     status = nc_close_memio(ncid,&finalmem);
     if (status != NC_NOERR) handle_error(status);
\endcode

 */
int
nc_close_memio(int ncid, NC_memio* memio)
{
   NC* ncp;
   int stat = NC_check_id(ncid, &ncp);
   if(stat != NC_NOERR) return stat;

#ifdef USE_REFCOUNT
   ncp->refcount--;
   if(ncp->refcount <= 0)
#endif
   {
       stat = ncp->dispatch->close(ncid,memio);
       /* Remove from the nc list */
       if (!stat)
       {
	   del_from_NCList(ncp);
	   free_NC(ncp);
       }
   }
   return stat;
}

/** \ingroup datasets
Change the fill-value mode to improve write performance.

This function is intended for advanced usage, to optimize writes under
some circumstances described below. The function nc_set_fill() sets the
fill mode for a netCDF dataset open for writing and returns the
current fill mode in a return parameter. The fill mode can be
specified as either ::NC_FILL or ::NC_NOFILL. The default behavior
corresponding to ::NC_FILL is that data is pre-filled with fill values,
that is fill values are written when you create non-record variables
or when you write a value beyond data that has not yet been
written. This makes it possible to detect attempts to read data before
it was written. For more information on the use of fill values see
Fill Values. For information about how to define your own fill values
see Attribute Conventions.

The behavior corresponding to ::NC_NOFILL overrides the default behavior
of prefilling data with fill values. This can be used to enhance
performance, because it avoids the duplicate writes that occur when
the netCDF library writes fill values that are later overwritten with
data.

A value indicating which mode the netCDF dataset was already in is
returned. You can use this value to temporarily change the fill mode
of an open netCDF dataset and then restore it to the previous mode.

After you turn on ::NC_NOFILL mode for an open netCDF dataset, you must
be certain to write valid data in all the positions that will later be
read. Note that nofill mode is only a transient property of a netCDF
dataset open for writing: if you close and reopen the dataset, it will
revert to the default behavior. You can also revert to the default
behavior by calling nc_set_fill() again to explicitly set the fill mode
to ::NC_FILL.

There are three situations where it is advantageous to set nofill
mode:
- Creating and initializing a netCDF dataset. In this case, you should
  set nofill mode before calling nc_enddef() and then write completely
  all non-record variables and the initial records of all the record
  variables you want to initialize.
- Extending an existing record-oriented netCDF dataset. Set nofill
  mode after opening the dataset for writing, then append the
  additional records to the dataset completely, leaving no intervening
  unwritten records.
- Adding new variables that you are going to initialize to an existing
  netCDF dataset. Set nofill mode before calling nc_enddef() then write
  all the new variables completely.

If the netCDF dataset has an unlimited dimension and the last record
was written while in nofill mode, then the dataset may be shorter than
if nofill mode was not set, but this will be completely transparent if
you access the data only through the netCDF interfaces.

The use of this feature may not be available (or even needed) in
future releases. Programmers are cautioned against heavy reliance upon
this feature.

\param ncid NetCDF ID, from a previous call to nc_open() or
nc_create().

\param fillmode Desired fill mode for the dataset, either ::NC_NOFILL or
::NC_FILL.

\param old_modep Pointer to location for returned current fill mode of
the dataset before this call, either ::NC_NOFILL or ::NC_FILL.

\returns ::NC_NOERR No error.

\returns ::NC_EBADID The specified netCDF ID does not refer to an open
netCDF dataset.

\returns ::NC_EPERM The specified netCDF ID refers to a dataset open for
read-only access.

\returns ::NC_EINVAL The fill mode argument is neither ::NC_NOFILL nor
::NC_FILL.

<h1>Example</h1>

Here is an example using nc_set_fill() to set nofill mode for subsequent
writes of a netCDF dataset named foo.nc:

\code
     #include <netcdf.h>
        ...
     int ncid, status, old_fill_mode;
        ...
     status = nc_open("foo.nc", NC_WRITE, &ncid);
     if (status != NC_NOERR) handle_error(status);

        ...     write data with default prefilling behavior

     status = nc_set_fill(ncid, ::NC_NOFILL, &old_fill_mode);
     if (status != NC_NOERR) handle_error(status);

        ...    write data with no prefilling
\endcode
 */
int
nc_set_fill(int ncid, int fillmode, int *old_modep)
{
   NC* ncp;
   int stat = NC_check_id(ncid, &ncp);
   if(stat != NC_NOERR) return stat;
   return ncp->dispatch->set_fill(ncid,fillmode,old_modep);
}

/**
 * @internal Learn base PE.
 *
 * @deprecated This function was used in the old days with the Cray at
 * NCAR. The Cray is long gone, and this call is supported only for
 * backward compatibility.
 *
 * @param ncid File and group ID.
 * @param pe Pointer for base PE.
 *
 * @return ::NC_NOERR No error.
 * @return ::NC_EBADID Invalid ncid passed.
 * @author Glenn Davis
 */
int
nc_inq_base_pe(int ncid, int *pe)
{
   NC* ncp;
   int stat = NC_check_id(ncid, &ncp);
   if(stat != NC_NOERR) return stat;
   return ncp->dispatch->inq_base_pe(ncid,pe);
}

/**
 * @internal Sets base processing element (ignored).
 *
 * @deprecated This function was used in the old days with the Cray at
 * NCAR. The Cray is long gone, and this call is supported only for
 * backward compatibility.
 *
 * @param ncid File ID.
 * @param pe Base PE.
 *
 * @return ::NC_NOERR No error.
 * @return ::NC_EBADID Invalid ncid passed.
 * @author Glenn Davis
 */
int
nc_set_base_pe(int ncid, int pe)
{
   NC* ncp;
   int stat = NC_check_id(ncid, &ncp);
   if(stat != NC_NOERR) return stat;
   return ncp->dispatch->set_base_pe(ncid,pe);
}

/** \ingroup datasets
Inquire about the binary format of a netCDF file
as presented by the API.

This function returns the (rarely needed) format version.

\param ncid NetCDF ID, from a previous call to nc_open() or
nc_create().

\param formatp Pointer to location for returned format version, one of
NC_FORMAT_CLASSIC, NC_FORMAT_64BIT_OFFSET, NC_FORMAT_CDF5, NC_FORMAT_NETCDF4,
NC_FORMAT_NETCDF4_CLASSIC.

\returns ::NC_NOERR No error.

\returns ::NC_EBADID Invalid ncid passed.

 */
int
nc_inq_format(int ncid, int *formatp)
{
   NC* ncp;
   int stat = NC_check_id(ncid, &ncp);
   if(stat != NC_NOERR) return stat;
   return ncp->dispatch->inq_format(ncid,formatp);
}

/** \ingroup datasets
Obtain more detailed (vis-a-vis nc_inq_format)
format information about an open dataset.

Note that the netcdf API will present the file
as if it had the format specified by nc_inq_format.
The true file format, however, may not even be
a netcdf file; it might be DAP, HDF4, or PNETCDF,
for example. This function returns that true file type.
It also returns the effective mode for the file.

\param ncid NetCDF ID, from a previous call to nc_open() or
nc_create().

\param formatp Pointer to location for returned true format.

\param modep Pointer to location for returned mode flags.

Refer to the actual list in the file netcdf.h to see the
currently defined set.

\returns ::NC_NOERR No error.

\returns ::NC_EBADID Invalid ncid passed.

 */
int
nc_inq_format_extended(int ncid, int *formatp, int *modep)
{
   NC* ncp;
   int stat = NC_check_id(ncid, &ncp);
   if(stat != NC_NOERR) return stat;
   return ncp->dispatch->inq_format_extended(ncid,formatp,modep);
}

/**\ingroup datasets
Inquire about a file or group.

\param ncid NetCDF or group ID, from a previous call to nc_open(),
nc_create(), nc_def_grp(), or associated inquiry functions such as
nc_inq_ncid().

\param ndimsp Pointer to location for returned number of dimensions
defined for this netCDF dataset. Ignored if NULL.

\param nvarsp Pointer to location for returned number of variables
defined for this netCDF dataset. Ignored if NULL.

\param nattsp Pointer to location for returned number of global
attributes defined for this netCDF dataset. Ignored if NULL.

\param unlimdimidp Pointer to location for returned ID of the
unlimited dimension, if there is one for this netCDF dataset. If no
unlimited length dimension has been defined, -1 is returned. Ignored
if NULL.  If there are multiple unlimited dimensions (possible only
for netCDF-4 files), only a pointer to the first is returned, for
backward compatibility.  If you want them all, use nc_inq_unlimids().

\returns ::NC_NOERR No error.

\returns ::NC_EBADID Invalid ncid passed.

<h1>Example</h1>

Here is an example using nc_inq to find out about a netCDF dataset
named foo.nc:

\code
     #include <netcdf.h>
        ...
     int status, ncid, ndims, nvars, ngatts, unlimdimid;
        ...
     status = nc_open("foo.nc", NC_NOWRITE, &ncid);
     if (status != NC_NOERR) handle_error(status);
        ...
     status = nc_inq(ncid, &ndims, &nvars, &ngatts, &unlimdimid);
     if (status != NC_NOERR) handle_error(status);
\endcode
 */
int
nc_inq(int ncid, int *ndimsp, int *nvarsp, int *nattsp, int *unlimdimidp)
{
   NC* ncp;
   int stat = NC_check_id(ncid, &ncp);
   if(stat != NC_NOERR) return stat;
   return ncp->dispatch->inq(ncid,ndimsp,nvarsp,nattsp,unlimdimidp);
}

/**
 * Learn the number of variables in a file or group.
 *
 * @param ncid File and group ID.
 * @param nvarsp Pointer that gets number of variables. Ignored if NULL.
 *
 * @return ::NC_NOERR No error.
 * @return ::NC_EBADID Bad ncid.
 * @author Glenn Davis, Ed Hartnett, Dennis Heimbigner
 */
int
nc_inq_nvars(int ncid, int *nvarsp)
{
   NC* ncp;
   int stat = NC_check_id(ncid, &ncp);
   if(stat != NC_NOERR) return stat;
   return ncp->dispatch->inq(ncid, NULL, nvarsp, NULL, NULL);
}

/**\ingroup datasets
Inquire about a type.

Given an ncid and a typeid, get the information about a type. This
function will work on any type, including atomic and any user defined
type, whether compound, opaque, enumeration, or variable length array.

For even more information about a user defined type nc_inq_user_type().

\param ncid The ncid for the group containing the type (ignored for
atomic types).

\param xtype The typeid for this type, as returned by nc_def_compound,
nc_def_opaque, nc_def_enum, nc_def_vlen, or nc_inq_var, or as found in
netcdf.h in the list of atomic types (NC_CHAR, NC_INT, etc.).

\param name If non-NULL, the name of the user defined type will be
copied here. It will be NC_MAX_NAME bytes or less. For atomic types,
the type name from CDL will be given.

\param size If non-NULL, the (in-memory) size of the type in bytes
will be copied here. VLEN type size is the size of nc_vlen_t. String
size is returned as the size of a character pointer. The size may be
used to malloc space for the data, no matter what the type.

\returns ::NC_NOERR No error.

\returns ::NC_EBADTYPE Bad typeid.

\returns ::NC_ENOTNC4 Seeking a user-defined type in a netCDF-3 file.

\returns ::NC_ESTRICTNC3 Seeking a user-defined type in a netCDF-4 file
for which classic model has been turned on.

\returns ::NC_EBADGRPID Bad group ID in ncid.

\returns ::NC_EBADID Type ID not found.

\returns ::NC_EHDFERR An error was reported by the HDF5 layer.

<h1>Example</h1>

This example is from the test program tst_enums.c, and it uses all the
possible inquiry functions on an enum type.

\code
           if (nc_inq_user_type(ncid, typeids[0], name_in, &base_size_in, &base_nc_type_in,
                                &nfields_in, &class_in)) ERR;
           if (strcmp(name_in, TYPE_NAME) || base_size_in != sizeof(int) ||
               base_nc_type_in != NC_INT || nfields_in != NUM_MEMBERS || class_in != NC_ENUM) ERR;
           if (nc_inq_type(ncid, typeids[0], name_in, &base_size_in)) ERR;
           if (strcmp(name_in, TYPE_NAME) || base_size_in != sizeof(int)) ERR;
           if (nc_inq_enum(ncid, typeids[0], name_in, &base_nc_type, &base_size_in, &num_members)) ERR;
           if (strcmp(name_in, TYPE_NAME) || base_nc_type != NC_INT || num_members != NUM_MEMBERS) ERR;
           for (i = 0; i < NUM_MEMBERS; i++)
           {
              if (nc_inq_enum_member(ncid, typeid, i, name_in, &value_in)) ERR;
              if (strcmp(name_in, member_name[i]) || value_in != member_value[i]) ERR;
              if (nc_inq_enum_ident(ncid, typeid, member_value[i], name_in)) ERR;
              if (strcmp(name_in, member_name[i])) ERR;
           }

           if (nc_close(ncid)) ERR;
\endcode
 */
int
nc_inq_type(int ncid, nc_type xtype, char *name, size_t *size)
{
   NC* ncp;
   int stat;

   /* Do a quick triage on xtype */
   if(xtype <= NC_NAT) return NC_EBADTYPE;
   /* For compatibility, we need to allow inq about
      atomic types, even if ncid is ill-defined */
   if(xtype <= ATOMICTYPEMAX4) {
      if(name) strncpy(name,NC_atomictypename(xtype),NC_MAX_NAME);
      if(size) *size = NC_atomictypelen(xtype);
      return NC_NOERR;
   }
   /* Apparently asking about a user defined type, so we need
      a valid ncid */
   stat = NC_check_id(ncid, &ncp);
   if(stat != NC_NOERR) /* bad ncid */
      return NC_EBADTYPE;
   /* have good ncid */
   return ncp->dispatch->inq_type(ncid,xtype,name,size);
}

/**
Check the create mode parameter for sanity.

Some create flags cannot be used if corresponding library features are
enabled during the build. This function does a pre-check of the mode
flag before calling the dispatch layer nc_create functions.

\param mode The creation mode flag.

\returns ::NC_NOERR No error.
\returns ::NC_ENOTBUILT Requested feature not built into library
\returns ::NC_EINVAL Invalid combination of modes.
\internal
\ingroup dispatch
\author Ed Hartnett
*/
static int
check_create_mode(int mode)
{
    int mode_format;
    int mmap = 0;
    int inmemory = 0;
    int diskless = 0;

    /* This is a clever check to see if more than one format bit is
     * set. */
    mode_format = (mode & NC_NETCDF4) | (mode & NC_64BIT_OFFSET) |
       (mode & NC_CDF5);
    if (mode_format && (mode_format & (mode_format - 1)))
       return NC_EINVAL;

    mmap = ((mode & NC_MMAP) == NC_MMAP);
    inmemory = ((mode & NC_INMEMORY) == NC_INMEMORY);
    diskless = ((mode & NC_DISKLESS) == NC_DISKLESS);

    /* NC_INMEMORY and NC_DISKLESS and NC_MMAP are all mutually exclusive */
    if(diskless && inmemory) return NC_EDISKLESS;
    if(diskless && mmap) return NC_EDISKLESS;
    if(inmemory && mmap) return NC_EINMEMORY;

    /* mmap is not allowed for netcdf-4 */
    if(mmap && (mode & NC_NETCDF4)) return NC_EINVAL;

    /* Can't use both parallel and diskless|inmemory|mmap. */
    if (mode & NC_MPIIO && mode & (NC_DISKLESS|NC_INMEMORY|NC_MMAP))
	return NC_EINVAL;

#ifndef USE_NETCDF4
   /* If the user asks for a netCDF-4 file, and the library was built
    * without netCDF-4, then return an error.*/
   if (mode & NC_NETCDF4)
       return NC_ENOTBUILT;
#endif /* USE_NETCDF4 undefined */

   /* Well I guess there is some sanity in the world after all. */
   return NC_NOERR;
}

/**
 * @internal Create a file, calling the appropriate dispatch create
 * call.
 *
 * For create, we have the following pieces of information to use to
 * determine the dispatch table:
 * - path
 * - cmode
 *
 * @param path0 The file name of the new netCDF dataset.
 * @param cmode The creation mode flag, the same as in nc_create().
 * @param initialsz This parameter sets the initial size of the file
 * at creation time. This only applies to classic
 * files.
 * @param basepe Deprecated parameter from the Cray days.
 * @param chunksizehintp A pointer to the chunk size hint. This only
 * applies to classic files.
 * @param useparallel Non-zero if parallel I/O is to be used on this
 * file.
 * @param parameters Pointer to MPI comm and info.
 * @param ncidp Pointer to location where returned netCDF ID is to be
 * stored.
 *
 * @returns ::NC_NOERR No error.
 * @ingroup dispatch
 * @author Dennis Heimbigner, Ed Hartnett, Ward Fisher
*/
int
NC_create(const char *path0, int cmode, size_t initialsz,
	  int basepe, size_t *chunksizehintp, int useparallel,
	  void* parameters, int *ncidp)
{
   int stat = NC_NOERR;
   NC* ncp = NULL;
   NC_Dispatch* dispatcher = NULL;
   /* Need three pieces of information for now */
   int model = NC_FORMATX_UNDEFINED; /* one of the NC_FORMATX values */
   int isurl = 0;   /* dap or cdmremote or neither */
   char* path = NULL;

   TRACE(nc_create);
   if(path0 == NULL)
	return NC_EINVAL;

<<<<<<< HEAD
   /* Fix the inmemory related flags */
   mmap = ((cmode & NC_MMAP) == NC_MMAP);  
   diskless = ((cmode & NC_DISKLESS) == NC_DISKLESS);

=======
>>>>>>> 76ff749b
   /* Check mode flag for sanity. */
   if ((stat = check_create_mode(cmode)))
      return stat;

   /* Initialize the library. The available dispatch tables
    * will depend on how netCDF was built
    * (with/without netCDF-4, DAP, CDMREMOTE). */
   if(!NC_initialized)
   {
      if ((stat = nc_initialize()))
	 return stat;
   }

#ifdef WINPATH
   /* Need to do path conversion */
   path = NCpathcvt(path0);
#else
   path = nulldup(path0);
#endif

#ifdef USE_REFCOUNT
   /* If this path is already open, then fail */
   ncp = find_in_NCList_by_name(path);
   if(ncp != NULL) {
	nullfree(path);
	return NC_ENFILE;
   }
#endif

    {
	char* newpath = NULL;
        model = NC_urlmodel(path,cmode,&newpath);
        isurl = (model != 0);
        if(isurl) {
	    nullfree(path);
	    path = newpath;
	}
    }

    /* determine the model */
#ifdef USE_NETCDF4
    if (model == NC_FORMATX_UNDEFINED && (cmode & NC_NETCDF4))
        model = NC_FORMATX_NC4;
#else
    if (model == NC_FORMATX_UNDEFINED && (cmode & NC_NETCDF4))
        return NC_ENOTBUILT;
#endif
#ifdef USE_PNETCDF
    if (model == NC_FORMATX_UNDEFINED && useparallel)
        /* PnetCDF is used for parallel io on CDF-1, CDF-2, and CDF-5 */
        model = NC_FORMATX_PNETCDF;
#else
    if (model == NC_FORMATX_UNDEFINED && useparallel)
        return NC_ENOTBUILT;
#endif

    /* Check default format (not formatx) */
    if (!fIsSet(cmode, NC_64BIT_OFFSET)  && !fIsSet(cmode, NC_64BIT_DATA) &&
        !fIsSet(cmode, NC_CLASSIC_MODEL) && !fIsSet(cmode, NC_NETCDF4)) {
        /* if no file format flag is set in cmode, use default */
        int format = nc_get_default_format();
        switch (format) {
#ifdef USE_NETCDF4
            case NC_FORMAT_NETCDF4:
                 cmode |= NC_NETCDF4;
                 if (model == NC_FORMATX_UNDEFINED) model = NC_FORMATX_NC4;
                 break;
            case NC_FORMAT_NETCDF4_CLASSIC:
                 cmode |= NC_NETCDF4 | NC_CLASSIC_MODEL;
                 if (model == NC_FORMATX_UNDEFINED) model = NC_FORMATX_NC4;
                 break;
#endif
            case NC_FORMAT_CDF5:
                 cmode |= NC_64BIT_DATA;
                 break;
            case NC_FORMAT_64BIT_OFFSET:
                 cmode |= NC_64BIT_OFFSET;
                 break;
            case NC_FORMAT_CLASSIC: break;
            default: break;
        }
    }

    /* default model */
    if (model == NC_FORMATX_UNDEFINED) {
        if (useparallel)
            model = NC_FORMATX_PNETCDF;
        else
            model = NC_FORMATX_NC3;
    }

#ifndef ENABLE_CDF5
    if (model == NC_FORMATX_NC3 && (cmode & NC_64BIT_DATA))
        return NC_ENOTBUILT;
#endif

    /* Figure out what dispatcher to use */
    if (model == NC_FORMATX_NC4)
#ifdef USE_NETCDF4
        dispatcher = NC4_dispatch_table;
#else
        return NC_ENOTBUILT;
#endif
    else if (model == NC_FORMATX_PNETCDF)
#ifdef USE_PNETCDF
        dispatcher = NCP_dispatch_table;
#else
        return NC_ENOTBUILT;
#endif
    else if (model == NC_FORMATX_NC3)
        dispatcher = NC3_dispatch_table;
    else {
        nullfree(path);
        return NC_ENOTNC;
    }

   /* Create the NC* instance and insert its dispatcher */
   stat = new_NC(dispatcher,path,cmode,model,&ncp);
   nullfree(path); path = NULL; /* no longer needed */

   if(stat) return stat;

   /* Add to list of known open files and define ext_ncid */
   add_to_NCList(ncp);

#ifdef USE_REFCOUNT
   /* bump the refcount */
   ncp->refcount++;
#endif

   /* Assume create will fill in remaining ncp fields */
   if ((stat = dispatcher->create(ncp->path, cmode, initialsz, basepe, chunksizehintp,
				  parameters, dispatcher, ncp))) {
	del_from_NCList(ncp); /* oh well */
	free_NC(ncp);
     } else {
       if(ncidp)*ncidp = ncp->ext_ncid;
     }
   return stat;
}

/**
 * @internal Open a netCDF file (or remote dataset) calling the
 * appropriate dispatch function.
 *
 * For open, we have the following pieces of information to use to
 * determine the dispatch table.
 * - table specified by override
 * - path
 * - omode
 * - the contents of the file (if it exists), basically checking its magic number.
 *
 * @param path0 Path to the file to open.
 * @param omode Open mode.
 * @param basepe Base processing element (ignored).
 * @param chunksizehintp Size hint for classic files.
 * @param useparallel If true use parallel I/O.
 * @param parameters Extra parameters for the open.
 * @param ncidp Pointer that gets ncid.
 *
 * @returns ::NC_NOERR No error.
 * @ingroup dispatch
 * @author Dennis Heimbigner
*/
int
NC_open(const char *path0, int omode, int basepe, size_t *chunksizehintp,
        int useparallel, void* parameters, int *ncidp)
{
   int stat = NC_NOERR;
   NC* ncp = NULL;
   NC_Dispatch* dispatcher = NULL;
   int inmemory = 0;
   int diskless = 0;
   int mmap = 0;
   /* Need pieces of information for now to decide model*/
   int model = 0;
   int isurl = 0;
   int version = 0;
   char* path = NULL;

   TRACE(nc_open);
   if(!NC_initialized) {
      stat = nc_initialize();
      if(stat) return stat;
   }

   /* Fix the inmemory related flags */
   mmap = ((omode & NC_MMAP) == NC_MMAP);
   diskless = ((omode & NC_DISKLESS) == NC_DISKLESS);
   inmemory = ((omode & NC_INMEMORY) == NC_INMEMORY);

   if(mmap && inmemory) /* cannot have both */
	return NC_EINMEMORY;
   if(mmap && diskless) /* cannot have both */
	return NC_EDISKLESS;

   /* Attempt to do file path conversion: note that this will do
      nothing if path is a 'file:...' url, so it will need to be
      repeated in protocol code: libdap2 and libdap4
    */

#ifdef WINPATH
   path = NCpathcvt(path0);
#else
   path = nulldup(path0);
#endif

#ifdef USE_REFCOUNT
   /* If this path is already open, then bump the refcount and return it */
   ncp = find_in_NCList_by_name(path);
   if(ncp != NULL) {
	nullfree(path);
	ncp->refcount++;
	if(ncidp) *ncidp = ncp->ext_ncid;
	return NC_NOERR;
   }
#endif

   if(!inmemory) {
	char* newpath = NULL;
        model = NC_urlmodel(path,omode,&newpath);
        isurl = (model != 0);
	if(isurl) {
	    nullfree(path);
	    path = newpath;
	} else
	    nullfree(newpath);
    }

#ifdef USE_NETCDF4
   /* Check for use of user-defined format 0. */
   if (omode & NC_UDF0)
   {
      if (!UDF0_dispatch_table)
         return NC_EINVAL;
      model = NC_FORMATX_UDF0;
      dispatcher = UDF0_dispatch_table;
   }

   /* Check for use of user-defined format 1. */
   if (omode & NC_UDF1)
   {
      if (!UDF1_dispatch_table)
         return NC_EINVAL;
      model = NC_FORMATX_UDF1;
      dispatcher = UDF1_dispatch_table;
   }
#endif /* USE_NETCDF4 */
   
    if(model == 0) {
	version = 0;
	/* Try to find dataset type */
	int flags = omode;
	stat = NC_check_file_type(path,flags,useparallel,parameters,&model,&version);
        if(stat == NC_NOERR) {
	    if(model == 0) {
		nullfree(path);
		return NC_ENOTNC;
	    }
	} else {
	    /* presumably not a netcdf file */
	    nullfree(path);
	    return stat;
	}
    }

   if(model == 0) {
	fprintf(stderr,"Model == 0\n");
	return NC_ENOTNC;
   }

   /* Suppress unsupported formats */
   {
	int hdf5built = 0;
	int hdf4built = 0;
	int cdf5built = 0;
#ifdef USE_NETCDF4
	hdf5built = 1;
  #ifdef USEHDF4
        hdf4built = 1;
  #endif
#endif
#ifdef ENABLE_CDF5
       cdf5built = 1;
#endif
       if(!hdf5built && model == NC_FORMATX_NC4) {
         free(path);
         return NC_ENOTBUILT;
       }
       if(!hdf4built && model == NC_FORMATX_NC4 && version == 4) {
         free(path);
         return NC_ENOTBUILT;
       }
       if(!cdf5built && model == NC_FORMATX_NC3 && version == 5) {
         free(path);
         return NC_ENOTBUILT;
       }
   }

   /* Force flag consistency */
   if(model == NC_FORMATX_NC4 || model == NC_FORMATX_NC_HDF4 || model == NC_FORMATX_DAP4 ||
      model == NC_FORMATX_UDF0 || model == NC_FORMATX_UDF1)
      omode |= NC_NETCDF4;
   else if(model == NC_FORMATX_DAP2) {
      omode &= ~NC_NETCDF4;
      omode &= ~NC_64BIT_OFFSET;
   } else if(model == NC_FORMATX_NC3) {
      omode &= ~NC_NETCDF4; /* must be netcdf-3 (CDF-1, CDF-2, CDF-5) */
      if(version == 2) omode |= NC_64BIT_OFFSET;
      else if(version == 5) omode |= NC_64BIT_DATA;
   } else if(model == NC_FORMATX_PNETCDF) {
      omode &= ~NC_NETCDF4; /* must be netcdf-3 (CDF-1, CDF-2, CDF-5) */
      if(version == 2) omode |= NC_64BIT_OFFSET;
      else if(version == 5) omode |= NC_64BIT_DATA;
   }

   /* Figure out what dispatcher to use */
   if (!dispatcher) {
      switch (model) {
#if defined(ENABLE_DAP)
      case NC_FORMATX_DAP2:
         dispatcher = NCD2_dispatch_table;
         break;
#endif
#if defined(ENABLE_DAP4)
      case NC_FORMATX_DAP4:
         dispatcher = NCD4_dispatch_table;
         break;
#endif
#if  defined(USE_PNETCDF)
      case NC_FORMATX_PNETCDF:
         dispatcher = NCP_dispatch_table;
         break;
#endif
#if defined(USE_NETCDF4)
      case NC_FORMATX_NC4:
         dispatcher = NC4_dispatch_table;
         break;
#endif
#if defined(USE_HDF4)
      case NC_FORMATX_NC_HDF4:
         dispatcher = HDF4_dispatch_table;
         break;
#endif
#ifdef USE_NETCDF4
      case NC_FORMATX_UDF0:
         dispatcher = UDF0_dispatch_table;
         break;
      case NC_FORMATX_UDF1:
         dispatcher = UDF1_dispatch_table;
         break;
#endif /* USE_NETCDF4 */         
      case NC_FORMATX_NC3:
         dispatcher = NC3_dispatch_table;
         break;
      default:
         nullfree(path);
         return NC_ENOTNC;
      }
   }

   /* If we can't figure out what dispatch table to use, give up. */
   if (!dispatcher) {
       nullfree(path);
       return NC_ENOTNC;
   }

   /* Create the NC* instance and insert its dispatcher */
   stat = new_NC(dispatcher,path,omode,model,&ncp);
   nullfree(path); path = NULL; /* no longer need path */
   if(stat) return stat;

   /* Add to list of known open files */
   add_to_NCList(ncp);

#ifdef USE_REFCOUNT
   /* bump the refcount */
   ncp->refcount++;
#endif

   /* Assume open will fill in remaining ncp fields */
   stat = dispatcher->open(ncp->path, omode, basepe, chunksizehintp,
			   parameters, dispatcher, ncp);
   if(stat == NC_NOERR) {
     if(ncidp) *ncidp = ncp->ext_ncid;
   } else {
	del_from_NCList(ncp);
	free_NC(ncp);
   }
   return stat;
}

/*Provide an internal function for generating pseudo file descriptors
  for systems that are not file based (e.g. dap, memio).
*/

/** @internal Static counter for pseudo file descriptors (incremented) */
static int pseudofd = 0;

/**
 * @internal Create a pseudo file descriptor that does not
 * overlap real file descriptors
 *
 * @return pseudo file number
 * @author Dennis Heimbigner
*/
int
nc__pseudofd(void)
{
    if(pseudofd == 0)  {
        int maxfd = 32767; /* default */
#ifdef HAVE_GETRLIMIT
        struct rlimit rl;
        if(getrlimit(RLIMIT_NOFILE,&rl) == 0) {
	    if(rl.rlim_max != RLIM_INFINITY)
	        maxfd = (int)rl.rlim_max;
	    if(rl.rlim_cur != RLIM_INFINITY)
	        maxfd = (int)rl.rlim_cur;
	}
	pseudofd = maxfd+1;
#endif
    }
    return pseudofd++;
}

/**
\internal
\ingroup datasets
Provide open, read and close for use when searching for magic numbers
*/
static int
openmagic(struct MagicFile* file)
{
    int status = NC_NOERR;
    assert((file->inmemory) ? file->parameters != NULL : 1);
    if(file->inmemory) {
	/* Get its length */
	NC_memio* meminfo = (NC_memio*)file->parameters;
	file->filelen = (long long)meminfo->size;
	goto done;
    }
#ifdef USE_PARALLEL
    if (file->use_parallel) {
	int retval;
	MPI_Offset size;
        assert(file->parameters);
	if((retval = MPI_File_open(((NC_MPI_INFO*)file->parameters)->comm,
                                   (char*)file->path,MPI_MODE_RDONLY,
                                   ((NC_MPI_INFO*)file->parameters)->info,
                                   &file->fh)) != MPI_SUCCESS) {
#ifdef MPI_ERR_NO_SUCH_FILE
            int errorclass;
            MPI_Error_class(retval, &errorclass);
            if (errorclass == MPI_ERR_NO_SUCH_FILE)
#ifdef NC_ENOENT
                status = NC_ENOENT;
#else
                status = errno;
#endif
            else
#endif
            status = NC_EPARINIT;
            goto done;
        }
	/* Get its length */
	if((retval=MPI_File_get_size(file->fh, &size)) != MPI_SUCCESS)
	    {status = NC_EPARINIT; goto done;}
	file->filelen = (long long)size;
	goto done;
    }
#endif /* USE_PARALLEL */
    {
        if(file->path == NULL || strlen(file->path)==0)
	    {status = NC_EINVAL; goto done;}
#ifdef _MSC_VER
        file->fp = fopen(file->path, "rb");
#else
        file->fp = fopen(file->path, "r");
#endif
	if(file->fp == NULL)
	    {status = errno; goto done;}
	/* Get its length */
	{
	int fd = fileno(file->fp);
#ifdef _MSC_VER
	__int64 len64 = _filelengthi64(fd);
	if(len64 < 0)
            {status = errno; goto done;}
	file->filelen = (long long)len64;
#else
	off_t size;
	size = lseek(fd, 0, SEEK_END);
	if(size == -1)
	    {status = errno; goto done;}
	file->filelen = (long long)size;
#endif
	rewind(file->fp);
	}
	goto done;
    }

done:
    return status;
}

static int
readmagic(struct MagicFile* file, long pos, char* magic)
{
    int status = NC_NOERR;
    memset(magic,0,MAGIC_NUMBER_LEN);
    if(file->inmemory) {
	char* mempos;
	NC_memio* meminfo = (NC_memio*)file->parameters;
	if((pos + MAGIC_NUMBER_LEN) > meminfo->size)
	    {status = NC_EINMEMORY; goto done;}
	mempos = ((char*)meminfo->memory) + pos;
	memcpy((void*)magic,mempos,MAGIC_NUMBER_LEN);
#ifdef DEBUG
	printmagic("XXX: readmagic",magic,file);
#endif
	goto done;
    }
#ifdef USE_PARALLEL
    if (file->use_parallel) {
	MPI_Status mstatus;
	int retval;
	if((retval = MPI_File_read_at_all(file->fh, pos, magic,
                     MAGIC_NUMBER_LEN, MPI_CHAR, &mstatus)) != MPI_SUCCESS)
	    {status = NC_EPARINIT; goto done;}
	goto done;
    }
#endif /* USE_PARALLEL */
    {
	int count;
	int i = fseek(file->fp,pos,SEEK_SET);
	if(i < 0)
	    {status = errno; goto done;}
	for(i=0;i<MAGIC_NUMBER_LEN;) {/* make sure to read proper # of bytes */
	    count=fread(&magic[i],1,(size_t)(MAGIC_NUMBER_LEN-i),file->fp);
	    if(count == 0 || ferror(file->fp))
		{status = errno; goto done;}
	    i += count;
	}
	goto done;
    }
done:
    if(file && file->fp) clearerr(file->fp);
    return status;
}

/**
 * Close the file opened to check for magic number.
 *
 * @param file pointer to the MagicFile struct for this open file.
 * @returns NC_NOERR for success
 * @returns NC_EPARINIT if there was a problem closing file with MPI
 * (parallel builds only).
 * @author Dennis Heimbigner
 */
static int
closemagic(struct MagicFile* file)
{
    int status = NC_NOERR;
    if(file->inmemory) goto done; /* noop*/
#ifdef USE_PARALLEL
    if (file->use_parallel) {
	int retval;
	if((retval = MPI_File_close(&file->fh)) != MPI_SUCCESS)
		{status = NC_EPARINIT; goto done;}
	goto done;
    }
#endif
    {
	if(file->fp) fclose(file->fp);
	goto done;
    }
done:
    return status;
}

#ifdef DEBUG
static void
printmagic(const char* tag, char* magic, struct MagicFile* f)
{
    int i;
    fprintf(stderr,"%s: inmem=%d ispar=%d magic=",tag,f->inmemory,f->use_parallel);
    for(i=0;i<MAGIC_NUMBER_LEN;i++) {
        unsigned int c = (unsigned int)magic[i];
	c = c & 0x000000FF;
	if(c == '\n')
	    fprintf(stderr," 0x%0x/'\\n'",c);
	else if(c == '\r')
	    fprintf(stderr," 0x%0x/'\\r'",c);
	else if(c < ' ')
	    fprintf(stderr," 0x%0x/'?'",c);
	else
	    fprintf(stderr," 0x%0x/'%c'",c,c);
    }
    fprintf(stderr,"\n");
    fflush(stderr);
}
#endif<|MERGE_RESOLUTION|>--- conflicted
+++ resolved
@@ -2024,13 +2024,6 @@
    if(path0 == NULL)
 	return NC_EINVAL;
 
-<<<<<<< HEAD
-   /* Fix the inmemory related flags */
-   mmap = ((cmode & NC_MMAP) == NC_MMAP);  
-   diskless = ((cmode & NC_DISKLESS) == NC_DISKLESS);
-
-=======
->>>>>>> 76ff749b
    /* Check mode flag for sanity. */
    if ((stat = check_create_mode(cmode)))
       return stat;
