/*! \file

Main header file for the C API.

Copyright 1993, 1994, 1995, 1996, 1997, 1998, 1999, 2000, 2001, 2002,
2003, 2004, 2005, 2006, 2007, 2008, 2009, 2010, 2011, 2012, 2013, 2014
University Corporation for Atmospheric Research/Unidata.

See \ref copyright file for more info.
*/

#ifndef _NETCDF_
#define _NETCDF_

#include <stddef.h> /* size_t, ptrdiff_t */
#include <errno.h>  /* netcdf functions sometimes return system errors */

/* Required for alloca on Windows */
#if defined(_WIN32) || defined(_WIN64)
#include <malloc.h>
#endif

/*! The nc_type type is just an int. */
typedef int nc_type;

#if defined(__cplusplus)
extern "C" {
#endif

/*
 *  The netcdf external data types
 */
#define NC_NAT          0       /**< Not A Type */
#define NC_BYTE         1       /**< signed 1 byte integer */
#define NC_CHAR         2       /**< ISO/ASCII character */
#define NC_SHORT        3       /**< signed 2 byte integer */
#define NC_INT          4       /**< signed 4 byte integer */
#define NC_LONG         NC_INT  /**< \deprecated required for backward compatibility. */
#define NC_FLOAT        5       /**< single precision floating point number */
#define NC_DOUBLE       6       /**< double precision floating point number */
#define NC_UBYTE        7       /**< unsigned 1 byte int */
#define NC_USHORT       8       /**< unsigned 2-byte int */
#define NC_UINT         9       /**< unsigned 4-byte int */
#define NC_INT64        10      /**< signed 8-byte int */
#define NC_UINT64       11      /**< unsigned 8-byte int */
#define NC_STRING       12      /**< string */

#define NC_MAX_ATOMIC_TYPE NC_STRING

/* The following are use internally in support of user-defines
 * types. They are also the class returned by nc_inq_user_type. */
#define NC_VLEN         13      /**< vlen (variable-length) types */
#define NC_OPAQUE       14      /**< opaque types */
#define NC_ENUM         15      /**< enum types */
#define NC_COMPOUND     16      /**< compound types */

/* Define the first user defined type id (leave some room) */
#define NC_FIRSTUSERTYPEID 32

/** Default fill value. This is used unless _FillValue attribute
 * is set.  These values are stuffed into newly allocated space as
 * appropriate.  The hope is that one might use these to notice that a
 * particular datum has not been set. */
/**@{*/
#define NC_FILL_BYTE    ((signed char)-127)
#define NC_FILL_CHAR    ((char)0)
#define NC_FILL_SHORT   ((short)-32767)
#define NC_FILL_INT     (-2147483647L)
#define NC_FILL_FLOAT   (9.9692099683868690e+36f) /* near 15 * 2^119 */
#define NC_FILL_DOUBLE  (9.9692099683868690e+36)
#define NC_FILL_UBYTE   (255)
#define NC_FILL_USHORT  (65535)
#define NC_FILL_UINT    (4294967295U)
#define NC_FILL_INT64   ((long long)-9223372036854775806LL)
#define NC_FILL_UINT64  ((unsigned long long)18446744073709551614ULL)
#define NC_FILL_STRING  ((char *)"")
/**@}*/

/*! Max or min values for a type. Nothing greater/smaller can be
 * stored in a netCDF file for their associated types. Recall that a C
 * compiler may define int to be any length it wants, but a NC_INT is
 * *always* a 4 byte signed int. On a platform with 64 bit ints,
 * there will be many ints which are outside the range supported by
 * NC_INT. But since NC_INT is an external format, it has to mean the
 * same thing everywhere. */
/**@{*/
#define NC_MAX_BYTE 127
#define NC_MIN_BYTE (-NC_MAX_BYTE-1)
#define NC_MAX_CHAR 255
#define NC_MAX_SHORT 32767
#define NC_MIN_SHORT (-NC_MAX_SHORT - 1)
#define NC_MAX_INT 2147483647
#define NC_MIN_INT (-NC_MAX_INT - 1)
#define NC_MAX_FLOAT 3.402823466e+38f
#define NC_MIN_FLOAT (-NC_MAX_FLOAT)
#define NC_MAX_DOUBLE 1.7976931348623157e+308
#define NC_MIN_DOUBLE (-NC_MAX_DOUBLE)
#define NC_MAX_UBYTE NC_MAX_CHAR
#define NC_MAX_USHORT 65535U
#define NC_MAX_UINT 4294967295U
#define NC_MAX_INT64 (9223372036854775807LL)
#define NC_MIN_INT64 (-9223372036854775807LL-1)
#define NC_MAX_UINT64 (18446744073709551615ULL)
/**@}*/

/** Name of fill value attribute.  If you wish a variable to use a
 * different value than the above defaults, create an attribute with
 * the same type as the variable and this reserved name. The value you
 * give the attribute will be used as the fill value for that
 * variable. */
#define _FillValue      "_FillValue"
#define NC_FILL         0       /**< Argument to nc_set_fill() to clear NC_NOFILL */
#define NC_NOFILL       0x100   /**< Argument to nc_set_fill() to turn off filling of data. */

/* Define the ioflags bits for nc_create and nc_open.
   currently unused:
        0x0002
        0x0040
        0x0080
   and the whole upper 16 bits
*/

#define NC_NOWRITE       0x0000 /**< Set read-only access for nc_open(). */
#define NC_WRITE         0x0001 /**< Set read-write access for nc_open(). */
#define NC_CLOBBER       0x0000 /**< Destroy existing file. Mode flag for nc_create(). */
#define NC_NOCLOBBER     0x0004 /**< Don't destroy existing file. Mode flag for nc_create(). */

#define NC_DISKLESS      0x0008  /**< Use diskless file. Mode flag for nc_open() or nc_create(). */
#define NC_MMAP          0x0010  /**< Use diskless file with mmap. Mode flag for nc_open() or nc_create(). */

#define NC_64BIT_DATA    0x0020  /**< CDF-5 format: classic model but 64 bit dimensions and sizes */
#define NC_CDF5          NC_64BIT_DATA  /**< Alias NC_CDF5 to NC_64BIT_DATA */

#define NC_CLASSIC_MODEL 0x0100 /**< Enforce classic model on netCDF-4. Mode flag for nc_create(). */
#define NC_64BIT_OFFSET  0x0200  /**< Use large (64-bit) file offsets. Mode flag for nc_create(). */

/** \deprecated The following flag currently is ignored, but use in
 * nc_open() or nc_create() may someday support use of advisory
 * locking to prevent multiple writers from clobbering a file
 */
#define NC_LOCK          0x0400

/** Share updates, limit caching.
Use this in mode flags for both nc_create() and nc_open(). */
#define NC_SHARE         0x0800

#define NC_NETCDF4       0x1000  /**< Use netCDF-4/HDF5 format. Mode flag for nc_create(). */

/** Turn on MPI I/O.
Use this in mode flags for both nc_create() and nc_open(). */
#define NC_MPIIO         0x2000
/** Turn on MPI POSIX I/O.
Use this in mode flags for both nc_create() and nc_open(). */
#define NC_MPIPOSIX      0x4000 /**< \deprecated As of libhdf5 1.8.13. */

#define NC_INMEMORY      0x8000  /**< Read from memory. Mode flag for nc_open() or nc_create(). */

#define NC_PNETCDF       (NC_MPIIO) /**< Use parallel-netcdf library; alias for NC_MPIIO. */

/** Format specifier for nc_set_default_format() and returned
 *  by nc_inq_format. This returns the format as provided by
 *  the API. See nc_inq_format_extended to see the true file format.
 *  Starting with version 3.6, there are different format netCDF files.
 *  4.0 introduces the third one. \see netcdf_format
 */
/**@{*/
#define NC_FORMAT_CLASSIC         (1)
/* After adding CDF5 support, this flag
   is somewhat confusing. So, it is renamed.
   Note that the name in the contributed code
   NC_FORMAT_64BIT was renamed to NC_FORMAT_CDF2
*/
#define NC_FORMAT_64BIT_OFFSET    (2)
#define NC_FORMAT_64BIT           (NC_FORMAT_64BIT_OFFSET) /**< \deprecated Saved for compatibility.  Use NC_FORMAT_64BIT_OFFSET or NC_FORMAT_64BIT_DATA, from netCDF 4.4.0 onwards. */
#define NC_FORMAT_NETCDF4         (3)
#define NC_FORMAT_NETCDF4_CLASSIC (4)
#define NC_FORMAT_64BIT_DATA      (5)

/* Alias */
#define NC_FORMAT_CDF5    NC_FORMAT_64BIT_DATA

/**@}*/

/** Extended format specifier returned by  nc_inq_format_extended()
 *  Added in version 4.3.1. This returns the true format of the
 *  underlying data.
 * The function returns two values
 * 1. a small integer indicating the underlying source type
 *    of the data. Note that this may differ from what the user
 *    sees from nc_inq_format() because this latter function
 *    returns what the user can expect to see thru the API.
 * 2. A mode value indicating what mode flags are effectively
 *    set for this dataset. This usually will be a superset
 *    of the mode flags used as the argument to nc_open
 *    or nc_create.
 * More or less, the #1 values track the set of dispatch tables.
 * The #1 values are as follows.
 * Note that CDF-5 returns NC_FORMAT_NC3, but sets the mode flag properly.
 */
/**@{*/

#define NC_FORMATX_NC3       (1)
#define NC_FORMATX_NC_HDF5   (2) /**< netCDF-4 subset of HDF5 */
#define NC_FORMATX_NC4       NC_FORMATX_NC_HDF5 /**< alias */
#define NC_FORMATX_NC_HDF4   (3) /**< netCDF-4 subset of HDF4 */
#define NC_FORMATX_PNETCDF   (4)
#define NC_FORMATX_DAP2      (5)
#define NC_FORMATX_DAP4      (6)
#define NC_FORMATX_UNDEFINED (0)

  /* To avoid breaking compatibility (such as in the python library),
   we need to retain the NC_FORMAT_xxx format as well. This may come
  out eventually, as the NC_FORMATX is more clear that it's an extended
  format specifier.*/

#define NC_FORMAT_NC3       NC_FORMATX_NC3 /**< \deprecated As of 4.4.0, use NC_FORMATX_NC3 */
#define NC_FORMAT_NC_HDF5   NC_FORMATX_NC_HDF5 /**< \deprecated As of 4.4.0, use NC_FORMATX_NC_HDF5 */
#define NC_FORMAT_NC4       NC_FORMATX_NC4 /**< \deprecated As of 4.4.0, use NC_FORMATX_NC4 */
#define NC_FORMAT_NC_HDF4   NC_FORMATX_NC_HDF4 /**< \deprecated As of 4.4.0, use NC_FORMATX_HDF4 */
#define NC_FORMAT_PNETCDF   NC_FORMATX_PNETCDF /**< \deprecated As of 4.4.0, use NC_FORMATX_PNETCDF */
#define NC_FORMAT_DAP2      NC_FORMATX_DAP2 /**< \deprecated As of 4.4.0, use NC_FORMATX_DAP2 */
#define NC_FORMAT_DAP4      NC_FORMATX_DAP4 /**< \deprecated As of 4.4.0, use NC_FORMATX_DAP4 */
#define NC_FORMAT_UNDEFINED NC_FORMATX_UNDEFINED /**< \deprecated As of 4.4.0, use NC_FORMATX_UNDEFINED */

/**@}*/

/** Let nc__create() or nc__open() figure out a suitable buffer size. */
#define NC_SIZEHINT_DEFAULT 0

/** In nc__enddef(), align to the buffer size. */
#define NC_ALIGN_CHUNK ((size_t)(-1))

/** Size argument to nc_def_dim() for an unlimited dimension. */
#define NC_UNLIMITED 0L

/** Attribute id to put/get a global attribute. */
#define NC_GLOBAL -1

/**
Maximum for classic library.

In the classic netCDF model there are maximum values for the number of
dimensions in the file (\ref NC_MAX_DIMS), the number of global or per
variable attributes (\ref NC_MAX_ATTRS), the number of variables in
the file (\ref NC_MAX_VARS), and the length of a name (\ref
NC_MAX_NAME).

These maximums are enforced by the interface, to facilitate writing
applications and utilities.  However, nothing is statically allocated
to these sizes internally.

These maximums are not used for netCDF-4/HDF5 files unless they were
created with the ::NC_CLASSIC_MODEL flag.

As a rule, NC_MAX_VAR_DIMS <= NC_MAX_DIMS.
*/
/**@{*/
#define NC_MAX_DIMS     1024
#define NC_MAX_ATTRS    8192
#define NC_MAX_VARS     8192
#define NC_MAX_NAME     256
#define NC_MAX_VAR_DIMS 1024 /**< max per variable dimensions */
/**@}*/

/** This is the max size of an SD dataset name in HDF4 (from HDF4 documentation).*/
#define NC_MAX_HDF4_NAME 64

/** In HDF5 files you can set the endianness of variables with
    nc_def_var_endian(). This define is used there. */
/**@{*/
#define NC_ENDIAN_NATIVE 0
#define NC_ENDIAN_LITTLE 1
#define NC_ENDIAN_BIG    2
/**@}*/

/** In HDF5 files you can set storage for each variable to be either
 * contiguous or chunked, with nc_def_var_chunking().  This define is
 * used there. */
/**@{*/
#define NC_CHUNKED    0
#define NC_CONTIGUOUS 1
/**@}*/

/** In HDF5 files you can set check-summing for each variable.
Currently the only checksum available is Fletcher-32, which can be set
with the function nc_def_var_fletcher32.  These defines are used
there. */
/**@{*/
#define NC_NOCHECKSUM 0
#define NC_FLETCHER32 1
/**@}*/

/**@{*/
/** Control the HDF5 shuffle filter. In HDF5 files you can specify
 * that a shuffle filter should be used on each chunk of a variable to
 * improve compression for that variable. This per-variable shuffle
 * property can be set with the function nc_def_var_deflate(). */
#define NC_NOSHUFFLE 0
#define NC_SHUFFLE   1
/**@}*/

/** The netcdf version 3 functions all return integer error status.
 * These are the possible values, in addition to certain values from
 * the system errno.h.
 */
#define NC_ISSYSERR(err)        ((err) > 0)

#define NC_NOERR        0          /**< No Error */
#define NC2_ERR         (-1)       /**< Returned for all errors in the v2 API. */
<<<<<<< HEAD
#define NC_EBADID       (-33)      /**< Not a netcdf id. */
#define NC_ENFILE       (-34)      /**< Too many netcdfs open */
#define NC_EEXIST       (-35)      /**< netcdf file exists && NC_NOCLOBBER */
#define NC_EINVAL       (-36)      /**< Invalid Argument */
#define NC_EPERM        (-37)      /**< Write to read only */
#define NC_ENOTINDEFINE (-38)      /**< Operation not allowed in data mode. */
#define NC_EINDEFINE    (-39)      /**< Operation not allowed in define mode. */
#define NC_EINVALCOORDS (-40)      /**< Index exceeds dimension bound. */
#define NC_EMAXDIMS     (-41)      /**< NC_MAX_DIMS exceeded. */
#define NC_ENAMEINUSE   (-42)      /**< String match to name in use */
#define NC_ENOTATT      (-43)      /**< Attribute not found */
#define NC_EMAXATTS     (-44)      /**< NC_MAX_ATTRS exceeded */
#define NC_EBADTYPE     (-45)      /**< Not a netcdf data type */
#define NC_EBADDIM      (-46)      /**< Invalid dimension id or name */
#define NC_EUNLIMPOS    (-47)      /**< NC_UNLIMITED in the wrong index */
#define NC_EMAXVARS     (-48)      /**< NC_MAX_VARS exceeded. */
#define NC_ENOTVAR      (-49)      /**< Variable not found. */
#define NC_EGLOBAL      (-50)      /**< Action prohibited on NC_GLOBAL varid */
#define NC_ENOTNC       (-51)      /**< Not a netcdf file */
#define NC_ESTS         (-52)      /**< In Fortran, string too short */
#define NC_EMAXNAME     (-53)      /**< NC_MAX_NAME exceeded */
#define NC_EUNLIMIT     (-54)      /**< NC_UNLIMITED size already in use */
#define NC_ENORECVARS   (-55)      /**< nc_rec op when there are no record vars */
#define NC_ECHAR        (-56)      /**< Attempt to convert between text & numbers */
=======

/** Not a netcdf id.

The specified netCDF ID does not refer to an
open netCDF dataset. */
#define	NC_EBADID	(-33)
#define	NC_ENFILE	(-34)	   /**< Too many netcdfs open */
#define	NC_EEXIST	(-35)	   /**< netcdf file exists && NC_NOCLOBBER */
#define	NC_EINVAL	(-36)	   /**< Invalid Argument */
#define	NC_EPERM	(-37)	   /**< Write to read only */

/** Operation not allowed in data mode. This is returned for netCDF
classic or 64-bit offset files, or for netCDF-4 files, when they were
been created with ::NC_CLASSIC_MODEL flag in nc_create(). */
#define NC_ENOTINDEFINE	(-38)

/** Operation not allowed in define mode.

The specified netCDF is in define mode rather than data mode.

With netCDF-4/HDF5 files, this error will not occur, unless
::NC_CLASSIC_MODEL was used in nc_create().
 */
#define	NC_EINDEFINE	(-39)

/** Index exceeds dimension bound.

The specified corner indices were out of range for the rank of the
specified variable. For example, a negative index or an index that is
larger than the corresponding dimension length will cause an error. */
#define	NC_EINVALCOORDS	(-40)

/** NC_MAX_DIMS exceeded. Max number of dimensions exceeded in a
classic or 64-bit offset file, or an netCDF-4 file with
::NC_CLASSIC_MODEL on. */
#define	NC_EMAXDIMS	(-41) /* not enforced after 4.5.0 */

#define	NC_ENAMEINUSE	(-42)	   /**< String match to name in use */
#define NC_ENOTATT	(-43)	   /**< Attribute not found */
#define	NC_EMAXATTS	(-44)	   /**< NC_MAX_ATTRS exceeded */ /* not enforced after 4.5.0 */
#define NC_EBADTYPE	(-45)	   /**< Not a netcdf data type */
#define NC_EBADDIM	(-46)	   /**< Invalid dimension id or name */
#define NC_EUNLIMPOS	(-47)	   /**< NC_UNLIMITED in the wrong index */

/** NC_MAX_VARS exceeded. Max number of variables exceeded in a
classic or 64-bit offset file, or an netCDF-4 file with
::NC_CLASSIC_MODEL on. */
#define	NC_EMAXVARS	(-48) /* not enforced after 4.5.0 */

/** Variable not found.

The variable ID is invalid for the specified netCDF dataset. */
#define NC_ENOTVAR	(-49)
#define NC_EGLOBAL	(-50)	   /**< Action prohibited on NC_GLOBAL varid */
#define NC_ENOTNC	(-51)	   /**< Not a netcdf file */
#define NC_ESTS        	(-52)	   /**< In Fortran, string too short */
#define NC_EMAXNAME    	(-53)	   /**< NC_MAX_NAME exceeded */
#define NC_EUNLIMIT    	(-54)	   /**< NC_UNLIMITED size already in use */
#define NC_ENORECVARS  	(-55)	   /**< nc_rec op when there are no record vars */
#define NC_ECHAR	(-56)	   /**< Attempt to convert between text & numbers */
>>>>>>> 2987fb0b

/** Start+count exceeds dimension bound.

The specified edge lengths added to the specified corner would have
referenced data out of range for the rank of the specified
variable. For example, an edge length that is larger than the
corresponding dimension length minus the corner index will cause an
error. */
#define NC_EEDGE        (-57)      /**< Start+count exceeds dimension bound. */
#define NC_ESTRIDE      (-58)      /**< Illegal stride */
#define NC_EBADNAME     (-59)      /**< Attribute or variable name contains illegal characters */
/* N.B. following must match value in ncx.h */

/** Math result not representable.

One or more of the values are out of the range of values representable
by the desired type. */
#define NC_ERANGE       (-60)
#define NC_ENOMEM       (-61)      /**< Memory allocation (malloc) failure */
#define NC_EVARSIZE     (-62)      /**< One or more variable sizes violate format constraints */
#define NC_EDIMSIZE     (-63)      /**< Invalid dimension size */
#define NC_ETRUNC       (-64)      /**< File likely truncated or possibly corrupted */
#define NC_EAXISTYPE    (-65)      /**< Unknown axis type. */

/* Following errors are added for DAP */
#define NC_EDAP         (-66)      /**< Generic DAP error */
#define NC_ECURL        (-67)      /**< Generic libcurl error */
#define NC_EIO          (-68)      /**< Generic IO error */
#define NC_ENODATA      (-69)      /**< Attempt to access variable with no data */
#define NC_EDAPSVC      (-70)      /**< DAP server error */
#define NC_EDAS         (-71)      /**< Malformed or inaccessible DAS */
#define NC_EDDS         (-72)      /**< Malformed or inaccessible DDS */
#define NC_EDMR         NC_EDDS    /**< Dap4 alias */
#define NC_EDATADDS     (-73)      /**< Malformed or inaccessible DATADDS */
#define NC_EDATADAP     NC_EDATADDS    /**< Dap4 alias */
#define NC_EDAPURL      (-74)      /**< Malformed DAP URL */
#define NC_EDAPCONSTRAINT (-75)    /**< Malformed DAP Constraint*/
#define NC_ETRANSLATION (-76)      /**< Untranslatable construct */
#define NC_EACCESS      (-77)      /**< Access Failure */
#define NC_EAUTH        (-78)      /**< Authorization Failure */

/* Misc. additional errors */
#define NC_ENOTFOUND     (-90)      /**< No such file */
#define NC_ECANTREMOVE   (-91)      /**< Can't remove file */

/* The following was added in support of netcdf-4. Make all netcdf-4
   error codes < -100 so that errors can be added to netcdf-3 if
   needed. */
#define NC4_FIRST_ERROR  (-100)
#define NC_EHDFERR       (-101)    /**< Error at HDF5 layer. */
#define NC_ECANTREAD     (-102)    /**< Can't read. */
#define NC_ECANTWRITE    (-103)    /**< Can't write. */
#define NC_ECANTCREATE   (-104)    /**< Can't create. */
#define NC_EFILEMETA     (-105)    /**< Problem with file metadata. */
#define NC_EDIMMETA      (-106)    /**< Problem with dimension metadata. */
#define NC_EATTMETA      (-107)    /**< Problem with attribute metadata. */
#define NC_EVARMETA      (-108)    /**< Problem with variable metadata. */
#define NC_ENOCOMPOUND   (-109)    /**< Not a compound type. */
#define NC_EATTEXISTS    (-110)    /**< Attribute already exists. */
#define NC_ENOTNC4       (-111)    /**< Attempting netcdf-4 operation on netcdf-3 file. */
#define NC_ESTRICTNC3    (-112)    /**< Attempting netcdf-4 operation on strict nc3 netcdf-4 file. */
#define NC_ENOTNC3       (-113)    /**< Attempting netcdf-3 operation on netcdf-4 file. */
#define NC_ENOPAR        (-114)    /**< Parallel operation on file opened for non-parallel access. */
#define NC_EPARINIT      (-115)    /**< Error initializing for parallel access. */
#define NC_EBADGRPID     (-116)    /**< Bad group ID. */
#define NC_EBADTYPID     (-117)    /**< Bad type ID. */
#define NC_ETYPDEFINED   (-118)    /**< Type has already been defined and may not be edited. */
#define NC_EBADFIELD     (-119)    /**< Bad field ID. */
#define NC_EBADCLASS     (-120)    /**< Bad class. */
#define NC_EMAPTYPE      (-121)    /**< Mapped access for atomic types only. */
#define NC_ELATEFILL     (-122)    /**< Attempt to define fill value when data already exists. */
#define NC_ELATEDEF      (-123)    /**< Attempt to define var properties, like deflate, after enddef. */
#define NC_EDIMSCALE     (-124)    /**< Problem with HDF5 dimscales. */
#define NC_ENOGRP        (-125)    /**< No group found. */
#define NC_ESTORAGE      (-126)    /**< Can't specify both contiguous and chunking. */
#define NC_EBADCHUNK     (-127)    /**< Bad chunksize. */
#define NC_ENOTBUILT     (-128)    /**< Attempt to use feature that was not turned on when netCDF was built. */
#define NC_EDISKLESS     (-129)    /**< Error in using diskless  access. */
#define NC_ECANTEXTEND   (-130)    /**< Attempt to extend dataset during ind. I/O operation. */
#define NC_EMPI          (-131)    /**< MPI operation failed. */

#define NC4_LAST_ERROR   (-131)

/* This is used in netCDF-4 files for dimensions without coordinate
 * vars. */
#define DIM_WITHOUT_VARIABLE "This is a netCDF dimension but not a netCDF variable."

/* This is here at the request of the NCO team to support our
 * mistake of having chunksizes be first ints, then size_t. Doh! */
#define NC_HAVE_NEW_CHUNKING_API 1


/*Errors for all remote access methods(e.g. DAP and CDMREMOTE)*/
#define NC_EURL         (NC_EDAPURL)   /* Malformed URL */
#define NC_ECONSTRAINT  (NC_EDAPCONSTRAINT)   /* Malformed Constraint*/


/*
 * The Interface
 */

/* Declaration modifiers for DLL support (MSC et al) */
#if defined(DLL_NETCDF) /* define when library is a DLL */
#  if defined(DLL_EXPORT) /* define when building the library */
#   define MSC_EXTRA __declspec(dllexport)
#  else
#   define MSC_EXTRA __declspec(dllimport)
#  endif
#  include <io.h>
#else
#  define MSC_EXTRA
#endif  /* defined(DLL_NETCDF) */

# define EXTERNL MSC_EXTRA extern

#if defined(DLL_NETCDF) /* define when library is a DLL */
EXTERNL int ncerr;
EXTERNL int ncopts;
#endif

EXTERNL const char *
nc_inq_libvers(void);

EXTERNL const char *
nc_strerror(int ncerr);

EXTERNL int
nc__create(const char *path, int cmode, size_t initialsz,
         size_t *chunksizehintp, int *ncidp);

EXTERNL int
nc_create(const char *path, int cmode, int *ncidp);

EXTERNL int
nc__open(const char *path, int mode,
        size_t *chunksizehintp, int *ncidp);

EXTERNL int
nc_open(const char *path, int mode, int *ncidp);

/* Learn the path used to open/create the file. */
EXTERNL int
nc_inq_path(int ncid, size_t *pathlen, char *path);

/* Given an ncid and group name (NULL gets root group), return
 * locid. */
EXTERNL int
nc_inq_ncid(int ncid, const char *name, int *grp_ncid);

/* Given a location id, return the number of groups it contains, and
 * an array of their locids. */
EXTERNL int
nc_inq_grps(int ncid, int *numgrps, int *ncids);

/* Given locid, find name of group. (Root group is named "/".) */
EXTERNL int
nc_inq_grpname(int ncid, char *name);

/* Given ncid, find full name and len of full name. (Root group is
 * named "/", with length 1.) */
EXTERNL int
nc_inq_grpname_full(int ncid, size_t *lenp, char *full_name);

/* Given ncid, find len of full name. */
EXTERNL int
nc_inq_grpname_len(int ncid, size_t *lenp);

/* Given an ncid, find the ncid of its parent group. */
EXTERNL int
nc_inq_grp_parent(int ncid, int *parent_ncid);

/* Given a name and parent ncid, find group ncid. */
EXTERNL int
nc_inq_grp_ncid(int ncid, const char *grp_name, int *grp_ncid);

/* Given a full name and ncid, find group ncid. */
EXTERNL int
nc_inq_grp_full_ncid(int ncid, const char *full_name, int *grp_ncid);

/* Get a list of ids for all the variables in a group. */
EXTERNL int
nc_inq_varids(int ncid, int *nvars, int *varids);

/* Find all dimids for a location. This finds all dimensions in a
 * group, or any of its parents. */
EXTERNL int
nc_inq_dimids(int ncid, int *ndims, int *dimids, int include_parents);

/* Find all user-defined types for a location. This finds all
 * user-defined types in a group. */
EXTERNL int
nc_inq_typeids(int ncid, int *ntypes, int *typeids);

/* Are two types equal? */
EXTERNL int
nc_inq_type_equal(int ncid1, nc_type typeid1, int ncid2,
                  nc_type typeid2, int *equal);

/* Create a group. its ncid is returned in the new_ncid pointer. */
EXTERNL int
nc_def_grp(int parent_ncid, const char *name, int *new_ncid);

/* Rename a group */
EXTERNL int
nc_rename_grp(int grpid, const char *name);

/* Here are functions for dealing with compound types. */

/* Create a compound type. */
EXTERNL int
nc_def_compound(int ncid, size_t size, const char *name, nc_type *typeidp);

/* Insert a named field into a compound type. */
EXTERNL int
nc_insert_compound(int ncid, nc_type xtype, const char *name,
                   size_t offset, nc_type field_typeid);

/* Insert a named array into a compound type. */
EXTERNL int
nc_insert_array_compound(int ncid, nc_type xtype, const char *name,
                         size_t offset, nc_type field_typeid,
                         int ndims, const int *dim_sizes);

/* Get the name and size of a type. */
EXTERNL int
nc_inq_type(int ncid, nc_type xtype, char *name, size_t *size);

/* Get the id of a type from the name. */
EXTERNL int
nc_inq_typeid(int ncid, const char *name, nc_type *typeidp);

/* Get the name, size, and number of fields in a compound type. */
EXTERNL int
nc_inq_compound(int ncid, nc_type xtype, char *name, size_t *sizep,
                size_t *nfieldsp);

/* Get the name of a compound type. */
EXTERNL int
nc_inq_compound_name(int ncid, nc_type xtype, char *name);

/* Get the size of a compound type. */
EXTERNL int
nc_inq_compound_size(int ncid, nc_type xtype, size_t *sizep);

/* Get the number of fields in this compound type. */
EXTERNL int
nc_inq_compound_nfields(int ncid, nc_type xtype, size_t *nfieldsp);

/* Given the xtype and the fieldid, get all info about it. */
EXTERNL int
nc_inq_compound_field(int ncid, nc_type xtype, int fieldid, char *name,
                      size_t *offsetp, nc_type *field_typeidp, int *ndimsp,
                      int *dim_sizesp);

/* Given the typeid and the fieldid, get the name. */
EXTERNL int
nc_inq_compound_fieldname(int ncid, nc_type xtype, int fieldid,
                          char *name);

/* Given the xtype and the name, get the fieldid. */
EXTERNL int
nc_inq_compound_fieldindex(int ncid, nc_type xtype, const char *name,
                           int *fieldidp);

/* Given the xtype and fieldid, get the offset. */
EXTERNL int
nc_inq_compound_fieldoffset(int ncid, nc_type xtype, int fieldid,
                            size_t *offsetp);

/* Given the xtype and the fieldid, get the type of that field. */
EXTERNL int
nc_inq_compound_fieldtype(int ncid, nc_type xtype, int fieldid,
                          nc_type *field_typeidp);

/* Given the xtype and the fieldid, get the number of dimensions for
 * that field (scalars are 0). */
EXTERNL int
nc_inq_compound_fieldndims(int ncid, nc_type xtype, int fieldid,
                           int *ndimsp);

/* Given the xtype and the fieldid, get the sizes of dimensions for
 * that field. User must have allocated storage for the dim_sizes. */
EXTERNL int
nc_inq_compound_fielddim_sizes(int ncid, nc_type xtype, int fieldid,
                               int *dim_sizes);

/** This is the type of arrays of vlens. */
typedef struct {
    size_t len; /**< Length of VL data (in base type units) */
    void *p;    /**< Pointer to VL data */
} nc_vlen_t;

/** Calculate an offset for creating a compound type. This calls a
 * mysterious C macro which was found carved into one of the blocks of
 * the Newgrange passage tomb in County Meath, Ireland. This code has
 * been carbon dated to 3200 B.C.E. */
#define NC_COMPOUND_OFFSET(S,M)    (offsetof(S,M))

/* Create a variable length type. */
EXTERNL int
nc_def_vlen(int ncid, const char *name, nc_type base_typeid, nc_type *xtypep);

/* Find out about a vlen. */
EXTERNL int
nc_inq_vlen(int ncid, nc_type xtype, char *name, size_t *datum_sizep,
            nc_type *base_nc_typep);

/* When you read VLEN type the library will actually allocate the
 * storage space for the data. This storage space must be freed, so
 * pass the pointer back to this function, when you're done with the
 * data, and it will free the vlen memory. */
EXTERNL int
nc_free_vlen(nc_vlen_t *vl);

EXTERNL int
nc_free_vlens(size_t len, nc_vlen_t vlens[]);

/* Put or get one element in a vlen array. */
EXTERNL int
nc_put_vlen_element(int ncid, int typeid1, void *vlen_element,
                    size_t len, const void *data);

EXTERNL int
nc_get_vlen_element(int ncid, int typeid1, const void *vlen_element,
                    size_t *len, void *data);

/* When you read the string type the library will allocate the storage
 * space for the data. This storage space must be freed, so pass the
 * pointer back to this function, when you're done with the data, and
 * it will free the string memory. */
EXTERNL int
nc_free_string(size_t len, char **data);

/* Find out about a user defined type. */
EXTERNL int
nc_inq_user_type(int ncid, nc_type xtype, char *name, size_t *size,
                 nc_type *base_nc_typep, size_t *nfieldsp, int *classp);

/* Write an attribute of any type. */
EXTERNL int
nc_put_att(int ncid, int varid, const char *name, nc_type xtype,
           size_t len, const void *op);

/* Read an attribute of any type. */
EXTERNL int
nc_get_att(int ncid, int varid, const char *name, void *ip);

/* Enum type. */

/* Create an enum type. Provide a base type and a name. At the moment
 * only ints are accepted as base types. */
EXTERNL int
nc_def_enum(int ncid, nc_type base_typeid, const char *name,
            nc_type *typeidp);

/* Insert a named value into an enum type. The value must fit within
 * the size of the enum type, the name size must be <= NC_MAX_NAME. */
EXTERNL int
nc_insert_enum(int ncid, nc_type xtype, const char *name,
               const void *value);

/* Get information about an enum type: its name, base type and the
 * number of members defined. */
EXTERNL int
nc_inq_enum(int ncid, nc_type xtype, char *name, nc_type *base_nc_typep,
            size_t *base_sizep, size_t *num_membersp);

/* Get information about an enum member: a name and value. Name size
 * will be <= NC_MAX_NAME. */
EXTERNL int
nc_inq_enum_member(int ncid, nc_type xtype, int idx, char *name,
                   void *value);


/* Get enum name from enum value. Name size will be <= NC_MAX_NAME. */
EXTERNL int
nc_inq_enum_ident(int ncid, nc_type xtype, long long value, char *identifier);

/* Opaque type. */

/* Create an opaque type. Provide a size and a name. */
EXTERNL int
nc_def_opaque(int ncid, size_t size, const char *name, nc_type *xtypep);

/* Get information about an opaque type. */
EXTERNL int
nc_inq_opaque(int ncid, nc_type xtype, char *name, size_t *sizep);

/* Write entire var of any type. */
EXTERNL int
nc_put_var(int ncid, int varid,  const void *op);

/* Read entire var of any type. */
EXTERNL int
nc_get_var(int ncid, int varid,  void *ip);

/* Write one value. */
EXTERNL int
nc_put_var1(int ncid, int varid,  const size_t *indexp,
            const void *op);

/* Read one value. */
EXTERNL int
nc_get_var1(int ncid, int varid,  const size_t *indexp, void *ip);

/* Write an array of values. */
EXTERNL int
nc_put_vara(int ncid, int varid,  const size_t *startp,
            const size_t *countp, const void *op);

/* Read an array of values. */
EXTERNL int
nc_get_vara(int ncid, int varid,  const size_t *startp,
            const size_t *countp, void *ip);

/* Write slices of an array of values. */
EXTERNL int
nc_put_vars(int ncid, int varid,  const size_t *startp,
            const size_t *countp, const ptrdiff_t *stridep,
            const void *op);

/* Read slices of an array of values. */
EXTERNL int
nc_get_vars(int ncid, int varid,  const size_t *startp,
            const size_t *countp, const ptrdiff_t *stridep,
            void *ip);

/* Write mapped slices of an array of values. */
EXTERNL int
nc_put_varm(int ncid, int varid,  const size_t *startp,
            const size_t *countp, const ptrdiff_t *stridep,
            const ptrdiff_t *imapp, const void *op);

/* Read mapped slices of an array of values. */
EXTERNL int
nc_get_varm(int ncid, int varid,  const size_t *startp,
            const size_t *countp, const ptrdiff_t *stridep,
            const ptrdiff_t *imapp, void *ip);

/* Extra netcdf-4 stuff. */

/* Set compression settings for a variable. Lower is faster, higher is
 * better. Must be called after nc_def_var and before nc_enddef. */
EXTERNL int
nc_def_var_deflate(int ncid, int varid, int shuffle, int deflate,
                   int deflate_level);

/* Find out compression settings of a var. */
EXTERNL int
nc_inq_var_deflate(int ncid, int varid, int *shufflep,
                   int *deflatep, int *deflate_levelp);

/* Find out szip settings of a var. */
EXTERNL int
nc_inq_var_szip(int ncid, int varid, int *options_maskp, int *pixels_per_blockp);

/* Set fletcher32 checksum for a var. This must be done after nc_def_var
   and before nc_enddef. */
EXTERNL int
nc_def_var_fletcher32(int ncid, int varid, int fletcher32);

/* Inquire about fletcher32 checksum for a var. */
EXTERNL int
nc_inq_var_fletcher32(int ncid, int varid, int *fletcher32p);

/* Define chunking for a variable. This must be done after nc_def_var
   and before nc_enddef. */
EXTERNL int
nc_def_var_chunking(int ncid, int varid, int storage, const size_t *chunksizesp);

/* Inq chunking stuff for a var. */
EXTERNL int
nc_inq_var_chunking(int ncid, int varid, int *storagep, size_t *chunksizesp);

/* Define fill value behavior for a variable. This must be done after
   nc_def_var and before nc_enddef. */
EXTERNL int
nc_def_var_fill(int ncid, int varid, int no_fill, const void *fill_value);

/* Inq fill value setting for a var. */
EXTERNL int
nc_inq_var_fill(int ncid, int varid, int *no_fill, void *fill_valuep);

/* Define the endianness of a variable. */
EXTERNL int
nc_def_var_endian(int ncid, int varid, int endian);

/* Learn about the endianness of a variable. */
EXTERNL int
nc_inq_var_endian(int ncid, int varid, int *endianp);

/* Set the fill mode (classic or 64-bit offset files only). */
EXTERNL int
nc_set_fill(int ncid, int fillmode, int *old_modep);

/* Set the default nc_create format to NC_FORMAT_CLASSIC,
 * NC_FORMAT_64BIT, NC_FORMAT_NETCDF4, etc */
EXTERNL int
nc_set_default_format(int format, int *old_formatp);

/* Set the cache size, nelems, and preemption policy. */
EXTERNL int
nc_set_chunk_cache(size_t size, size_t nelems, float preemption);

/* Get the cache size, nelems, and preemption policy. */
EXTERNL int
nc_get_chunk_cache(size_t *sizep, size_t *nelemsp, float *preemptionp);

/* Set the per-variable cache size, nelems, and preemption policy. */
EXTERNL int
nc_set_var_chunk_cache(int ncid, int varid, size_t size, size_t nelems,
                       float preemption);

/* Get the per-variable cache size, nelems, and preemption policy. */
EXTERNL int
nc_get_var_chunk_cache(int ncid, int varid, size_t *sizep, size_t *nelemsp,
                       float *preemptionp);

EXTERNL int
nc_redef(int ncid);

/* Is this ever used? Convert to parameter form */
EXTERNL int
nc__enddef(int ncid, size_t h_minfree, size_t v_align,
        size_t v_minfree, size_t r_align);

EXTERNL int
nc_enddef(int ncid);

EXTERNL int
nc_sync(int ncid);

EXTERNL int
nc_abort(int ncid);

EXTERNL int
nc_close(int ncid);

EXTERNL int
nc_inq(int ncid, int *ndimsp, int *nvarsp, int *nattsp, int *unlimdimidp);

EXTERNL int
nc_inq_ndims(int ncid, int *ndimsp);

EXTERNL int
nc_inq_nvars(int ncid, int *nvarsp);

EXTERNL int
nc_inq_natts(int ncid, int *nattsp);

EXTERNL int
nc_inq_unlimdim(int ncid, int *unlimdimidp);

/* The next function is for NetCDF-4 only */
EXTERNL int
nc_inq_unlimdims(int ncid, int *nunlimdimsp, int *unlimdimidsp);

/* Added in 3.6.1 to return format of netCDF file. */
EXTERNL int
nc_inq_format(int ncid, int *formatp);

/* Added in 4.3.1 to return additional format info */
EXTERNL int
nc_inq_format_extended(int ncid, int *formatp, int* modep);

/* Begin _dim */

EXTERNL int
nc_def_dim(int ncid, const char *name, size_t len, int *idp);

EXTERNL int
nc_inq_dimid(int ncid, const char *name, int *idp);

EXTERNL int
nc_inq_dim(int ncid, int dimid, char *name, size_t *lenp);

EXTERNL int
nc_inq_dimname(int ncid, int dimid, char *name);

EXTERNL int
nc_inq_dimlen(int ncid, int dimid, size_t *lenp);

EXTERNL int
nc_rename_dim(int ncid, int dimid, const char *name);

/* End _dim */
/* Begin _att */

EXTERNL int
nc_inq_att(int ncid, int varid, const char *name,
           nc_type *xtypep, size_t *lenp);

EXTERNL int
nc_inq_attid(int ncid, int varid, const char *name, int *idp);

EXTERNL int
nc_inq_atttype(int ncid, int varid, const char *name, nc_type *xtypep);

EXTERNL int
nc_inq_attlen(int ncid, int varid, const char *name, size_t *lenp);

EXTERNL int
nc_inq_attname(int ncid, int varid, int attnum, char *name);

EXTERNL int
nc_copy_att(int ncid_in, int varid_in, const char *name, int ncid_out, int varid_out);

EXTERNL int
nc_rename_att(int ncid, int varid, const char *name, const char *newname);

EXTERNL int
nc_del_att(int ncid, int varid, const char *name);

/* End _att */
/* Begin {put,get}_att */
EXTERNL int
nc_put_att_text(int ncid, int varid, const char *name,
                size_t len, const char *op);

EXTERNL int
nc_get_att_text(int ncid, int varid, const char *name, char *ip);

EXTERNL int
nc_put_att_string(int ncid, int varid, const char *name,
                  size_t len, const char **op);

EXTERNL int
nc_get_att_string(int ncid, int varid, const char *name, char **ip);

EXTERNL int
nc_put_att_uchar(int ncid, int varid, const char *name, nc_type xtype,
                 size_t len, const unsigned char *op);

EXTERNL int
nc_get_att_uchar(int ncid, int varid, const char *name, unsigned char *ip);

EXTERNL int
nc_put_att_schar(int ncid, int varid, const char *name, nc_type xtype,
                 size_t len, const signed char *op);

EXTERNL int
nc_get_att_schar(int ncid, int varid, const char *name, signed char *ip);

EXTERNL int
nc_put_att_short(int ncid, int varid, const char *name, nc_type xtype,
                 size_t len, const short *op);

EXTERNL int
nc_get_att_short(int ncid, int varid, const char *name, short *ip);

EXTERNL int
nc_put_att_int(int ncid, int varid, const char *name, nc_type xtype,
               size_t len, const int *op);

EXTERNL int
nc_get_att_int(int ncid, int varid, const char *name, int *ip);

EXTERNL int
nc_put_att_long(int ncid, int varid, const char *name, nc_type xtype,
                size_t len, const long *op);

EXTERNL int
nc_get_att_long(int ncid, int varid, const char *name, long *ip);

EXTERNL int
nc_put_att_float(int ncid, int varid, const char *name, nc_type xtype,
                 size_t len, const float *op);

EXTERNL int
nc_get_att_float(int ncid, int varid, const char *name, float *ip);

EXTERNL int
nc_put_att_double(int ncid, int varid, const char *name, nc_type xtype,
                  size_t len, const double *op);

EXTERNL int
nc_get_att_double(int ncid, int varid, const char *name, double *ip);

EXTERNL int
nc_put_att_ushort(int ncid, int varid, const char *name, nc_type xtype,
                  size_t len, const unsigned short *op);

EXTERNL int
nc_get_att_ushort(int ncid, int varid, const char *name, unsigned short *ip);

EXTERNL int
nc_put_att_uint(int ncid, int varid, const char *name, nc_type xtype,
                size_t len, const unsigned int *op);

EXTERNL int
nc_get_att_uint(int ncid, int varid, const char *name, unsigned int *ip);

EXTERNL int
nc_put_att_longlong(int ncid, int varid, const char *name, nc_type xtype,
                 size_t len, const long long *op);

EXTERNL int
nc_get_att_longlong(int ncid, int varid, const char *name, long long *ip);

EXTERNL int
nc_put_att_ulonglong(int ncid, int varid, const char *name, nc_type xtype,
                     size_t len, const unsigned long long *op);

EXTERNL int
nc_get_att_ulonglong(int ncid, int varid, const char *name,
                     unsigned long long *ip);


/* End {put,get}_att */
/* Begin _var */

EXTERNL int
nc_def_var(int ncid, const char *name, nc_type xtype, int ndims,
           const int *dimidsp, int *varidp);

EXTERNL int
nc_inq_var(int ncid, int varid, char *name, nc_type *xtypep,
           int *ndimsp, int *dimidsp, int *nattsp);

EXTERNL int
nc_inq_varid(int ncid, const char *name, int *varidp);

EXTERNL int
nc_inq_varname(int ncid, int varid, char *name);

EXTERNL int
nc_inq_vartype(int ncid, int varid, nc_type *xtypep);

EXTERNL int
nc_inq_varndims(int ncid, int varid, int *ndimsp);

EXTERNL int
nc_inq_vardimid(int ncid, int varid, int *dimidsp);

EXTERNL int
nc_inq_varnatts(int ncid, int varid, int *nattsp);

EXTERNL int
nc_rename_var(int ncid, int varid, const char *name);

EXTERNL int
nc_copy_var(int ncid_in, int varid, int ncid_out);

#ifndef ncvarcpy
/* support the old name for now */
#define ncvarcpy(ncid_in, varid, ncid_out) ncvarcopy((ncid_in), (varid), (ncid_out))
#endif

/* End _var */
/* Begin {put,get}_var1 */

EXTERNL int
nc_put_var1_text(int ncid, int varid, const size_t *indexp, const char *op);

EXTERNL int
nc_get_var1_text(int ncid, int varid, const size_t *indexp, char *ip);

EXTERNL int
nc_put_var1_uchar(int ncid, int varid, const size_t *indexp,
                  const unsigned char *op);

EXTERNL int
nc_get_var1_uchar(int ncid, int varid, const size_t *indexp,
                  unsigned char *ip);

EXTERNL int
nc_put_var1_schar(int ncid, int varid, const size_t *indexp,
                  const signed char *op);

EXTERNL int
nc_get_var1_schar(int ncid, int varid, const size_t *indexp,
                  signed char *ip);

EXTERNL int
nc_put_var1_short(int ncid, int varid, const size_t *indexp,
                  const short *op);

EXTERNL int
nc_get_var1_short(int ncid, int varid, const size_t *indexp,
                  short *ip);

EXTERNL int
nc_put_var1_int(int ncid, int varid, const size_t *indexp, const int *op);

EXTERNL int
nc_get_var1_int(int ncid, int varid, const size_t *indexp, int *ip);

EXTERNL int
nc_put_var1_long(int ncid, int varid, const size_t *indexp, const long *op);

EXTERNL int
nc_get_var1_long(int ncid, int varid, const size_t *indexp, long *ip);

EXTERNL int
nc_put_var1_float(int ncid, int varid, const size_t *indexp, const float *op);

EXTERNL int
nc_get_var1_float(int ncid, int varid, const size_t *indexp, float *ip);

EXTERNL int
nc_put_var1_double(int ncid, int varid, const size_t *indexp, const double *op);

EXTERNL int
nc_get_var1_double(int ncid, int varid, const size_t *indexp, double *ip);

EXTERNL int
nc_put_var1_ushort(int ncid, int varid, const size_t *indexp,
                   const unsigned short *op);

EXTERNL int
nc_get_var1_ushort(int ncid, int varid, const size_t *indexp,
                   unsigned short *ip);

EXTERNL int
nc_put_var1_uint(int ncid, int varid, const size_t *indexp,
                 const unsigned int *op);

EXTERNL int
nc_get_var1_uint(int ncid, int varid, const size_t *indexp,
                 unsigned int *ip);

EXTERNL int
nc_put_var1_longlong(int ncid, int varid, const size_t *indexp,
                     const long long *op);

EXTERNL int
nc_get_var1_longlong(int ncid, int varid, const size_t *indexp,
                  long long *ip);

EXTERNL int
nc_put_var1_ulonglong(int ncid, int varid, const size_t *indexp,
                   const unsigned long long *op);

EXTERNL int
nc_get_var1_ulonglong(int ncid, int varid, const size_t *indexp,
                   unsigned long long *ip);

EXTERNL int
nc_put_var1_string(int ncid, int varid, const size_t *indexp,
                   const char **op);

EXTERNL int
nc_get_var1_string(int ncid, int varid, const size_t *indexp,
                   char **ip);

/* End {put,get}_var1 */
/* Begin {put,get}_vara */

EXTERNL int
nc_put_vara_text(int ncid, int varid, const size_t *startp,
                 const size_t *countp, const char *op);

EXTERNL int
nc_get_vara_text(int ncid, int varid, const size_t *startp,
                 const size_t *countp, char *ip);

EXTERNL int
nc_put_vara_uchar(int ncid, int varid, const size_t *startp,
                  const size_t *countp, const unsigned char *op);

EXTERNL int
nc_get_vara_uchar(int ncid, int varid, const size_t *startp,
                  const size_t *countp, unsigned char *ip);

EXTERNL int
nc_put_vara_schar(int ncid, int varid, const size_t *startp,
                  const size_t *countp, const signed char *op);

EXTERNL int
nc_get_vara_schar(int ncid, int varid, const size_t *startp,
                  const size_t *countp, signed char *ip);

EXTERNL int
nc_put_vara_short(int ncid, int varid, const size_t *startp,
                  const size_t *countp, const short *op);

EXTERNL int
nc_get_vara_short(int ncid, int varid, const size_t *startp,
                  const size_t *countp, short *ip);

EXTERNL int
nc_put_vara_int(int ncid, int varid, const size_t *startp,
                const size_t *countp, const int *op);

EXTERNL int
nc_get_vara_int(int ncid, int varid, const size_t *startp,
                const size_t *countp, int *ip);

EXTERNL int
nc_put_vara_long(int ncid, int varid, const size_t *startp,
                 const size_t *countp, const long *op);

EXTERNL int
nc_get_vara_long(int ncid, int varid,
        const size_t *startp, const size_t *countp, long *ip);

EXTERNL int
nc_put_vara_float(int ncid, int varid,
        const size_t *startp, const size_t *countp, const float *op);

EXTERNL int
nc_get_vara_float(int ncid, int varid,
        const size_t *startp, const size_t *countp, float *ip);

EXTERNL int
nc_put_vara_double(int ncid, int varid, const size_t *startp,
                   const size_t *countp, const double *op);

EXTERNL int
nc_get_vara_double(int ncid, int varid, const size_t *startp,
                   const size_t *countp, double *ip);

EXTERNL int
nc_put_vara_ushort(int ncid, int varid, const size_t *startp,
                   const size_t *countp, const unsigned short *op);

EXTERNL int
nc_get_vara_ushort(int ncid, int varid, const size_t *startp,
                   const size_t *countp, unsigned short *ip);

EXTERNL int
nc_put_vara_uint(int ncid, int varid, const size_t *startp,
                 const size_t *countp, const unsigned int *op);

EXTERNL int
nc_get_vara_uint(int ncid, int varid, const size_t *startp,
                 const size_t *countp, unsigned int *ip);

EXTERNL int
nc_put_vara_longlong(int ncid, int varid, const size_t *startp,
                  const size_t *countp, const long long *op);

EXTERNL int
nc_get_vara_longlong(int ncid, int varid, const size_t *startp,
                  const size_t *countp, long long *ip);

EXTERNL int
nc_put_vara_ulonglong(int ncid, int varid, const size_t *startp,
                   const size_t *countp, const unsigned long long *op);

EXTERNL int
nc_get_vara_ulonglong(int ncid, int varid, const size_t *startp,
                   const size_t *countp, unsigned long long *ip);

EXTERNL int
nc_put_vara_string(int ncid, int varid, const size_t *startp,
                   const size_t *countp, const char **op);

EXTERNL int
nc_get_vara_string(int ncid, int varid, const size_t *startp,
                   const size_t *countp, char **ip);

/* End {put,get}_vara */
/* Begin {put,get}_vars */

EXTERNL int
nc_put_vars_text(int ncid, int varid,
        const size_t *startp, const size_t *countp, const ptrdiff_t *stridep,
        const char *op);

EXTERNL int
nc_get_vars_text(int ncid, int varid,
        const size_t *startp, const size_t *countp, const ptrdiff_t *stridep,
        char *ip);

EXTERNL int
nc_put_vars_uchar(int ncid, int varid,
        const size_t *startp, const size_t *countp, const ptrdiff_t *stridep,
        const unsigned char *op);

EXTERNL int
nc_get_vars_uchar(int ncid, int varid,
        const size_t *startp, const size_t *countp, const ptrdiff_t *stridep,
        unsigned char *ip);

EXTERNL int
nc_put_vars_schar(int ncid, int varid,
        const size_t *startp, const size_t *countp, const ptrdiff_t *stridep,
        const signed char *op);

EXTERNL int
nc_get_vars_schar(int ncid, int varid,
        const size_t *startp, const size_t *countp, const ptrdiff_t *stridep,
        signed char *ip);

EXTERNL int
nc_put_vars_short(int ncid, int varid,
        const size_t *startp, const size_t *countp, const ptrdiff_t *stridep,
        const short *op);

EXTERNL int
nc_get_vars_short(int ncid, int varid, const size_t *startp,
                  const size_t *countp, const ptrdiff_t *stridep,
                  short *ip);

EXTERNL int
nc_put_vars_int(int ncid, int varid,
        const size_t *startp, const size_t *countp, const ptrdiff_t *stridep,
        const int *op);

EXTERNL int
nc_get_vars_int(int ncid, int varid,
        const size_t *startp, const size_t *countp, const ptrdiff_t *stridep,
        int *ip);

EXTERNL int
nc_put_vars_long(int ncid, int varid,
        const size_t *startp, const size_t *countp, const ptrdiff_t *stridep,
        const long *op);

EXTERNL int
nc_get_vars_long(int ncid, int varid,
        const size_t *startp, const size_t *countp, const ptrdiff_t *stridep,
        long *ip);

EXTERNL int
nc_put_vars_float(int ncid, int varid,
        const size_t *startp, const size_t *countp, const ptrdiff_t *stridep,
        const float *op);

EXTERNL int
nc_get_vars_float(int ncid, int varid,
        const size_t *startp, const size_t *countp, const ptrdiff_t *stridep,
        float *ip);

EXTERNL int
nc_put_vars_double(int ncid, int varid,
        const size_t *startp, const size_t *countp, const ptrdiff_t *stridep,
        const double *op);

EXTERNL int
nc_get_vars_double(int ncid, int varid, const size_t *startp,
                   const size_t *countp, const ptrdiff_t *stridep,
                   double *ip);

EXTERNL int
nc_put_vars_ushort(int ncid, int varid, const size_t *startp,
                   const size_t *countp, const ptrdiff_t *stridep,
                   const unsigned short *op);

EXTERNL int
nc_get_vars_ushort(int ncid, int varid, const size_t *startp,
                   const size_t *countp, const ptrdiff_t *stridep,
                   unsigned short *ip);

EXTERNL int
nc_put_vars_uint(int ncid, int varid, const size_t *startp,
                 const size_t *countp, const ptrdiff_t *stridep,
                 const unsigned int *op);

EXTERNL int
nc_get_vars_uint(int ncid, int varid, const size_t *startp,
                 const size_t *countp, const ptrdiff_t *stridep,
                 unsigned int *ip);

EXTERNL int
nc_put_vars_longlong(int ncid, int varid, const size_t *startp,
                  const size_t *countp, const ptrdiff_t *stridep,
                  const long long *op);

EXTERNL int
nc_get_vars_longlong(int ncid, int varid, const size_t *startp,
                  const size_t *countp, const ptrdiff_t *stridep,
                  long long *ip);

EXTERNL int
nc_put_vars_ulonglong(int ncid, int varid, const size_t *startp,
                   const size_t *countp, const ptrdiff_t *stridep,
                   const unsigned long long *op);

EXTERNL int
nc_get_vars_ulonglong(int ncid, int varid, const size_t *startp,
                   const size_t *countp, const ptrdiff_t *stridep,
                   unsigned long long *ip);

EXTERNL int
nc_put_vars_string(int ncid, int varid, const size_t *startp,
                   const size_t *countp, const ptrdiff_t *stridep,
                   const char **op);

EXTERNL int
nc_get_vars_string(int ncid, int varid, const size_t *startp,
                   const size_t *countp, const ptrdiff_t *stridep,
                   char **ip);

/* End {put,get}_vars */
/* Begin {put,get}_varm */

EXTERNL int
nc_put_varm_text(int ncid, int varid, const size_t *startp,
                 const size_t *countp, const ptrdiff_t *stridep,
                 const ptrdiff_t *imapp, const char *op);

EXTERNL int
nc_get_varm_text(int ncid, int varid, const size_t *startp,
                 const size_t *countp, const ptrdiff_t *stridep,
                 const ptrdiff_t *imapp, char *ip);

EXTERNL int
nc_put_varm_uchar(int ncid, int varid, const size_t *startp,
                  const size_t *countp, const ptrdiff_t *stridep,
                  const ptrdiff_t *imapp, const unsigned char *op);

EXTERNL int
nc_get_varm_uchar(int ncid, int varid, const size_t *startp,
                  const size_t *countp, const ptrdiff_t *stridep,
                  const ptrdiff_t *imapp, unsigned char *ip);

EXTERNL int
nc_put_varm_schar(int ncid, int varid, const size_t *startp,
                  const size_t *countp, const ptrdiff_t *stridep,
                  const ptrdiff_t *imapp, const signed char *op);

EXTERNL int
nc_get_varm_schar(int ncid, int varid, const size_t *startp,
                  const size_t *countp, const ptrdiff_t *stridep,
                  const ptrdiff_t *imapp, signed char *ip);

EXTERNL int
nc_put_varm_short(int ncid, int varid, const size_t *startp,
                  const size_t *countp, const ptrdiff_t *stridep,
                  const ptrdiff_t *imapp, const short *op);

EXTERNL int
nc_get_varm_short(int ncid, int varid, const size_t *startp,
                  const size_t *countp, const ptrdiff_t *stridep,
                  const ptrdiff_t *imapp, short *ip);

EXTERNL int
nc_put_varm_int(int ncid, int varid, const size_t *startp,
                const size_t *countp, const ptrdiff_t *stridep,
                const ptrdiff_t *imapp, const int *op);

EXTERNL int
nc_get_varm_int(int ncid, int varid, const size_t *startp,
                const size_t *countp, const ptrdiff_t *stridep,
                const ptrdiff_t *imapp, int *ip);

EXTERNL int
nc_put_varm_long(int ncid, int varid, const size_t *startp,
                 const size_t *countp, const ptrdiff_t *stridep,
                 const ptrdiff_t *imapp, const long *op);

EXTERNL int
nc_get_varm_long(int ncid, int varid, const size_t *startp,
                 const size_t *countp, const ptrdiff_t *stridep,
                 const ptrdiff_t *imapp, long *ip);

EXTERNL int
nc_put_varm_float(int ncid, int varid,const size_t *startp,
                  const size_t *countp, const ptrdiff_t *stridep,
                  const ptrdiff_t *imapp, const float *op);

EXTERNL int
nc_get_varm_float(int ncid, int varid,const size_t *startp,
                  const size_t *countp, const ptrdiff_t *stridep,
                  const ptrdiff_t *imapp, float *ip);

EXTERNL int
nc_put_varm_double(int ncid, int varid, const size_t *startp,
                   const size_t *countp, const ptrdiff_t *stridep,
                   const ptrdiff_t *imapp, const double *op);

EXTERNL int
nc_get_varm_double(int ncid, int varid, const size_t *startp,
                   const size_t *countp, const ptrdiff_t *stridep,
                   const ptrdiff_t * imapp, double *ip);

EXTERNL int
nc_put_varm_ushort(int ncid, int varid, const size_t *startp,
                   const size_t *countp, const ptrdiff_t *stridep,
                   const ptrdiff_t * imapp, const unsigned short *op);

EXTERNL int
nc_get_varm_ushort(int ncid, int varid, const size_t *startp,
                   const size_t *countp, const ptrdiff_t *stridep,
                   const ptrdiff_t * imapp, unsigned short *ip);

EXTERNL int
nc_put_varm_uint(int ncid, int varid, const size_t *startp,
                 const size_t *countp, const ptrdiff_t *stridep,
                 const ptrdiff_t * imapp, const unsigned int *op);

EXTERNL int
nc_get_varm_uint(int ncid, int varid, const size_t *startp,
                 const size_t *countp, const ptrdiff_t *stridep,
                 const ptrdiff_t * imapp, unsigned int *ip);

EXTERNL int
nc_put_varm_longlong(int ncid, int varid, const size_t *startp,
                  const size_t *countp, const ptrdiff_t *stridep,
                  const ptrdiff_t * imapp, const long long *op);

EXTERNL int
nc_get_varm_longlong(int ncid, int varid, const size_t *startp,
                  const size_t *countp, const ptrdiff_t *stridep,
                  const ptrdiff_t * imapp, long long *ip);

EXTERNL int
nc_put_varm_ulonglong(int ncid, int varid, const size_t *startp,
                   const size_t *countp, const ptrdiff_t *stridep,
                   const ptrdiff_t * imapp, const unsigned long long *op);

EXTERNL int
nc_get_varm_ulonglong(int ncid, int varid, const size_t *startp,
                   const size_t *countp, const ptrdiff_t *stridep,
                   const ptrdiff_t * imapp, unsigned long long *ip);

EXTERNL int
nc_put_varm_string(int ncid, int varid, const size_t *startp,
                   const size_t *countp, const ptrdiff_t *stridep,
                   const ptrdiff_t * imapp, const char **op);

EXTERNL int
nc_get_varm_string(int ncid, int varid, const size_t *startp,
                   const size_t *countp, const ptrdiff_t *stridep,
                   const ptrdiff_t * imapp, char **ip);

/* End {put,get}_varm */
/* Begin {put,get}_var */

EXTERNL int
nc_put_var_text(int ncid, int varid, const char *op);

EXTERNL int
nc_get_var_text(int ncid, int varid, char *ip);

EXTERNL int
nc_put_var_uchar(int ncid, int varid, const unsigned char *op);

EXTERNL int
nc_get_var_uchar(int ncid, int varid, unsigned char *ip);

EXTERNL int
nc_put_var_schar(int ncid, int varid, const signed char *op);

EXTERNL int
nc_get_var_schar(int ncid, int varid, signed char *ip);

EXTERNL int
nc_put_var_short(int ncid, int varid, const short *op);

EXTERNL int
nc_get_var_short(int ncid, int varid, short *ip);

EXTERNL int
nc_put_var_int(int ncid, int varid, const int *op);

EXTERNL int
nc_get_var_int(int ncid, int varid, int *ip);

EXTERNL int
nc_put_var_long(int ncid, int varid, const long *op);

EXTERNL int
nc_get_var_long(int ncid, int varid, long *ip);

EXTERNL int
nc_put_var_float(int ncid, int varid, const float *op);

EXTERNL int
nc_get_var_float(int ncid, int varid, float *ip);

EXTERNL int
nc_put_var_double(int ncid, int varid, const double *op);

EXTERNL int
nc_get_var_double(int ncid, int varid, double *ip);

EXTERNL int
nc_put_var_ushort(int ncid, int varid, const unsigned short *op);

EXTERNL int
nc_get_var_ushort(int ncid, int varid, unsigned short *ip);

EXTERNL int
nc_put_var_uint(int ncid, int varid, const unsigned int *op);

EXTERNL int
nc_get_var_uint(int ncid, int varid, unsigned int *ip);

EXTERNL int
nc_put_var_longlong(int ncid, int varid, const long long *op);

EXTERNL int
nc_get_var_longlong(int ncid, int varid, long long *ip);

EXTERNL int
nc_put_var_ulonglong(int ncid, int varid, const unsigned long long *op);

EXTERNL int
nc_get_var_ulonglong(int ncid, int varid, unsigned long long *ip);

EXTERNL int
nc_put_var_string(int ncid, int varid, const char **op);

EXTERNL int
nc_get_var_string(int ncid, int varid, char **ip);

/* Begin Deprecated, same as functions with "_ubyte" replaced by "_uchar" */
EXTERNL int
nc_put_att_ubyte(int ncid, int varid, const char *name, nc_type xtype,
                 size_t len, const unsigned char *op);
EXTERNL int
nc_get_att_ubyte(int ncid, int varid, const char *name,
                 unsigned char *ip);
EXTERNL int
nc_put_var1_ubyte(int ncid, int varid, const size_t *indexp,
                  const unsigned char *op);
EXTERNL int
nc_get_var1_ubyte(int ncid, int varid, const size_t *indexp,
                  unsigned char *ip);
EXTERNL int
nc_put_vara_ubyte(int ncid, int varid, const size_t *startp,
                  const size_t *countp, const unsigned char *op);
EXTERNL int
nc_get_vara_ubyte(int ncid, int varid, const size_t *startp,
                  const size_t *countp, unsigned char *ip);
EXTERNL int
nc_put_vars_ubyte(int ncid, int varid, const size_t *startp,
                  const size_t *countp, const ptrdiff_t *stridep,
                  const unsigned char *op);
EXTERNL int
nc_get_vars_ubyte(int ncid, int varid, const size_t *startp,
                  const size_t *countp, const ptrdiff_t *stridep,
                  unsigned char *ip);
EXTERNL int
nc_put_varm_ubyte(int ncid, int varid, const size_t *startp,
                  const size_t *countp, const ptrdiff_t *stridep,
                  const ptrdiff_t * imapp, const unsigned char *op);
EXTERNL int
nc_get_varm_ubyte(int ncid, int varid, const size_t *startp,
                  const size_t *countp, const ptrdiff_t *stridep,
                  const ptrdiff_t * imapp, unsigned char *ip);
EXTERNL int
nc_put_var_ubyte(int ncid, int varid, const unsigned char *op);
EXTERNL int
nc_get_var_ubyte(int ncid, int varid, unsigned char *ip);
/* End Deprecated */

#ifdef LOGGING

/* Set the log level. 0 shows only errors, 1 only major messages,
 * etc., to 5, which shows way too much information. */
EXTERNL int
nc_set_log_level(int new_level);

/* Use this to turn off logging by calling
   nc_log_level(NC_TURN_OFF_LOGGING) */
#define NC_TURN_OFF_LOGGING (-1)

#else /* not LOGGING */

#define nc_set_log_level(e)

#endif /* LOGGING */

/* Show the netCDF library's in-memory metadata for a file. */
EXTERNL int
nc_show_metadata(int ncid);

/* End {put,get}_var */

/* #ifdef _CRAYMPP */
/*
 * Public interfaces to better support
 * CRAY multi-processor systems like T3E.
 * A tip of the hat to NERSC.
 */
/*
 * It turns out we need to declare and define
 * these public interfaces on all platforms
 * or things get ugly working out the
 * FORTRAN interface. On !_CRAYMPP platforms,
 * these functions work as advertised, but you
 * can only use "processor element" 0.
 */

EXTERNL int
nc__create_mp(const char *path, int cmode, size_t initialsz, int basepe,
         size_t *chunksizehintp, int *ncidp);

EXTERNL int
nc__open_mp(const char *path, int mode, int basepe,
        size_t *chunksizehintp, int *ncidp);

EXTERNL int
nc_delete(const char *path);

EXTERNL int
nc_delete_mp(const char *path, int basepe);

EXTERNL int
nc_set_base_pe(int ncid, int pe);

EXTERNL int
nc_inq_base_pe(int ncid, int *pe);

/* #endif _CRAYMPP */

/* This v2 function is used in the nc_test program. */
EXTERNL int
nctypelen(nc_type datatype);

/* Begin v2.4 backward compatibility */
/*
 * defining NO_NETCDF_2 to the preprocessor
 * turns off backward compatibility declarations.
 */
#ifndef NO_NETCDF_2

/** Backward compatible alias. */
/**@{*/
#define FILL_BYTE       NC_FILL_BYTE
#define FILL_CHAR       NC_FILL_CHAR
#define FILL_SHORT      NC_FILL_SHORT
#define FILL_LONG       NC_FILL_INT
#define FILL_FLOAT      NC_FILL_FLOAT
#define FILL_DOUBLE     NC_FILL_DOUBLE

#define MAX_NC_DIMS     NC_MAX_DIMS
#define MAX_NC_ATTRS    NC_MAX_ATTRS
#define MAX_NC_VARS     NC_MAX_VARS
#define MAX_NC_NAME     NC_MAX_NAME
#define MAX_VAR_DIMS    NC_MAX_VAR_DIMS
/**@}*/


/*
 * Global error status
 */
EXTERNL int ncerr;

#define NC_ENTOOL       NC_EMAXNAME   /* Backward compatibility */
#define NC_EXDR         (-32)   /* */
#define NC_SYSERR       (-31)

/*
 * Global options variable.
 * Used to determine behavior of error handler.
 */
#define NC_FATAL        1
#define NC_VERBOSE      2

EXTERNL int ncopts;     /* default is (NC_FATAL | NC_VERBOSE) */

EXTERNL void
nc_advise(const char *cdf_routine_name, int err, const char *fmt,...);

/*
 * C data type corresponding to a netCDF NC_LONG argument,
 * a signed 32 bit object.
 *
 * This is the only thing in this file which architecture dependent.
 */
typedef int nclong;

EXTERNL int
nccreate(const char* path, int cmode);

EXTERNL int
ncopen(const char* path, int mode);

EXTERNL int
ncsetfill(int ncid, int fillmode);

EXTERNL int
ncredef(int ncid);

EXTERNL int
ncendef(int ncid);

EXTERNL int
ncsync(int ncid);

EXTERNL int
ncabort(int ncid);

EXTERNL int
ncclose(int ncid);

EXTERNL int
ncinquire(int ncid, int *ndimsp, int *nvarsp, int *nattsp, int *unlimdimp);

EXTERNL int
ncdimdef(int ncid, const char *name, long len);

EXTERNL int
ncdimid(int ncid, const char *name);

EXTERNL int
ncdiminq(int ncid, int dimid, char *name, long *lenp);

EXTERNL int
ncdimrename(int ncid, int dimid, const char *name);

EXTERNL int
ncattput(int ncid, int varid, const char *name, nc_type xtype,
        int len, const void *op);

EXTERNL int
ncattinq(int ncid, int varid, const char *name, nc_type *xtypep, int *lenp);

EXTERNL int
ncattget(int ncid, int varid, const char *name, void *ip);

EXTERNL int
ncattcopy(int ncid_in, int varid_in, const char *name, int ncid_out,
        int varid_out);

EXTERNL int
ncattname(int ncid, int varid, int attnum, char *name);

EXTERNL int
ncattrename(int ncid, int varid, const char *name, const char *newname);

EXTERNL int
ncattdel(int ncid, int varid, const char *name);

EXTERNL int
ncvardef(int ncid, const char *name, nc_type xtype,
        int ndims, const int *dimidsp);

EXTERNL int
ncvarid(int ncid, const char *name);

EXTERNL int
ncvarinq(int ncid, int varid, char *name, nc_type *xtypep,
        int *ndimsp, int *dimidsp, int *nattsp);

EXTERNL int
ncvarput1(int ncid, int varid, const long *indexp, const void *op);

EXTERNL int
ncvarget1(int ncid, int varid, const long *indexp, void *ip);

EXTERNL int
ncvarput(int ncid, int varid, const long *startp, const long *countp,
        const void *op);

EXTERNL int
ncvarget(int ncid, int varid, const long *startp, const long *countp,
        void *ip);

EXTERNL int
ncvarputs(int ncid, int varid, const long *startp, const long *countp,
        const long *stridep, const void *op);

EXTERNL int
ncvargets(int ncid, int varid, const long *startp, const long *countp,
        const long *stridep, void *ip);

EXTERNL int
ncvarputg(int ncid, int varid, const long *startp, const long *countp,
        const long *stridep, const long *imapp, const void *op);

EXTERNL int
ncvargetg(int ncid, int varid, const long *startp, const long *countp,
        const long *stridep, const long *imapp, void *ip);

EXTERNL int
ncvarrename(int ncid, int varid, const char *name);

EXTERNL int
ncrecinq(int ncid, int *nrecvarsp, int *recvaridsp, long *recsizesp);

EXTERNL int
ncrecget(int ncid, long recnum, void **datap);

EXTERNL int
ncrecput(int ncid, long recnum, void *const *datap);

EXTERNL int nc_finalize();

/* End v2.4 backward compatibility */
#endif /*!NO_NETCDF_2*/

#if defined(__cplusplus)
}
#endif

/* Temporary hack to shut up warnings */
#ifndef __MINGW32_VERSION
#define END_OF_MAIN()
#endif

/* Define two hard-coded functionality-related
   macros, but this is not going to be
   standard practice. */
#ifndef NC_HAVE_RENAME_GRP
#define NC_HAVE_RENAME_GRP /*!< rename_grp() support. */
#endif

#ifndef NC_HAVE_INQ_FORMAT_EXTENDED
#define NC_HAVE_INQ_FORMAT_EXTENDED /*!< inq_format_extended() support. */
#endif

#define NC_HAVE_META_H

#endif /* _NETCDF_ */<|MERGE_RESOLUTION|>--- conflicted
+++ resolved
@@ -307,32 +307,6 @@
 
 #define NC_NOERR        0          /**< No Error */
 #define NC2_ERR         (-1)       /**< Returned for all errors in the v2 API. */
-<<<<<<< HEAD
-#define NC_EBADID       (-33)      /**< Not a netcdf id. */
-#define NC_ENFILE       (-34)      /**< Too many netcdfs open */
-#define NC_EEXIST       (-35)      /**< netcdf file exists && NC_NOCLOBBER */
-#define NC_EINVAL       (-36)      /**< Invalid Argument */
-#define NC_EPERM        (-37)      /**< Write to read only */
-#define NC_ENOTINDEFINE (-38)      /**< Operation not allowed in data mode. */
-#define NC_EINDEFINE    (-39)      /**< Operation not allowed in define mode. */
-#define NC_EINVALCOORDS (-40)      /**< Index exceeds dimension bound. */
-#define NC_EMAXDIMS     (-41)      /**< NC_MAX_DIMS exceeded. */
-#define NC_ENAMEINUSE   (-42)      /**< String match to name in use */
-#define NC_ENOTATT      (-43)      /**< Attribute not found */
-#define NC_EMAXATTS     (-44)      /**< NC_MAX_ATTRS exceeded */
-#define NC_EBADTYPE     (-45)      /**< Not a netcdf data type */
-#define NC_EBADDIM      (-46)      /**< Invalid dimension id or name */
-#define NC_EUNLIMPOS    (-47)      /**< NC_UNLIMITED in the wrong index */
-#define NC_EMAXVARS     (-48)      /**< NC_MAX_VARS exceeded. */
-#define NC_ENOTVAR      (-49)      /**< Variable not found. */
-#define NC_EGLOBAL      (-50)      /**< Action prohibited on NC_GLOBAL varid */
-#define NC_ENOTNC       (-51)      /**< Not a netcdf file */
-#define NC_ESTS         (-52)      /**< In Fortran, string too short */
-#define NC_EMAXNAME     (-53)      /**< NC_MAX_NAME exceeded */
-#define NC_EUNLIMIT     (-54)      /**< NC_UNLIMITED size already in use */
-#define NC_ENORECVARS   (-55)      /**< nc_rec op when there are no record vars */
-#define NC_ECHAR        (-56)      /**< Attempt to convert between text & numbers */
-=======
 
 /** Not a netcdf id.
 
@@ -393,7 +367,6 @@
 #define NC_EUNLIMIT    	(-54)	   /**< NC_UNLIMITED size already in use */
 #define NC_ENORECVARS  	(-55)	   /**< nc_rec op when there are no record vars */
 #define NC_ECHAR	(-56)	   /**< Attempt to convert between text & numbers */
->>>>>>> 2987fb0b
 
 /** Start+count exceeds dimension bound.
 
