## This is a CMake file, part of Unidata's netCDF package.
# Copyright 2012-2014, see the COPYRIGHT file for more information.
#

##################################
# Set Project Properties
##################################

#Minimum required CMake Version
cmake_minimum_required(VERSION 3.6.1)

#Project Name
project(netCDF C)
set(PACKAGE "netCDF" CACHE STRING "")

#####
# Version Info:
#
# Release Version
# Library Version
# SO Version
#
# SO Version is computed from library version. See:
# http://www.gnu.org/software/libtool/manual/libtool.html#Libtool-versioning
#####

SET(NC_VERSION_MAJOR 4)
SET(NC_VERSION_MINOR 5)
SET(NC_VERSION_PATCH 1)
SET(NC_VERSION_NOTE "-development")
SET(netCDF_VERSION ${NC_VERSION_MAJOR}.${NC_VERSION_MINOR}.${NC_VERSION_PATCH}${NC_VERSION_NOTE})
SET(VERSION ${netCDF_VERSION})
SET(NC_VERSION ${netCDF_VERSION})
SET(netCDF_LIB_VERSION 13)
SET(netCDF_SO_VERSION 13)
SET(PACKAGE_VERSION ${VERSION})

# Get system configuration, Use it to determine osname, os release, cpu. These
# will be used when committing to CDash.
find_program(UNAME NAMES uname)
IF(UNAME)
  macro(getuname name flag)
    exec_program("${UNAME}" ARGS "${flag}" OUTPUT_VARIABLE "${name}")
  endmacro(getuname)
  getuname(osname -s)
  getuname(osrel  -r)
  getuname(cpu    -m)
  set(TMP_BUILDNAME "${osname}-${osrel}-${cpu}")
ENDIF()

###
# Allow for some customization of the buildname.
# This will make it easier to identify different builds,
# based on values passed from command line/shell scripts.
#
# For ctest scripts, we can use CTEST_BUILD_NAME.
###

SET(BUILDNAME_PREFIX "" CACHE STRING "")
SET(BUILDNAME_SUFFIX "" CACHE STRING "")

IF(BUILDNAME_PREFIX)
  SET(TMP_BUILDNAME "${BUILDNAME_PREFIX}-${TMP_BUILDNAME}")
ENDIF()

IF(BUILDNAME_SUFFIX)
  SET(TMP_BUILDNAME "${TMP_BUILDNAME}-${BUILDNAME_SUFFIX}")
ENDIF()

IF(NOT BUILDNAME)
  SET(BUILDNAME "${TMP_BUILDNAME}" CACHE STRING "Build name variable for CDash")
ENDIF()
###
# End BUILDNAME customization.
###

# For CMAKE_INSTALL_LIBDIR
INCLUDE(GNUInstallDirs)

IF(MSVC)
  SET(GLOBAL PROPERTY USE_FOLDERS ON)
ENDIF()

#Add custom CMake Module
SET(CMAKE_MODULE_PATH "${CMAKE_SOURCE_DIR}/cmake/modules/"
  CACHE INTERNAL "Location of our custom CMake modules.")

# auto-configure style checks, other CMake modules.
INCLUDE(${CMAKE_ROOT}/Modules/CheckLibraryExists.cmake)
INCLUDE(${CMAKE_ROOT}/Modules/CheckIncludeFile.cmake)
INCLUDE(${CMAKE_ROOT}/Modules/CheckIncludeFiles.cmake)
INCLUDE(${CMAKE_ROOT}/Modules/CheckTypeSize.cmake)
INCLUDE(${CMAKE_ROOT}/Modules/CheckFunctionExists.cmake)
INCLUDE(${CMAKE_ROOT}/Modules/CheckCXXSourceCompiles.cmake)
INCLUDE(${CMAKE_ROOT}/Modules/CheckCSourceCompiles.cmake)
INCLUDE(${CMAKE_ROOT}/Modules/TestBigEndian.cmake)
INCLUDE(${CMAKE_ROOT}/Modules/CheckSymbolExists.cmake)
INCLUDE(${CMAKE_ROOT}/Modules/GetPrerequisites.cmake)

INCLUDE(CheckCCompilerFlag)
FIND_PACKAGE(PkgConfig QUIET)

# A check to see if the system is big endian
TEST_BIG_ENDIAN(BIGENDIAN)
IF(${BIGENDIAN})
  SET(WORDS_BIGENDIAN "1")
ENDIF(${BIGENDIAN})

# A macro to check if a C linker supports a particular flag.
MACRO(CHECK_C_LINKER_FLAG M_FLAG M_RESULT)
  SET(T_REQ_FLAG "${CMAKE_REQUIRED_FLAGS}")
  SET(CMAKE_REQUIRED_FLAGS "${M_FLAG}")
  CHECK_C_SOURCE_COMPILES("int main() {return 0;}" ${M_RESULT})
  SET(CMAKE_REQUIRED_FLAGS "${T_REQ_FLAG}")
ENDMACRO()

# Enable 'dist and distcheck'.
# File adapted from http://ensc.de/cmake/FindMakeDist.cmake
FIND_PACKAGE(MakeDist)
# End 'enable dist and distcheck'

# Set the build type.
IF(NOT CMAKE_BUILD_TYPE)
  SET(CMAKE_BUILD_TYPE DEBUG CACHE STRING "Choose the type of build, options are: None, Debug, Release."
    FORCE)
ENDIF()

# Set build type uppercase
STRING(TOUPPER ${CMAKE_BUILD_TYPE} CMAKE_BUILD_TYPE)

# Determine the configure date.

IF(DEFINED ENV{SOURCE_DATE_EPOCH})
	EXECUTE_PROCESS(
	  COMMAND "date" "-u" "-d" "@$ENV{SOURCE_DATE_EPOCH}"
	  OUTPUT_VARIABLE CONFIG_DATE
	  )
ELSE()
	EXECUTE_PROCESS(
	  COMMAND date
	  OUTPUT_VARIABLE CONFIG_DATE
	  )
ENDIF()
IF(CONFIG_DATE)
	string(STRIP ${CONFIG_DATE} CONFIG_DATE)
ENDIF()
##
# Allow for extra dependencies.
##

SET(EXTRA_DEPS "")

################################
# End Project Properties
################################


################################
# Set CTest Properties
################################



ENABLE_TESTING()
INCLUDE(CTest)

# Copy the CTest customization file into binary directory, as required.
FILE(COPY ${CMAKE_SOURCE_DIR}/CTestCustom.cmake DESTINATION ${CMAKE_BINARY_DIR})

# Set Memory test program for non-MSVC based builds.
# Assume valgrind for now.
IF(NOT MSVC)
  SET(CTEST_MEMORYCHECK_COMMAND valgrind CACHE STRING "")
ENDIF()

# Set variable to define the build type.
INCLUDE(GenerateExportHeader)

################################
# End CTest Properties
################################


################################
# Compiler and Linker Configuration
################################

##
# Default building shared libraries.
# BUILD_SHARED_LIBS is provided by/used by
# CMake directly.
##
OPTION(BUILD_SHARED_LIBS "Configure netCDF as a shared library." ON)
IF(BUILD_SHARED_LIBS)
  SET(CMAKE_POSITION_INDEPENDENT_CODE ON)
ENDIF()

OPTION(NC_FIND_SHARED_LIBS "Find dynamically-built versions of dependent libraries" ${BUILD_SHARED_LIBS})

##
# We've had a request to allow for non-versioned shared libraries.
# This seems reasonable enough to accomodate.  See
# https://github.com/Unidata/netcdf-c/issues/228 for more info.
##
OPTION(ENABLE_SHARED_LIBRARY_VERSION "Encode the library SO version in the file name of the generated library file." ON)

# Set some default linux gcc & apple compiler options for
# debug builds.
IF(CMAKE_COMPILER_IS_GNUCC OR APPLE)
  OPTION(ENABLE_COVERAGE_TESTS "Enable compiler flags needed to perform coverage tests." OFF)
  OPTION(ENABLE_CONVERSION_WARNINGS "Enable warnings for implicit conversion from 64 to 32-bit datatypes." ON)
  OPTION(ENABLE_LARGE_FILE_TESTS "Enable large file tests." OFF)

  # Debugging flags
  SET(CMAKE_C_FLAGS_DEBUG "${CMAKE_C_FLAGS_DEBUG} -Wall")

  # Check to see if -Wl,--no-undefined is supported.
  CHECK_C_LINKER_FLAG("-Wl,--no-undefined" LIBTOOL_HAS_NO_UNDEFINED)

  IF(LIBTOOL_HAS_NO_UNDEFINED)
    SET(CMAKE_SHARED_LINKER_FLAGS_DEBUG "${CMAKE_SHARED_LINKER_FLAGS_DEBUG} -Wl,--no-undefined")
  ENDIF()
  SET(CMAKE_REQUIRED_FLAGS "${TMP_CMAKE_REQUIRED_FLAGS}")

  # Coverage tests need to have optimization turned off.
  IF(ENABLE_COVERAGE_TESTS)
    SET(CMAKE_C_FLAGS "${CMAKE_C_FLAGS} -g -O0 -fprofile-arcs -ftest-coverage")
    SET(CMAKE_EXE_LINKER_FLAGS "${CMAKE_EXE_LINKER_FLAGS} -fprofile-arcs -ftest-coverage")
    MESSAGE(STATUS "Coverage Tests: On.")
  ENDIF()

    # Warnings for 64-to-32 bit conversions.
  IF(ENABLE_CONVERSION_WARNINGS)
    CHECK_C_COMPILER_FLAG(-Wconversion CC_HAS_WCONVERSION)
    CHECK_C_COMPILER_FLAG(-Wshorten-64-to-32 CC_HAS_SHORTEN_64_32)

    IF(CC_HAS_SHORTEN_64_32)
      SET(CMAKE_C_FLAGS_DEBUG "${CMAKE_C_FLAGS_DEBUG} -Wshorten-64-to-32")
    ENDIF()
    IF(CC_HAS_WCONVERSION)
      SET(CMAKE_C_FLAGS_DEBUG "${CMAKE_C_FLAGS_DEBUG} -Wconversion")
    ENDIF()

  ENDIF(ENABLE_CONVERSION_WARNINGS)

ENDIF(CMAKE_COMPILER_IS_GNUCC OR APPLE)

# End default linux gcc & apple compiler options.

ADD_DEFINITIONS()

# Suppress CRT Warnings.
# Only necessary for Windows
IF(MSVC)
  ADD_DEFINITIONS(-D_CRT_SECURE_NO_WARNINGS)
ENDIF()

#####
# System inspection checks
#####
INCLUDE_DIRECTORIES(${CMAKE_SOURCE_DIR}/include)
INCLUDE_DIRECTORIES(${CMAKE_SOURCE_DIR}/oc2)
INCLUDE_DIRECTORIES(${CMAKE_SOURCE_DIR}/libsrc)
SET(CMAKE_REQUIRED_INCLUDES ${CMAKE_SOURCE_DIR}/libsrc)

################################
# End Compiler Configuration
################################



##
# Configuration for post-install RPath
# Adapted from http://www.cmake.org/Wiki/CMake_RPATH_handling
##
IF(NOT MSVC)
  # use, i.e. don't skip the full RPATH for the build tree
  SET(CMAKE_SKIP_BUILD_RPATH  FALSE)

  # when building, don't use the install RPATH already
  # (but later on when installing)
  SET(CMAKE_BUILD_WITH_INSTALL_RPATH FALSE)

  if(APPLE)
    set(CMAKE_MACOSX_RPATH ON)
  endif(APPLE)

  # add the automatically determined parts of the RPATH
  # which point to directories outside the build tree to the install RPATH
  SET(CMAKE_INSTALL_RPATH_USE_LINK_PATH TRUE)

  # the RPATH to be used when installing,
  # but only if it's not a system directory
  LIST(FIND CMAKE_PLATFORM_IMPLICIT_LINK_DIRECTORIES "${CMAKE_INSTALL_PREFIX}/${CMAKE_INSTALL_LIBDIR}" isSystemDir)
  IF("${isSystemDir}" STREQUAL "-1")
    SET(CMAKE_INSTALL_RPATH "${CMAKE_INSTALL_PREFIX}/${CMAKE_INSTALL_LIBDIR}")
  ENDIF("${isSystemDir}" STREQUAL "-1")

ENDIF()

##
# End configuration for post-install RPath
##

################################
# Option checks
################################

# HDF5 cache variables.
SET(DEFAULT_CHUNK_SIZE 4194304 CACHE STRING "Default Chunk Cache Size.")
SET(DEFAULT_CHUNKS_IN_CACHE 10 CACHE STRING "Default number of chunks in cache.")
SET(CHUNK_CACHE_SIZE 4194304 CACHE STRING "Default Chunk Cache Size.")
SET(CHUNK_CACHE_NELEMS 1009 CACHE STRING "Default maximum number of elements in cache.")
SET(CHUNK_CACHE_PREEMPTION 0.75 CACHE STRING "Default file chunk cache preemption policy for HDf5 files(a number between 0 and 1, inclusive.")
SET(MAX_DEFAULT_CACHE_SIZE 67108864 CACHE STRING "Default maximum cache size.")
SET(NETCDF_LIB_NAME "" CACHE STRING "Default name of the netcdf library.")
SET(TEMP_LARGE "." CACHE STRING "Where to put large temp files if large file tests are run.")

IF(NOT NETCDF_LIB_NAME STREQUAL "")
  SET(MOD_NETCDF_NAME ON)
ENDIF()

# Set the appropriate compiler/architecture for universal OSX binaries.
IF(${CMAKE_SYSTEM_NAME} EQUAL "Darwin")
  SET(CMAKE_OSX_ARCHITECTURES i386;x86_64)
ENDIF(${CMAKE_SYSTEM_NAME} EQUAL "Darwin")

# Option to use Static Runtimes in MSVC
IF(MSVC)
  OPTION(NC_USE_STATIC_CRT "Use static CRT Libraries ('\\MT')." OFF)
  IF(NC_USE_STATIC_CRT)
    SET(USE_STATIC_CRT ON)
    specify_static_crt_flag()
  ENDIF()
ENDIF()

# Option to build netCDF Version 2
OPTION (ENABLE_V2_API "Build netCDF Version 2." ON)
SET(BUILD_V2 ${ENABLE_V2_API})
IF(NOT ENABLE_V2_API)
  SET(NO_NETCDF_2 ON)
ELSE(NOT ENABLE_V2_API)
  SET(USE_NETCDF_2 TRUE)
ENDIF(NOT ENABLE_V2_API)

# Option to build utilities
OPTION(BUILD_UTILITIES "Build ncgen, ncgen3, ncdump." ON)

# Option to use MMAP
OPTION(ENABLE_MMAP "Use MMAP." ON)

# Option to use examples.
OPTION(ENABLE_EXAMPLES "Build Examples" ON)

# Option to use Diskless
OPTION(ENABLE_DISKLESS "Build Diskless." ON)
IF(ENABLE_DISKLESS)
  SET(BUILD_DISKLESS ON)
  SET(USE_DISKLESS ON)
ENDIF()

# Option Logging, only valid for netcdf4.
OPTION(ENABLE_LOGGING "Enable Logging." OFF)
IF(ENABLE_LOGGING)
  ADD_DEFINITIONS(-DLOGGING)
  SET(LOGGING ON)
ENDIF()

# Option to automatically build netcdf-fortran.
IF(NOT MSVC)
  OPTION(ENABLE_REMOTE_FORTRAN_BOOTSTRAP "Download and build netcdf-fortran automatically (EXPERIMENTAL)." OFF)
  IF(ENABLE_REMOTE_FORTRAN_BOOTSTRAP)
    SET(BUILD_FORTRAN ON)
  ENDIF()
  IF(BUILD_FORTRAN)
    CONFIGURE_FILE("${CMAKE_SOURCE_DIR}/postinstall.sh.in"
      "${CMAKE_BINARY_DIR}/postinstall.sh"
      @ONLY)

    ADD_CUSTOM_TARGET(build-netcdf-fortran
      COMMAND sh -c "${CMAKE_BINARY_DIR}/postinstall.sh -t cmake -a build"
      DEPENDS netcdf
      )

    ADD_CUSTOM_TARGET(install-netcdf-fortran
      COMMAND sh -c "${CMAKE_BINARY_DIR}/postinstall.sh -t cmake -a install"
      DEPENDS build-netcdf-fortran
      )

  ENDIF(BUILD_FORTRAN)
ENDIF()


###
# Allow the user to specify libraries
# to link against, similar to automakes 'LIBS' variable.
###
SET(NC_EXTRA_DEPS "" CACHE STRING "Additional libraries to link against.")
IF(NC_EXTRA_DEPS)
  STRING(REPLACE " " ";" DEPS_LIST ${NC_EXTRA_DEPS})
  FOREACH(_DEP ${DEPS_LIST})
    STRING(REGEX REPLACE "^-l" "" _LIB ${_DEP})
    FIND_LIBRARY("${_LIB}_DEP" NAMES "${_LIB}" "lib${_LIB}")
    MESSAGE(${${_LIB}_DEP})
    IF(NOT "${_LIB}_DEP")
      MESSAGE(FATAL_ERROR "Error finding ${_LIB}.")
    ELSE()
      MESSAGE(STATUS "Found ${_LIB}: ${${_LIB}_DEP}")
    ENDIF()
    SET(EXTRA_DEPS ${EXTRA_DEPS} "${${_LIB}_DEP}")
  ENDFOREACH()
  MESSAGE("Extra deps: ${EXTRA_DEPS}")
  LIST(REMOVE_DUPLICATES EXTRA_DEPS)
  SET(CMAKE_REQUIRED_LIBRARIES ${CMAKE_REQUIRED_LIBRARIES} ${EXTRA_DEPS})
ENDIF()
###
# End user-specified dependent libraries.
###

# Option to use HDF4
OPTION(ENABLE_HDF4 "Build netCDF-4 with HDF5 read capability(HDF4, HDF5 and Zlib required)." OFF)
IF(ENABLE_HDF4)
  SET(USE_HDF4 ON)
  # Check for include files, libraries.

  FIND_PATH(MFHDF_H_INCLUDE_DIR mfhdf.h)
  IF(NOT MFHDF_H_INCLUDE_DIR)
    MESSAGE(FATAL_ERROR "HDF4 Support specified, cannot find file mfhdf.h")
  ELSE()
    SET(HAVE_MFHDF_H ON CACHE BOOL "")
    INCLUDE_DIRECTORIES(${MFHDF_H_INCLUDE_DIR})
  ENDIF()

  FIND_LIBRARY(HDF4_DF_LIB NAMES df libdf hdf)
  IF(NOT HDF4_DF_LIB)
    MESSAGE(FATAL_ERROR "Can't find or link to the hdf4 df library.")
  ENDIF()

  FIND_LIBRARY(HDF4_MFHDF_LIB NAMES mfhdf libmfhdf)
  IF(NOT HDF4_MFHDF_LIB)
    MESSAGE(FATAL_ERROR "Can't find or link to the hdf4 mfhdf library.")
  ENDIF()

  SET(HAVE_LIBMFHDF TRUE)

  SET(HDF4_LIBRARIES ${HDF4_DF_LIB} ${HDF4_MFHDF_LIB})
  # End include files, libraries.
  MESSAGE(STATUS "HDF4 libraries: ${HDF4_DF_LIB}, ${HDF4_MFHDF_LIB}")

  MESSAGE(STATUS "Seeking HDF4 jpeg dependency.")

  # Look for the jpeglib.h header file.
  FIND_PATH(JPEGLIB_H_INCLUDE_DIR jpeglib.h)
  IF(NOT JPEGLIB_H_INCLUDE_DIR)
    MESSAGE(FATAL_ERROR "HDF4 Support enabled but cannot find jpeglib.h")
  ELSE()
    SET(HAVE_JPEGLIB_H ON CACHE BOOL "")
    SET(HAVE_LIBJPEG TRUE)
    INCLUDE_DIRECTORIES(${JPEGLIB_H_INCLUDE_DIR})
  ENDIF()

  FIND_LIBRARY(JPEG_LIB NAMES jpeg libjpeg)
  IF(NOT JPEG_LIB)
    MESSAGE(FATAL_ERROR "HDF4 Support enabled but cannot find libjpeg")
  ENDIF()
  SET(HDF4_LIBRARIES ${JPEG_LIB} ${HDF4_LIBRARIES})
  MESSAGE(STATUS "Found JPEG libraries: ${JPEG_LIB}")

  # Option to enable HDF4 file tests.
  OPTION(ENABLE_HDF4_FILE_TESTS "Run HDF4 file tests.  This fetches sample HDF4 files from the Unidata ftp site to test with (requires curl)." ON)
  IF(ENABLE_HDF4_FILE_TESTS)
    FIND_PROGRAM(PROG_CURL NAMES curl)
    IF(PROG_CURL)
      SET(USE_HDF4_FILE_TESTS ON)
    ELSE()
      MESSAGE(STATUS "Unable to locate 'curl'.  Disabling hdf4 file tests.")
      SET(USE_HDF4_FILE_TESTS OFF)
    ENDIF()
  ENDIF()
ENDIF()

# Option to Build DLL
IF(WIN32)
  OPTION(ENABLE_DLL "Build a Windows DLL." ${BUILD_SHARED_LIBS})
  IF(ENABLE_DLL)
    SET(BUILD_DLL ON CACHE BOOL "")
    ADD_DEFINITIONS(-DDLL_NETCDF)
    ADD_DEFINITIONS(-DDLL_EXPORT)
    ADD_DEFINITIONS(-DUTF8PROC_DLLEXPORT)
  ENDIF()
ENDIF()
# Did the user specify a default minimum blocksize for posixio?
SET(NCIO_MINBLOCKSIZE 256 CACHE STRING "Minimum I/O Blocksize for netCDF classic and 64-bit offset format files.")

# Build netCDF4
OPTION(ENABLE_NETCDF_4 "Enable netCDF-4" ON)
IF(ENABLE_NETCDF_4)
  SET(USE_NETCDF4 ON CACHE BOOL "")
  SET(ENABLE_NETCDF_4 ON CACHE BOOL "")
  SET(ENABLE_NETCDF4 ON CACHE BOOL "")
ENDIF()

# Option to allow for strict null file padding.
# See https://github.com/Unidata/netcdf-c/issues/657 for more information
OPTION(ENABLE_STRICT_NULL_BYTE_HEADER_PADDING "Enable strict null byte header padding." OFF)

IF(ENABLE_STRICT_NULL_BYTE_HEADER_PADDING)
  SET(USE_STRICT_NULL_BYTE_HEADER_PADDING ON CACHE BOOL "")
ENDIF(ENABLE_STRICT_NULL_BYTE_HEADER_PADDING)

# Option for building RPC
OPTION(ENABLE_RPC "Enable RPC Client and Server." OFF)
IF(ENABLE_RPC)
  SET(BUILD_RPC ON CACHE BOOL "")
ENDIF()

##
# Option to Enable HDF5
#
# The HDF5 cmake variables differ between platform (linux/osx and Windows),
# as well as between HDF5 versions.  As a result, this section is a bit convoluted.
#
# Note that the behavior seems much more stable across HDF5 versions under linux,
# so we do not have to do as much version-based tweaking.
#
# At the end of it, we should have the following defined:
#
# * HDF5_C_LIBRARY
# * HDF5_HL_LIBRARY
# * HDF5_LIBRARIES
# * HDF5_INCLUDE_DIR
# *
##
OPTION(USE_HDF5 "Use HDF5." ${ENABLE_NETCDF_4})
IF(USE_HDF5 OR ENABLE_NETCDF_4)
  SET(USE_HDF5 ON)
  SET(USE_NETCDF4 ON)
  ##
  # Accommodate developers who have hdf5 libraries and
  # headers on their system, but do not have a the hdf
  # .cmake files.  If this is the case, they should
  # specify HDF5_HL_LIB, HDF5_LIB, HDF5_INCLUDE_DIR manually.
  ##
  IF(HDF5_C_LIBRARY AND HDF5_HL_LIBRARY AND HDF5_INCLUDE_DIR)
    SET(HDF5_LIBRARIES ${HDF5_C_LIBRARY} ${HDF5_HL_LIBRARY})
    SET(HDF5_C_LIBRARIES ${HDF5_C_LIBRARY})
    SET(HDF5_C_LIBRARY_hdf5 ${HDF5_C_LIBRARY})
    SET(HDF5_HL_LIBRARIES ${HDF5_HL_LIBRARY})
    INCLUDE_DIRECTORIES(${HDF5_INCLUDE_DIR})
    MESSAGE(STATUS "Using HDF5 C Library: ${HDF5_C_LIBRARY}")
    MESSAGE(STATUS "Using HDF5 HL LIbrary: ${HDF5_HL_LIBRARY}")
  ELSE(HDF5_C_LIBRARY AND HDF5_HL_LIBRARY AND HDF5_INCLUDE_DIR) # We are seeking out HDF5 with Find Package.
    ###
    # For now we assume that if we are building netcdf
    # as a shared library, we will use hdf5 as a shared
    # library. If we are building netcdf statically,
    # we will use a static library.  This can be toggled
    # by explicitely modifying NC_FIND_SHARED_LIBS.
    ##
    IF(NC_FIND_SHARED_LIBS)
      SET(NC_HDF5_LINK_TYPE "shared")
      SET(NC_HDF5_LINK_TYPE_UPPER "SHARED")
      ADD_DEFINITIONS(-DH5_BUILT_AS_DYNAMIC_LIB)
    ELSE(NC_FIND_SHARED_LIBS)
      SET(NC_HDF5_LINK_TYPE "static")
      SET(NC_HDF5_LINK_TYPE_UPPER "STATIC")
      ADD_DEFINITIONS(-DH5_BUILT_AS_STATIC_LIB)
    ENDIF(NC_FIND_SHARED_LIBS)

    #####
    # First, find the C and HL libraries.
    #
    # This has been updated to reflect what is in the hdf5
    # examples, even though the previous version of what we
    # had worked.
    #####
    IF(MSVC)
      SET(SEARCH_PACKAGE_NAME ${HDF5_PACKAGE_NAME})
      FIND_PACKAGE(HDF5 NAMES ${SEARCH_PACKAGE_NAME} COMPONENTS C HL NO_MODULES REQUIRED ${NC_HDF5_LINK_TYPE})
    ELSE(MSVC)
      FIND_PACKAGE(HDF5 COMPONENTS C HL REQUIRED)
    ENDIF(MSVC)

    ##
    # Next, check the HDF5 version. This will inform which
    # HDF5 variables we need to munge.
    ##

    ##
    # Assert HDF5 version meets minimum required version.
    ##
    SET(HDF5_VERSION_REQUIRED 1.8.10)

    IF(HDF5_VERSION_STRING AND NOT HDF5_VERSION)
      SET(HDF5_VERSION ${HDF5_VERSION_STRING})
    ENDIF()

    IF("${HDF5_VERSION}" STREQUAL "")
      MESSAGE(STATUS "Unable to determine hdf5 version.  NetCDF requires at least version ${HDF5_VERSION_REQUIRED}")
    ELSE()
      IF(${HDF5_VERSION} VERSION_LESS ${HDF5_VERSION_REQUIRED})
        MESSAGE(FATAL_ERROR
	      "netCDF requires at least HDF5 ${HDF5_VERSION_REQUIRED}. Found ${HDF5_VERSION}.")
      ELSE()
        MESSAGE(STATUS "Found HDF5 libraries version ${HDF5_VERSION}")
      ENDIF()
    ENDIF()

    ##
    # Include the HDF5 include directory.
    ##
    IF(HDF5_INCLUDE_DIRS AND NOT HDF5_INCLUDE_DIR)
      SET(HDF5_INCLUDE_DIR ${HDF5_INCLUDE_DIRS})
    ENDIF()
    MESSAGE(STATUS "Using HDF5 include dir: ${HDF5_INCLUDE_DIR}")
    INCLUDE_DIRECTORIES(${HDF5_INCLUDE_DIR})

    ###
    # This is the block where we figure out what the appropriate
    # variables are, and we ensure that we end up with
    # HDF5_C_LIBRARY, HDF5_HL_LIBRARY and HDF5_LIBRARIES.
    ###
    IF(MSVC)
      ##
      # HDF5 1.8.15 defined HDF5_LIBRARIES.
      ##
      IF(${HDF5_VERSION} VERSION_LESS "1.8.16")
        SET(HDF5_C_LIBRARY hdf5)
        SET(HDF5_C_LIBRARY_hdf5 hdf5)
      ENDIF(${HDF5_VERSION} VERSION_LESS "1.8.16")

      IF(${HDF5_VERSION} VERSION_GREATER "1.8.15")
        IF(NOT HDF5_LIBRARIES AND HDF5_C_${NC_HDF5_LINK_TYPE_UPPER}_LIBRARY AND HDF5_HL_${NC_HDF5_LINK_TYPE_UPPER}_LIBRARY)
          SET(HDF5_C_LIBRARY ${HDF5_C_${NC_HDF5_LINK_TYPE_UPPER}_LIBRARY})
          SET(HDF5_C_LIBRARY_hdf5 ${HDF5_C_${NC_HDF5_LINK_TYPE_UPPER}_LIBRARY})
          SET(HDF5_HL_LIBRARY ${HDF5_HL_${NC_HDF5_LINK_TYPE_UPPER}_LIBRARY})

      	  SET(HDF5_LIBRARIES ${HDF5_C_${NC_HDF5_LINK_TYPE_UPPER}_LIBRARY} ${HDF5_HL_${NC_HDF5_LINK_TYPE_UPPER}_LIBRARY})
        ENDIF()
      ENDIF(${HDF5_VERSION} VERSION_GREATER "1.8.15")

    ELSE(MSVC)

      # Depending on the install, either HDF5_hdf_library or
      # HDF5_C_LIBRARIES may be defined.  We must check for either.
      IF(HDF5_C_LIBRARIES AND NOT HDF5_hdf5_LIBRARY)
        SET(HDF5_hdf5_LIBRARY ${HDF5_C_LIBRARIES})
      ENDIF()

    ENDIF(MSVC)
    IF(NOT HDF5_C_LIBRARY)
      SET(HDF5_C_LIBRARY hdf5)
    ENDIF()
  ENDIF(HDF5_C_LIBRARY AND HDF5_HL_LIBRARY AND HDF5_INCLUDE_DIR)

  # There is a missing case in the above code so default it
  IF(NOT HDF5_C_LIBRARY_HDF5 OR "${HDF5_C_LIBRARY_hdf5}" STREQUAL "" )
    SET(HDF5_C_LIBRARY_hdf5 "${HDF5_C_LIBRARY}")
  ENDIF()

  ###
  # The following options are not used in Windows currently.
  ###
  IF(NOT MSVC)
    # Find out if HDF5 was built with parallel support.
    # Do that by checking for the targets H5Pget_fapl_mpiposx and
    # H5Pget_fapl_mpio in ${HDF5_LIB}.

    CHECK_LIBRARY_EXISTS(${HDF5_C_LIBRARY_hdf5} H5Pget_fapl_mpiposix "" HDF5_IS_PARALLEL_MPIPOSIX)
    CHECK_LIBRARY_EXISTS(${HDF5_C_LIBRARY_hdf5} H5Pget_fapl_mpio "" HDF5_IS_PARALLEL_MPIO)
    IF(HDF5_IS_PARALLEL_MPIPOSIX OR HDF5_IS_PARALLEL_MPIO)
      SET(HDF5_PARALLEL ON)
    ELSE()
      SET(HDF5_PARALLEL OFF)
    ENDIF()

    IF(HDF5_IS_PARALLEL_MPIO)
      SET(HAVE_H5PGET_FAPL_MPIO TRUE)
      SET(USE_PARALLEL_MPIO ON)
    ENDIF()

    IF(HDF5_IS_PARALLEL_MPIPOSIX)
      SET(USE_PARALLEL_POSIX ON)
    ENDIF()

    #Check to see if HDF5 library has collective metadata APIs, (HDF5 >= 1.10.0)
    CHECK_LIBRARY_EXISTS(${HDF5_C_LIBRARY_hdf5} H5Pset_all_coll_metadata_ops "" HDF5_HAS_COLL_METADATA_OPS)

    OPTION(ENABLE_DYNAMIC_LOADING "Enable Dynamic Loading" ON)
    IF(ENABLE_DYNAMIC_LOADING)
      SET(USE_LIBDL ON CACHE BOOL "")
    ENDIF()
  ENDIF(NOT MSVC)

  # Make sure the user has built the library with zlib support.
  CHECK_LIBRARY_EXISTS(${HDF5_C_LIBRARY_hdf5} H5Pset_deflate "" HAVE_H5PSET_DEFLATE)

  #Check to see if H5Z_SZIP exists in HDF5_Libraries. If so, we must use szip.
  CHECK_LIBRARY_EXISTS(${HDF5_C_LIBRARY_hdf5} H5Z_SZIP "" USE_SZIP)
  IF(USE_SZIP)
    FIND_LIBRARY(SZIP NAMES szip sz)
    IF(SZIP)
      SET(HAVE_H5Z_SZIP 1)
      SET(SZIP_LIBRARY ${SZIP})
      SET(CMAKE_REQUIRED_LIBRARIES ${CMAKE_REQUIRED_LIBRARIES} ${SZIP})
    ELSE()
      MESSAGE(FATAL_ERROR "HDF5 Requires SZIP, but cannot find libszip or libsz.")
    ENDIF()
  ENDIF()

  CHECK_LIBRARY_EXISTS(${HDF5_C_LIBRARY_hdf5} H5free_memory "" HDF5_HAS_H5FREE)
  IF(HDF5_HAS_H5FREE)
    SET(HAVE_H5FREE_MEMORY TRUE)
  ENDIF(HDF5_HAS_H5FREE)
  CHECK_LIBRARY_EXISTS(${HDF5_C_LIBRARY_hdf5} H5Pset_libver_bounds "" HDF5_HAS_LIBVER_BOUNDS)

  IF(HDF5_HAS_LIBVER_BOUNDS)
    SET(HAVE_H5PSET_LIBVER_BOUNDS TRUE)
  ENDIF(HDF5_HAS_LIBVER_BOUNDS)

  IF(HDF5_PARALLEL)
	SET(HDF5_CC h5pcc)
  ELSE()
	SET(HDF5_CC h5cc)
  ENDIF()

  # Starting with hdf5 1.8.11, dynamic loading is an option.
  # In case hdf5 has a dependency on libdl, the user must specify
  # -DENABLE_DYNAMIC_LOADING=ON when configuring netcdf.
  IF(USE_LIBDL)
    FIND_LIBRARY(LIBDL NAMES dl dld)
    FIND_PATH(LIBDL_INCLUDE_DIR dlfcn.h)
    IF(NOT LIBDL)
      MESSAGE(ERROR "Cannot find libdl, but dynamic loading was specified.")
    ENDIF()
    IF(NOT LIBDL_INCLUDE_DIR)
      MESSAGE(ERROR "Cannot find dlfcn.h, but dynamic loading was specified.")
    ENDIF()
    MESSAGE(STATUS "Found libdl: ${LIBDL}")
    SET(HAVE_LIBDL ON)
    INCLUDE_DIRECTORIES(${LIBDL_INCLUDE_DIR})
  ENDIF()

  SET(H5_USE_16_API 1)
  OPTION(NC_ENABLE_HDF_16_API "Enable HDF5 1.6.x Compatibility(Required)" ON)
  IF(NOT NC_ENABLE_HDF_16_API)
    SET(H5_USE_16_API 0)
  ENDIF()

  # Check for ZLib, but only if using HDF5.
  FIND_PACKAGE(ZLIB)
  IF(NOT ZLIB_LIBRARY)
    MESSAGE(FATAL_ERROR "HDF5 Support specified, cannot find ZLib.")
  ENDIF()
  SET(USE_ZLIB ON)
  INCLUDE_DIRECTORIES(${ZLIB_INCLUDE_DIRS})

  FIND_PATH(HAVE_HDF5_H hdf5.h)
  IF(NOT HAVE_HDF5_H)
    MESSAGE(FATAL_ERROR "Compiling a test with hdf5 failed. Either hdf5.h cannot be found, or the log messages should be checked for another reason.")
  ELSE(NOT HAVE_HDF5_H)
    INCLUDE_DIRECTORIES(${HAVE_HDF5_H})
  ENDIF(NOT HAVE_HDF5_H)


ENDIF(USE_HDF5 OR ENABLE_NETCDF_4)

# Option to turn on CDF5 support.
OPTION(ENABLE_CDF5 "Enable CDF5 Support." OFF)
IF(ENABLE_CDF5)
    SET(USE_CDF5 ON CACHE BOOL "")
ENDIF(ENABLE_CDF5)

# Option to Build DAP2+DAP4 Clients
OPTION(ENABLE_DAP "Enable DAP2 and DAP4 Client." ON)
IF(ENABLE_DAP)
  SET(USE_DAP ON CACHE BOOL "")
  SET(ENABLE_DAP2 ON CACHE BOOL "")


  IF(ENABLE_NETCDF_4)
    SET(ENABLE_DAP4 ON CACHE BOOL "")
  ELSE(ENABLE_NETCDF_4)
    SET(ENABLE_DAP4 OFF CACHE BOOL "")
  ENDIF(ENABLE_NETCDF_4)

  FIND_PACKAGE(CURL)
  IF(NOT CURL_LIBRARY)
    MESSAGE(FATAL_ERROR "DAP Support specified, CURL libraries are not found.")
  ENDIF()

  ADD_DEFINITIONS(-DCURL_STATICLIB=1)
  INCLUDE_DIRECTORIES(${CURL_INCLUDE_DIRS})

  # Check to see if CURLOPT_USERNAME is defined.
  # It is present starting version 7.19.1.
  CHECK_C_SOURCE_COMPILES("
  #include <curl/curl.h>
  int main() {int x = CURLOPT_USERNAME;}" HAVE_CURLOPT_USERNAME)

  # Check to see if CURLOPT_PASSWORD is defined.
  # It is present starting version 7.19.1.
  CHECK_C_SOURCE_COMPILES("
  #include <curl/curl.h>
  int main() {int x = CURLOPT_PASSWORD;}" HAVE_CURLOPT_PASSWORD)

  # Check to see if CURLOPT_KEYPASSWD is defined.
  # It is present starting version 7.16.4.
  CHECK_C_SOURCE_COMPILES("
  #include <curl/curl.h>
  int main() {int x = CURLOPT_KEYPASSWD;}" HAVE_CURLOPT_KEYPASSWD)

  # Check to see if CURLINFO_RESPONSE_CODE is defined.
  # It showed up in curl 7.10.7.
  CHECK_C_SOURCE_COMPILES("
  #include <curl/curl.h>
  int main() {int x = CURLINFO_RESPONSE_CODE;}" HAVE_CURLINFO_RESPONSE_CODE)

  # Check to see if CURLOPT_CHUNK_BGN_FUNCTION is defined.
  # It showed up in curl 7.21.0.
  CHECK_C_SOURCE_COMPILES("
  #include <curl/curl.h>
  int main() {int x = CURLOPT_CHUNK_BGN_FUNCTION;}" HAVE_CURLOPT_CHUNK_BGN_FUNCTION)

  # Check to see if CURLINFO_HTTP_CONNECTCODE is defined.
  # It showed up in curl 7.10.7.
  CHECK_C_SOURCE_COMPILES("
  #include <curl/curl.h>
  int main() {int x = CURLINFO_HTTP_CONNECTCODE;}" HAVE_CURLINFO_HTTP_CONNECTCODE)

ELSE()
  SET(ENABLE_DAP2 OFF)
  SET(ENABLE_DAP4 OFF)
ENDIF()


# Check for the math library so it can be explicitly linked.
IF(NOT WIN32)
  FIND_LIBRARY(HAVE_LIBM NAMES math m libm)
  MESSAGE(STATUS "Found Math library: ${HAVE_LIBM}")
  IF(NOT HAVE_LIBM)
    MESSAGE(FATAL_ERROR "Unable to find the math library.")
  ENDIF()
ENDIF()

# Option to Enable DAP long tests, remote tests.
OPTION(ENABLE_DAP_LONG_TESTS "Enable DAP long tests." OFF)
OPTION(ENABLE_DAP_REMOTE_TESTS "Enable DAP remote tests." ON)
SET(REMOTETESTSERVERS "remotetest.unidata.ucar.edu,jetstream.unidata.ucar.edu" CACHE STRING "test servers to use for remote test")

# If netCDF4 and DAP, Option for DAP groups.
IF(ENABLE_NETCDF_4 AND ENABLE_DAP2)
  OPTION(ENABLE_DAP_GROUPS "Whether netcdf4 group names should be enabled." ON)
ELSE()
  SET(ENABLE_DAP_GROUPS OFF CACHE BOOL "Whether netcdf4 group names should be enabled.")
ENDIF()

# Enable some developer-only tests
OPTION(ENABLE_EXTRA_TESTS "Enable Extra tests. Some may not work because of known issues. Developers only." OFF)
IF(ENABLE_EXTRA_TESTS)
  SET(EXTRA_TESTS ON)
ENDIF()

# Option to use bundled XGetopt in place of getopt(). This is mostly useful
# for MSVC builds. If not building utilities, getopt() isn't required at all.
IF(MSVC)
  OPTION(ENABLE_XGETOPT "Enable bundled XGetOpt instead of external getopt()." ON)
  IF(ENABLE_XGETOPT)
    SET(USE_X_GETOPT ON CACHE BOOL "")
  ENDIF()
ENDIF()

SET(MATH "")
IF(NOT WIN32)

  # STDIO instead of posixio.
  OPTION(ENABLE_STDIO "If true, use stdio instead of posixio (ex. on the Cray)" OFF)
  IF(ENABLE_STDIO)
    SET(USE_STDIO ON CACHE BOOL "")
  ENDIF()

  # FFIO insteaad of PosixIO
  OPTION(ENABLE_FFIO "If true, use ffio instead of posixio" OFF)
  IF(ENABLE_FFIO)
    SET(USE_FFIO ON CACHE BOOL "")
  ENDIF()
ENDIF()

##
# Enable Tests
##
OPTION(ENABLE_TESTS "Enable basic tests, run with 'make test'." ON)
IF(ENABLE_TESTS)
  SET(BUILD_TESTSETS ON CACHE BOOL "")

  # Options for CTest-based tests, dashboards.
  SET(NC_CTEST_PROJECT_NAME "netcdf-c" CACHE STRING "Project Name for CTest-based testing purposes.")
  SET(NC_CTEST_DROP_SITE "cdash.unidata.ucar.edu" CACHE STRING "Dashboard location for CTest-based testing purposes.")
<<<<<<< HEAD
  #SET(NC_CTEST_DROP_SITE "my.cdash.org" CACHE STRING "Dashboard location for CTest-based testing purposes.")
=======
>>>>>>> b850482b
  SET(NC_CTEST_DROP_LOC_PREFIX "" CACHE STRING "Prefix for Dashboard location on remote server when using CTest-based testing.")

  FIND_PROGRAM(HOSTNAME_CMD NAMES hostname)
  IF(NOT MSVC)
    SET(HOSTNAME_ARG "-s")
  ENDIF()
  IF(HOSTNAME_CMD)
    EXEC_PROGRAM(${HOSTNAME_CMD} ARGS "${HOSTNAME_ARG}" OUTPUT_VARIABLE HOSTNAME)
    SET(NC_CTEST_SITE "${HOSTNAME}" CACHE STRING "Hostname of test machine.")
  ENDIF()

  IF(NC_CTEST_SITE)
    SET(SITE "${NC_CTEST_SITE}" CACHE STRING "")
  ENDIF()

  # Create a CTestConfig file from the template.
  CONFIGURE_FILE("${netCDF_SOURCE_DIR}/CTestConfig.cmake.in"
    "${netCDF_SOURCE_DIR}/CTestConfig.cmake"
    @ONLY
    )

  ###
  # This option dictates whether or not to turn on
  # tests which are known to fail.  This is not the
  # same thing as an 'expected failure'. Rather, these
  # are tests that will need to be fixed eventually.
  #
  # By placing them here, we can occasionaly turn this
  # flag on and see if any known failures have been
  # fixed in the course of code improvement/other bug
  # fixes.
  #
  # To use this, simply add as a fencepost around tests
  # which are known to fail.
  ###

  OPTION(ENABLE_FAILING_TESTS "Run tests which are known to fail, check to see if any have been fixed." OFF)

  ###
  # End known-failures.
  ###
  MARK_AS_ADVANCED(ENABLE_FAILING_TESTS)
ENDIF()

###
# Option to enable extreme numbers during testing.
###
OPTION(ENABLE_EXTREME_NUMBERS "Enable extreme numbers during testing, such as MAX_INT-1" ON)
IF(ENABLE_EXTREME_NUMBERS)
  SET(USE_EXTREME_NUMBERS ON)
ENDIF()

# Enable Large file tests
IF(ENABLE_LARGE_FILE_TESTS)
  SET(LARGE_FILE_TESTS ON)
ENDIF()

# Location for large file tests.
SET(TEMP_LARGE "." CACHE STRING "Location to store large file tests.")

OPTION(ENABLE_FSYNC "Enable experimental fsync code." OFF)
IF(ENABLE_FSYNC)
  SET(USE_FSYNC ON)
ENDIF()

# Temporary
OPTION (ENABLE_JNA "Enable jna bug fix code." OFF)
IF(ENABLE_JNA)
  SET(JNA ON)
ENDIF()

# Linux specific large file support flags.
# Modelled after check in CMakeLists.txt for hdf5.
OPTION(ENABLE_LARGE_FILE_SUPPORT "Enable large file support." ON)
IF(ENABLE_LARGE_FILE_SUPPORT)
  IF(MSVC)
    SET(CMAKE_EXE_LINKER_FLAGS "${CMAKE_EXE_LINKER_FLAGS} /LARGEADDRESSAWARE")
    SET(CMAKE_SHARED_LINKER_FLAGS "${CMAKE_SHARED_LINKER_FLAGS} /LARGEADDRESSAWARE")
    SET(CMAKE_MODULE_LINKER_FLAGS "${CMAKE_MODULE_LINKER_FLAGS} /LARGEADDRESSAWARE")
  ELSE()
    SET(CMAKE_C_FLAGS "${CMAKE_C_FLAGS} -D_LARGEFILE64_SOURCE -D_FILE_OFFSET_BITS=64")
  ENDIF()
ENDIF()

OPTION(ENABLE_EXAMPLE_TESTS "Run extra example tests.  Requires GNU Sed. Ignored if netCDF-4 is not Enabled" OFF)
IF(NOT ENABLE_NETCDF_4 AND ENABLE_EXAMPLE_TESTS)
  SET(ENABLE_EXAMPLE_TESTS OFF)
ENDIF()

# Enable Parallel (different than pnetcdf).
SET(STATUS_PARALLEL "OFF")
OPTION(ENABLE_PARALLEL4 "Build netCDF-4 with parallel IO" "${HDF5_PARALLEL}")
IF(ENABLE_PARALLEL4 AND ENABLE_NETCDF_4)
  IF(NOT HDF5_PARALLEL)
    SET(USE_PARALLEL OFF CACHE BOOL "")
    MESSAGE(STATUS "Cannot find HDF5 library built with parallel support. Disabling parallel build.")
  ELSE()
    SET(HDF5_PARALLEL ON CACHE BOOL "")
    SET(USE_PARALLEL ON CACHE BOOL "")
    SET(USE_PARALLEL4 ON CACHE BOOL "")
    SET(STATUS_PARALLEL "ON")
  ENDIF()
ENDIF()

# Options to enable parallel IO, tests.
SET(STATUS_PNETCDF "OFF")
OPTION(ENABLE_PNETCDF "Build with parallel I/O for classic and 64-bit offset files using parallel-netcdf." OFF)

IF(ENABLE_PNETCDF)
  # Check for ncmpi_create in libpnetcdf, define USE_PNETCDF
  # Does the user want to turn on PNETCDF read ability?
  SET(USE_PNETCDF ON CACHE BOOL "")
  FIND_LIBRARY(PNETCDF NAMES pnetcdf)
  FIND_PATH(PNETCDF_INCLUDE_DIR pnetcdf.h)
  IF(NOT PNETCDF)
    MESSAGE(STATUS "Cannot find PnetCDF library. Disabling PnetCDF support.")
    SET(USE_PNETCDF OFF CACHE BOOL "")
  ELSE(NOT PNETCDF)
    SET(USE_PARALLEL ON CACHE BOOL "")

    # Check PnetCDF version. Must be >= 1.6.0
    set(pnetcdf_h "${PNETCDF_INCLUDE_DIR}/pnetcdf.h" )
    message(STATUS "PnetCDF include file ${pnetcdf_h} will be searched for version")
    file(STRINGS "${pnetcdf_h}" pnetcdf_major_string REGEX "^#define PNETCDF_VERSION_MAJOR")
    string(REGEX REPLACE "[^0-9]" "" pnetcdf_major "${pnetcdf_major_string}")
    file(STRINGS "${pnetcdf_h}" pnetcdf_minor_string REGEX "^#define PNETCDF_VERSION_MINOR")
    string(REGEX REPLACE "[^0-9]" "" pnetcdf_minor "${pnetcdf_minor_string}")
    file(STRINGS "${pnetcdf_h}" pnetcdf_sub_string REGEX "^#define PNETCDF_VERSION_SUB")
    string(REGEX REPLACE "[^0-9]" "" pnetcdf_sub "${pnetcdf_sub_string}")
    set(pnetcdf_version "${pnetcdf_major}.${pnetcdf_minor}.${pnetcdf_sub}")
    message(STATUS "Found PnetCDF version ${pnetcdf_version}")

    if(${pnetcdf_version} VERSION_GREATER "1.6.0")
      SET(STATUS_PNETCDF "ON")
      INCLUDE_DIRECTORIES(${PNETCDF_INCLUDE_DIR})
      SET(HAVE_LIBPNETCDF ON)
      # pnetcdf => parallel
      SET(STATUS_PARALLEL ON)
      SET(USE_PARALLEL ON)
      MESSAGE(STATUS "Using PnetCDF Library: ${PNETCDF}")
    ELSE()
      MESSAGE(WARNING "ENABLE_PNETCDF requires version 1.6.1 or later; found version ${pnetcdf_version}. PnetCDF is disabled")
    ENDIF()
  ENDIF(NOT PNETCDF)
ENDIF()

# Options to enable use of fill values for elements casuing NC_ERANGE
SET(STATUS_ERANGE_FILL "OFF")
OPTION(ENABLE_ERANGE_FILL "Enable use of fill value when out-of-range type conversion causes NC_ERANGE error." OF)
IF(ENABLE_ERANGE_FILL)
  SET(STATUS_ERANGE_FILL "ON")
  ADD_DEFINITIONS(-DERANGE_FILL)
ENDIF()

# Options to use a more relaxed coordinate argument boundary check
SET(STATUS_RELAX_COORD_BOUND "OFF")
OPTION(ENABLE_ZERO_LENGTH_COORD_BOUND "Enable a more relaxed boundary error check NC_EINVALCOORDS to allow coordinate start argument equal to dimension size when argument count is zero." OFF)
IF(ENABLE_ZERO_LENGTH_COORD_BOUND)
  SET(STATUS_RELAX_COORD_BOUND "ON")
ENDIF()

# check and conform with PnetCDF settings on ERANGE_FILL and RELAX_COORD_BOUND
IF(STATUS_PNETCDF)
  file(STRINGS "${pnetcdf_h}" enable_erange_fill_pnetcdf REGEX "^#define PNETCDF_ERANGE_FILL")
  string(REGEX REPLACE "[^0-9]" "" erange_fill_pnetcdf "${enable_erange_fill_pnetcdf}")
  IF("x${erange_fill_pnetcdf}" STREQUAL "x1")
     IF(NOT STATUS_ERANGE_FILL)
       MESSAGE(WARNING "Enable erange-fill to conform with PnetCDF setting")
       SET(STATUS_ERANGE_FILL "ON")
     ENDIF()
  ELSE()
     IF(STATUS_ERANGE_FILL)
       MESSAGE(WARNING "Disable erange-fill to conform with PnetCDF setting")
       SET(STATUS_ERANGE_FILL "OFF")
     ENDIF()
  ENDIF()
  file(STRINGS "${pnetcdf_h}" relax_coord_bound_pnetcdf REGEX "^#define PNETCDF_RELAX_COORD_BOUND")
  string(REGEX REPLACE "[^0-9]" "" relax_coord_bound "${relax_coord_bound_pnetcdf}")
  IF("x${relax_coord_bound}" STREQUAL "x1")
     IF(NOT STATUS_RELAX_COORD_BOUND)
       MESSAGE(WARNING "Enable relax-coord-bound to conform with PnetCDF setting")
       SET(STATUS_RELAX_COORD_BOUND "ON")
     ENDIF()
  ELSE()
     IF(STATUS_RELAX_COORD_BOUND)
       MESSAGE(WARNING "Disable relax-coord-bound to conform with PnetCDF setting")
       SET(STATUS_RELAX_COORD_BOUND "OFF")
     ENDIF()
  ENDIF()
ENDIF()

IF(STATUS_ERANGE_FILL)
  SET(M4FLAGS "-DERANGE_FILL" CACHE STRING "")
ENDIF()

IF(STATUS_RELAX_COORD_BOUND)
  MESSAGE(STATUS "Enabling a more relatexed check for NC_EINVALCOORDS")
  ADD_DEFINITIONS(-DRELAX_COORD_BOUND)
ENDIF()

# Enable Parallel Tests.
OPTION(ENABLE_PARALLEL_TESTS "Enable Parallel IO Tests. Ignored if netCDF4 is not enabled, or if there is no parallel I/O Support." ${USE_PARALLEL})
IF(ENABLE_PARALLEL_TESTS AND USE_PARALLEL)
  SET(TEST_PARALLEL ON CACHE BOOL "")
  IF(USE_NETCDF4)
    SET(TEST_PARALLEL4 ON CACHE BOOL "")
  ENDIF()
ENDIF()

# Enable special filter test; experimental when using cmake.
OPTION(ENABLE_FILTER_TESTING "Enable filter testing. Ignored if shared libraries or netCDF4 are not enabled" ON)
IF(NOT ENABLE_NETCDF4)
  MESSAGE(WARNING "ENABLE_FILTER_TESTING requires netCDF-4. Disabling.")
  SET(ENABLE_FILTER_TESTING OFF CACHE BOOL "")
ENDIF()
IF(NOT BUILD_SHARED_LIBS)
  MESSAGE(WARNING "ENABLE_FILTER_TESTING requires shared libraries. Disabling.")
  SET(ENABLE_FILTER_TESTING OFF CACHE BOOL "")
ENDIF()

# Determine whether or not to generate documentation.
OPTION(ENABLE_DOXYGEN "Enable generation of doxygen-based documentation." OFF)
IF(ENABLE_DOXYGEN)
  FIND_PACKAGE(Doxygen REQUIRED)
  # Offer the option to build internal documentation.
  OPTION(ENABLE_INTERNAL_DOCS "Build internal documentation. This is of interest to developers only." OFF)
  IF(ENABLE_INTERNAL_DOCS)
    SET(BUILD_INTERNAL_DOCS YES CACHE STRING "")
  ELSE()
    SET(BUILD_INTERNAL_DOCS NO CACHE STRING "")
  ENDIF()

  ###
  #
  # If we are building release documentation, we need to set some
  # variables that will be used in the Doxygen.in template.
  ###
  OPTION(ENABLE_DOXYGEN_BUILD_RELEASE_DOCS "Build release documentation.  This is of interest only to the netCDF developers." OFF)
  IF(ENABLE_DOXYGEN_BUILD_RELEASE_DOCS)
    SET(DOXYGEN_CSS_FILE "${CMAKE_SOURCE_DIR}/docs/release.css" CACHE STRING "")
    SET(DOXYGEN_HEADER_FILE "${CMAKE_SOURCE_DIR}/docs/release_header.html" CACHE STRING "")
    SET(DOXYGEN_SEARCHENGINE "NO" CACHE STRING "")
    SET(ENABLE_DOXYGEN_SERVER_BASED_SEARCH NO CACHE STRING "")
  ELSE()
    SET(DOXYGEN_CSS_FILE "" CACHE STRING "")
    SET(DOXYGEN_HEADER_FILE "" CACHE STRING "")
    SET(DOXYGEN_SEARCHENGINE "YES" CACHE STRING "")

    # If not using release document configuration,
    # provide an option for server-based search.
    OPTION(ENABLE_DOXYGEN_SERVER_SIDE_SEARCH "Configure Doxygen with server-based search." OFF)
    IF(ENABLE_DOXYGEN_SERVER_SIDE_SEARCH)
      SET(DOXYGEN_SERVER_BASED_SEARCH "YES" CACHE STRING "")
    ELSE()
      SET(DOXYGEN_SERVER_BASED_SEARCH "NO" CACHE STRING "")
    ENDIF(ENABLE_DOXYGEN_SERVER_SIDE_SEARCH)


  ENDIF(ENABLE_DOXYGEN_BUILD_RELEASE_DOCS)
  # Option to turn on the TODO list in the doxygen-generated documentation.
  OPTION(DOXYGEN_ENABLE_TASKS "Turn on test, todo, bug lists in documentation. This is of interest to developers only." OFF)
  IF(DOXYGEN_ENABLE_TASKS)
    SET(SHOW_DOXYGEN_TAG_LIST YES CACHE STRING "")
  ELSE(DOXYGEN_ENABLE_TASKS)
    SET(SHOW_DOXYGEN_TODO_LIST NO CACHE STRING "")
  ENDIF(DOXYGEN_ENABLE_TASKS)

  OPTION(ENABLE_DOXYGEN_PDF_OUTPUT "[EXPERIMENTAL] Turn on PDF output for Doxygen-generated documentation." OFF)

  IF(ENABLE_DOXYGEN_PDF_OUTPUT)
    SET(NC_ENABLE_DOXYGEN_PDF_OUTPUT "YES" CACHE STRING "")
  ELSE()
    SET(NC_ENABLE_DOXYGEN_PDF_OUTPUT "NO" CACHE STRING "")
  ENDIF()

  FIND_PROGRAM(NC_DOT NAMES dot)
  # Specify whether or not 'dot' was found on the system path.
  IF(NC_DOT)
    SET(HAVE_DOT YES CACHE STRING "")
  ELSE(NC_DOT)
    SET(HAVE_DOT NO CACHE STRING "")
  ENDIF(NC_DOT)
ENDIF()

# By default, MSVC has a stack size of 1000000.
# Allow a user to override this.
IF(MSVC)
  SET(NC_MSVC_STACK_SIZE 40000000 CACHE STRING "Default stack size for MSVC-based projects.")
  # By default, CMake sets the stack to 1000000.
  # Remove this limitation.
  # See here for more details:
  # http://www.cmake.org/pipermail/cmake/2009-April/028710.html
  SET(CMAKE_EXE_LINKER_FLAGS "${CMAKE_EXE_LINKER_FLAGS} /STACK:${NC_MSVC_STACK_SIZE}")
  SET(CMAKE_SHARED_LINKER_FLAGS "${CMAKE_SHARED_LINKER_FLAGS} /STACK:${NC_MSVC_STACK_SIZE}")
  SET(CMAKE_MODULE_LINKER_FLAGS "${CMAKE_MODULE_LINKER_FLAGS} /STACK:${NC_MSVC_STACK_SIZE}")
ENDIF()

# Set some of the options as advanced.
MARK_AS_ADVANCED(ENABLE_INTERNAL_DOCS VALGRIND_TESTS ENABLE_COVERAGE_TESTS )
MARK_AS_ADVANCED(ENABLE_DAP_REMOTE_TESTS ENABLE_DAP_LONG_TESTS USE_REMOTE_CDASH)
MARK_AS_ADVANCED(ENABLE_DOXYGEN_BUILD_RELEASE_DOCS DOXYGEN_ENABLE_TASKS ENABLE_DOXYGEN_SERVER_SIDE_SEARCH)
MARK_AS_ADVANCED(ENABLE_SHARED_LIBRARY_VERSION)

################################
# Option checks
################################

####
# Check to see if char is signed or unsigned.
####

SET(SIGNED_TEST_SOURCE "\n
  #include <stdlib.h>\n
  int main(void) {\n
    char error_if_char_is_signed[((char)-1) < 0 ? -1 : 1];\n
    error_if_char_is_signed[0] = 0;
    return -;\n
}\n")

CHECK_C_SOURCE_COMPILES("${SIGNED_TEST_SOURCE}" __CHAR_UNSIGNED__)

# Library include checks
CHECK_INCLUDE_FILE("math.h"      HAVE_MATH_H)
CHECK_INCLUDE_FILE("unistd.h"  HAVE_UNISTD_H)
# Solve a compatibility issue in ncgen/, which checks
# for NO_UNISTD_H
IF(NOT HAVE_UNISTD_H)
  SET(YY_NO_UNISTD_H TRUE)
ENDIF()

CHECK_INCLUDE_FILE("alloca.h"  HAVE_ALLOCA_H)
CHECK_INCLUDE_FILE("malloc.h"    HAVE_MALLOC_H)
CHECK_INCLUDE_FILE("ctype.h"   HAVE_CTYPE_H)
CHECK_INCLUDE_FILE("dirent.h"  HAVE_DIRENT_H)
CHECK_INCLUDE_FILE("dlfcn.h"   HAVE_DLFCN_H)
CHECK_INCLUDE_FILE("errno.h"   HAVE_ERRNO_H)
CHECK_INCLUDE_FILE("fcntl.h"   HAVE_FCNTL_H)
CHECK_INCLUDE_FILE("getopt.h"  HAVE_GETOPT_H)
CHECK_INCLUDE_FILE("stdbool.h"   HAVE_STDBOOL_H)
CHECK_INCLUDE_FILE("locale.h"  HAVE_LOCALE_H)
CHECK_INCLUDE_FILE("stdint.h"  HAVE_STDINT_H)
CHECK_INCLUDE_FILE("stdio.h"   HAVE_STDIO_H)
IF(MSVC)
CHECK_INCLUDE_FILE("io.h"      HAVE_IO_H)
ENDIF(MSVC)
CHECK_INCLUDE_FILE("stdlib.h"  HAVE_STDLIB_H)
CHECK_INCLUDE_FILE("stdarg.h"    HAVE_STDARG_H)
CHECK_INCLUDE_FILE("strings.h"   HAVE_STRINGS_H)
CHECK_INCLUDE_FILE("signal.h"    HAVE_SIGNAL_H)
CHECK_INCLUDE_FILE("sys/dir.h"   HAVE_SYS_DIR_H)
CHECK_INCLUDE_FILE("sys/ndir.h"  HAVE_SYS_NDIR_H)
CHECK_INCLUDE_FILE("sys/param.h" HAVE_SYS_PARAM_H)
CHECK_INCLUDE_FILE("sys/stat.h"  HAVE_SYS_STAT_H)
CHECK_INCLUDE_FILE("sys/time.h"  HAVE_SYS_TIME_H)
CHECK_INCLUDE_FILE("sys/types.h" HAVE_SYS_TYPES_H)
CHECK_INCLUDE_FILE("sys/wait.h"  HAVE_SYS_WAIT_H)
CHECK_INCLUDE_FILE("sys/mman.h"  HAVE_SYS_MMAN_H)
CHECK_INCLUDE_FILE("sys/resource.h" HAVE_SYS_RESOURCE_H)
CHECK_INCLUDE_FILE("sys/cdefs.h" HAVE_SYS_CDEFS_H)
CHECK_INCLUDE_FILE("fcntl.h"  HAVE_FCNTL_H)
CHECK_INCLUDE_FILE("inttypes.h"  HAVE_INTTYPES_H)
CHECK_INCLUDE_FILE("pstdint.h"  HAVE_PSTDINT_H)
CHECK_INCLUDE_FILE("endian.h" HAVE_ENDIAN_H)
CHECK_INCLUDE_FILE("BaseTsd.h"  HAVE_BASETSD_H)
CHECK_INCLUDE_FILE("stddef.h"   HAVE_STDDEF_H)
CHECK_INCLUDE_FILE("memory.h"  HAVE_MEMORY_H)
CHECK_INCLUDE_FILE("string.h"  HAVE_STRING_H)
CHECK_INCLUDE_FILE("winsock2.h" HAVE_WINSOCK2_H)
CHECK_INCLUDE_FILE("ftw.h"  HAVE_FTW_H)

CHECK_INCLUDE_FILES("time.h;sys/time.h" TIME_WITH_SYS_TIME)

IF(NOT HAVE_STDLIB_H)
  SET(NO_STDLIB_H TRUE)
ENDIF(NOT HAVE_STDLIB_H)

IF(NOT HAVE_SYS_TYPES_H)
  SET(NO_SYS_TYPES_H TRUE)
ENDIF(NOT HAVE_SYS_TYPES_H)


# Symbol Exists
CHECK_SYMBOL_EXISTS(isfinite "math.h" HAVE_DECL_ISFINITE)
CHECK_SYMBOL_EXISTS(isnan "math.h" HAVE_DECL_ISNAN)
CHECK_SYMBOL_EXISTS(isinf "math.h" HAVE_DECL_ISINF)
CHECK_SYMBOL_EXISTS(signbit "math.h" HAVE_DECL_SIGNBIT)
CHECK_SYMBOL_EXISTS(st_blksize "sys/stat.h" HAVE_STRUCT_STAT_ST_BLKSIZE)
CHECK_SYMBOL_EXISTS(alloca "alloca.h" HAVE_ALLOCA)
CHECK_SYMBOL_EXISTS(snprintf "stdio.h" HAVE_SNPRINTF)
CHECK_SYMBOL_EXISTS(vprintf "stdio.h" HAVE_VPRINTF)

# For historic purposes...
SET(HAVE_ST_BLKSIZE ${HAVE_STRUCT_STAT_ST_BLKSIZE})

# Type checks
# Aliases for automake consistency
SET(SIZEOF_VOIDSTAR ${CMAKE_SIZEOF_VOID_P})
SET(SIZEOF_VOIDP ${SIZEOF_VOIDSTAR})
CHECK_TYPE_SIZE("char"      SIZEOF_CHAR)
CHECK_TYPE_SIZE("double"    SIZEOF_DOUBLE)
CHECK_TYPE_SIZE("float"     SIZEOF_FLOAT)
CHECK_TYPE_SIZE("int"       SIZEOF_INT)
CHECK_TYPE_SIZE("uint"      SIZEOF_UINT)
IF(SIZEOF_UINT)
  SET(HAVE_UINT TRUE)
ENDIF(SIZEOF_UINT)

CHECK_TYPE_SIZE("long"      SIZEOF_LONG)
CHECK_TYPE_SIZE("long long" SIZEOF_LONG_LONG)
IF(SIZEOF_LONG_LONG)
  SET(HAVE_LONG_LONG_INT TRUE)
ENDIF(SIZEOF_LONG_LONG)

CHECK_TYPE_SIZE("unsigned long long" SIZEOF_UNSIGNED_LONG_LONG)
IF(SIZEOF_UNSIGNED_LONG_LONG)
  SET(HAVE_UNSIGNED_LONG_LONG_INT TRUE)
ENDIF(SIZEOF_UNSIGNED_LONG_LONG)

CHECK_TYPE_SIZE("off_t"     SIZEOF_OFF_T)
CHECK_TYPE_SIZE("off64_t"   SIZEOF_OFF64_T)
CHECK_TYPE_SIZE("short"     SIZEOF_SHORT)
CHECK_TYPE_SIZE("ushort"    SIZEOF_USHORT)
IF(SIZEOF_USHORT)
  SET(HAVE_USHORT TRUE)
ENDIF(SIZEOF_USHORT)

CHECK_TYPE_SIZE("_Bool"     SIZEOF__BOOL)
IF(SIZEOF__BOOL)
  SET(HAVE__BOOL TRUE)
ENDIF(SIZEOF__BOOL)

CHECK_TYPE_SIZE("size_t"    SIZEOF_SIZE_T)
IF(SIZEOF_SIZE_T)
  SET(HAVE_SIZE_T TRUE)
ENDIF(SIZEOF_SIZE_T)

CHECK_TYPE_SIZE("ssize_t"   SIZEOF_SSIZE_T)
CHECK_TYPE_SIZE("ptrdiff_t" SIZEOF_PTRDIFF_T)
IF(SIZEOF_PTRDIFF_T)
  SET(HAVE_PTRDIFF_T TRUE)
ENDIF(SIZEOF_PTRDIFF_T)

# __int64 is used on Windows for large file support.
CHECK_TYPE_SIZE("__int64"   SIZEOF___INT_64)
CHECK_TYPE_SIZE("int64_t"   SIZEOF_INT64_T)
CHECK_TYPE_SIZE("uint64_t"  SIZEOF_UINT64_T)
CHECK_TYPE_SIZE("unsigned char"      SIZEOF_UCHAR)
CHECK_TYPE_SIZE("unsigned short int" SIZEOF_UNSIGNED_SHORT_INT)
CHECK_TYPE_SIZE("unsigned int"       SIZEOF_UNSIGNED_INT)
CHECK_TYPE_SIZE("long long"          SIZEOF_LONGLONG)
CHECK_TYPE_SIZE("unsigned long long" SIZEOF_ULONGLONG)

# On windows systems, we redefine off_t as __int64
# to enable LFS. This is true on 32 and 64 bit system.s
# We must redefine SIZEOF_OFF_T to match.
IF(MSVC AND SIZEOF___INT_64)
  SET(SIZEOF_OFF_T  ${SIZEOF___INT_64})
ENDIF()

IF(SIZEOF_SSIZE_T)
  SET(HAVE_SSIZE_T 1)
ELSE()
  CHECK_TYPE_SIZE("SSIZE_T" SIZEOF_SSIZE_T)
  IF(SIZEOF_SSIZE_T)
    SET(HAVE_SSIZE_T 1)
  ENDIF()
ENDIF()

# Check for various functions.
CHECK_FUNCTION_EXISTS(fsync HAVE_FSYNC)
CHECK_FUNCTION_EXISTS(strlcat   HAVE_STRLCAT)
CHECK_FUNCTION_EXISTS(strerror  HAVE_STRERROR)
CHECK_FUNCTION_EXISTS(strchr  HAVE_STRCHR)
CHECK_FUNCTION_EXISTS(strrchr HAVE_STRRCHR)
CHECK_FUNCTION_EXISTS(strcat  HAVE_STRCAT)
CHECK_FUNCTION_EXISTS(strcpy  HAVE_STRCPY)
CHECK_FUNCTION_EXISTS(strdup  HAVE_STRDUP)
CHECK_FUNCTION_EXISTS(strndup HAVE_STRNDUP)
CHECK_FUNCTION_EXISTS(strcasecmp  HAVE_STRCASECMP)
CHECK_FUNCTION_EXISTS(strtod  HAVE_STRTOD)
CHECK_FUNCTION_EXISTS(strtoll HAVE_STRTOLL)
CHECK_FUNCTION_EXISTS(strtoull  HAVE_STRTOULL)
CHECK_FUNCTION_EXISTS(strstr  HAVE_STRSTR)
CHECK_FUNCTION_EXISTS(mkstemp HAVE_MKSTEMP)
CHECK_FUNCTION_EXISTS(mktemp HAVE_MKTEMP)
CHECK_FUNCTION_EXISTS(rand  HAVE_RAND)
CHECK_FUNCTION_EXISTS(random HAVE_RANDOM)
CHECK_FUNCTION_EXISTS(gettimeofday  HAVE_GETTIMEOFDAY)
CHECK_FUNCTION_EXISTS(fsync HAVE_FSYNC)
CHECK_FUNCTION_EXISTS(MPI_Comm_f2c  HAVE_MPI_COMM_F2C)
CHECK_FUNCTION_EXISTS(memmove HAVE_MEMMOVE)
CHECK_FUNCTION_EXISTS(memcmp HAVE_MEMCMP)
CHECK_FUNCTION_EXISTS(getpagesize HAVE_GETPAGESIZE)
CHECK_FUNCTION_EXISTS(sysconf HAVE_SYSCONF)
CHECK_FUNCTION_EXISTS(getrlimit HAVE_GETRLIMIT)
CHECK_FUNCTION_EXISTS(_filelengthi64 HAVE_FILE_LENGTH_I64)
CHECK_FUNCTION_EXISTS(mmap HAVE_MMAP)
CHECK_FUNCTION_EXISTS(mremap HAVE_MREMAP)

IF(ENABLE_MMAP)
  IF(NOT HAVE_MREMAP)
    MESSAGE(WARNING "mremap not found: disabling MMAP support.")
    SET(ENABLE_MMAP OFF)
  ELSE(NOT HAVE_MREMAP)
    SET(HAVE_MMAP ON)
    SET(BUILD_MMAP ON)
    SET(USE_MMAP ON)
  ENDIF(NOT HAVE_MREMAP)
ENDIF(ENABLE_MMAP)

#CHECK_FUNCTION_EXISTS(alloca HAVE_ALLOCA)
#####
# End system inspection checks.
#####

################################
# Define Utility Macros
################################

# Macro to append files to the EXTRA_DIST files.
# Note: can only be used in subdirectories because of the use of PARENT_SCOPE
SET(EXTRA_DIST "")
MACRO(ADD_EXTRA_DIST files)
  FOREACH(F ${files})
    SET(EXTRA_DIST ${EXTRA_DIST} ${CMAKE_CURRENT_SOURCE_DIR}/${F})
    SET(EXTRA_DIST ${EXTRA_DIST} PARENT_SCOPE)
  ENDFOREACH()
ENDMACRO()

# A basic script used to convert m4 files
FIND_PROGRAM(NC_M4 NAMES m4)
IF(NC_M4)
    SET(HAVE_M4 TRUE)
ENDIF()

MACRO(GEN_m4 filename)

IF(HAVE_M4)
  # If m4 is available, remove generated file if it exists.
  IF(EXISTS ${CMAKE_CURRENT_SOURCE_DIR}/${filename}.c)
    FILE(REMOVE ${CMAKE_CURRENT_SOURCE_DIR}/${filename}.c)
  ENDIF()

  ADD_CUSTOM_COMMAND(
    OUTPUT ${CMAKE_CURRENT_SOURCE_DIR}/${filename}.c
    COMMAND ${NC_M4}
    ARGS ${M4FLAGS} ${CMAKE_CURRENT_SOURCE_DIR}/${filename}.m4 > ${CMAKE_CURRENT_SOURCE_DIR}/${filename}.c
    VERBATIM
    )
ENDIF(HAVE_M4)
ENDMACRO(GEN_m4)

# Binary tests, but ones which depend on value of 'TEMP_LARGE' being defined.
MACRO(add_bin_env_temp_large_test prefix F)
  ADD_EXECUTABLE(${prefix}_${F} ${F}.c)
  TARGET_LINK_LIBRARIES(${prefix}_${F} netcdf)
  IF(MSVC)
    SET_TARGET_PROPERTIES(${prefix}_${F}
      PROPERTIES LINK_FLAGS_DEBUG " /NODEFAULTLIB:MSVCRT"
      )
  ENDIF()

  ADD_TEST(${prefix}_${F} bash "-c" "TEMP_LARGE=${CMAKE_SOURCE_DIR} ${CMAKE_CURRENT_BINARY_DIR}/${prefix}_${F}")
  IF(MSVC)
    SET_PROPERTY(TARGET ${prefix}_${F} PROPERTY FOLDER "tests")
    SET_TARGET_PROPERTIES(${prefix}_${F} PROPERTIES RUNTIME_OUTPUT_DIRECTORY
      ${CMAKE_CURRENT_BINARY_DIR})
    SET_TARGET_PROPERTIES(${prefix}_${F} PROPERTIES RUNTIME_OUTPUT_DIRECTORY_DEBUG
      ${CMAKE_CURRENT_BINARY_DIR})
    SET_TARGET_PROPERTIES(${prefix}_${F} PROPERTIES RUNTIME_OUTPUT_DIRECTORY_RELEASE
      ${CMAKE_CURRENT_BINARY_DIR})
   SET_TARGET_PROPERTIES(${prefix}_${F} PROPERTIES RUNTIME_OUTPUT_DIRECTORY_RELWITHDEBINFO
      ${CMAKE_CURRENT_BINARY_DIR})
  ENDIF()
ENDMACRO()


# Tests which are binary, but depend on a particular environmental variable.
MACRO(add_bin_env_test prefix F)
  ADD_EXECUTABLE(${prefix}_${F} ${F}.c)
  TARGET_LINK_LIBRARIES(${prefix}_${F} netcdf)
  IF(MSVC)
    SET_TARGET_PROPERTIES(${prefix}_${F}
      PROPERTIES LINK_FLAGS_DEBUG " /NODEFAULTLIB:MSVCRT"
      )
  ENDIF()

  ADD_TEST(${prefix}_${F} bash "-c" "TOPSRCDIR=${CMAKE_SOURCE_DIR} ${CMAKE_CURRENT_BINARY_DIR}/${prefix}_${F}")
  IF(MSVC)
    SET_PROPERTY(TARGET ${prefix}_${F} PROPERTY FOLDER "tests")
  ENDIF()
ENDMACRO()

# Build a binary used by a script, but don't make a test out of it.
MACRO(build_bin_test F)
  ADD_EXECUTABLE(${F} ${F}.c)
  TARGET_LINK_LIBRARIES(${F} netcdf ${ALL_TLL_LIBS})
  IF(MSVC)
    SET_TARGET_PROPERTIES(${F}
      PROPERTIES LINK_FLAGS_DEBUG " /NODEFAULTLIB:MSVCRT"
      )
    SET_TARGET_PROPERTIES(${F} PROPERTIES RUNTIME_OUTPUT_DIRECTORY
      ${CMAKE_CURRENT_BINARY_DIR})
    SET_TARGET_PROPERTIES(${F} PROPERTIES RUNTIME_OUTPUT_DIRECTORY_DEBUG
      ${CMAKE_CURRENT_BINARY_DIR})
    SET_TARGET_PROPERTIES(${F} PROPERTIES RUNTIME_OUTPUT_DIRECTORY_RELEASE
      ${CMAKE_CURRENT_BINARY_DIR})
  ENDIF()
ENDMACRO()

# Binary tests which are used by a script looking for a specific name.
MACRO(add_bin_test_no_prefix F)
  build_bin_test(${F})
  ADD_TEST(${F} ${EXECUTABLE_OUTPUT_PATH}/${F})
  IF(MSVC)
    SET_PROPERTY(TEST ${F} PROPERTY FOLDER "tests/")
    SET_TARGET_PROPERTIES(${F} PROPERTIES RUNTIME_OUTPUT_DIRECTORY
      ${CMAKE_CURRENT_BINARY_DIR})
    SET_TARGET_PROPERTIES(${F} PROPERTIES RUNTIME_OUTPUT_DIRECTORY_DEBUG
      ${CMAKE_CURRENT_BINARY_DIR})
    SET_TARGET_PROPERTIES(${F} PROPERTIES RUNTIME_OUTPUT_DIRECTORY_RELEASE
      ${CMAKE_CURRENT_BINARY_DIR})
  ENDIF()
ENDMACRO()

# Binary tests which are used by a script looking for a specific name.
MACRO(build_bin_test_no_prefix F)
  build_bin_test(${F})
  IF(MSVC)
    #SET_PROPERTY(TEST ${F} PROPERTY FOLDER "tests/")
    SET_TARGET_PROPERTIES(${F} PROPERTIES RUNTIME_OUTPUT_DIRECTORY
      ${CMAKE_CURRENT_BINARY_DIR})
    SET_TARGET_PROPERTIES(${F} PROPERTIES RUNTIME_OUTPUT_DIRECTORY_DEBUG
      ${CMAKE_CURRENT_BINARY_DIR})
    SET_TARGET_PROPERTIES(${F} PROPERTIES RUNTIME_OUTPUT_DIRECTORY_RELEASE
      ${CMAKE_CURRENT_BINARY_DIR})
  ENDIF()
ENDMACRO()

MACRO(add_bin_test prefix F)
  ADD_EXECUTABLE(${prefix}_${F} ${F}.c)
  TARGET_LINK_LIBRARIES(${prefix}_${F}
    ${ALL_TLL_LIBS}
    netcdf
    )
  IF(MSVC)
    SET_TARGET_PROPERTIES(${prefix}_${F}
      PROPERTIES LINK_FLAGS_DEBUG " /NODEFAULTLIB:MSVCRT"
      )
  ENDIF()
  ADD_TEST(${prefix}_${F}
           ${EXECUTABLE_OUTPUT_PATH}/${prefix}_${F}
           )
  IF(MSVC)
    SET_PROPERTY(TEST ${prefix}_${F} PROPERTY FOLDER "tests/")
    SET_TARGET_PROPERTIES(${prefix}_${F} PROPERTIES RUNTIME_OUTPUT_DIRECTORY
      ${CMAKE_CURRENT_BINARY_DIR})
    SET_TARGET_PROPERTIES(${prefix}_${F} PROPERTIES RUNTIME_OUTPUT_DIRECTORY_DEBUG
      ${CMAKE_CURRENT_BINARY_DIR})
    SET_TARGET_PROPERTIES(${prefix}_${F} PROPERTIES RUNTIME_OUTPUT_DIRECTORY_RELEASE
      ${CMAKE_CURRENT_BINARY_DIR})
  ENDIF()
ENDMACRO()

# A cmake script to print out information at the end of the configuration step.
MACRO(print_conf_summary)
  MESSAGE("")
  MESSAGE("")
  MESSAGE("Configuration Summary:")
  MESSAGE("")
  MESSAGE(STATUS "Building Shared Libraries:     ${BUILD_SHARED_LIBS}")
  MESSAGE(STATUS "Building netCDF-4:             ${ENABLE_NETCDF_4}")
  MESSAGE(STATUS "Building DAP2 Support:         ${ENABLE_DAP2}")
  MESSAGE(STATUS "Building DAP4 Support:         ${ENABLE_DAP4}")
  MESSAGE(STATUS "Building Utilities:            ${BUILD_UTILITIES}")
  IF(CMAKE_PREFIX_PATH)
    MESSAGE(STATUS "CMake Prefix Path:             ${CMAKE_PREFIX_PATH}")
  ENDIF()
  MESSAGE("")

  IF(${STATUS_PNETCDF} OR ${STATUS_PARALLEL})
    MESSAGE("Building Parallel NetCDF")
    MESSAGE(STATUS "Using pnetcdf:       ${STATUS_PNETCDF}")
    MESSAGE(STATUS "Using Parallel IO:   ${STATUS_PARALLEL}")
    MESSAGE("")
  ENDIF()

  MESSAGE("Tests Enabled:              ${ENABLE_TESTS}")
  IF(ENABLE_TESTS)
    MESSAGE(STATUS "DAP Remote Tests:  ${ENABLE_DAP_REMOTE_TESTS}")
    MESSAGE(STATUS "Extra Tests:       ${ENABLE_EXTRA_TESTS}")
    MESSAGE(STATUS "Coverage Tests:    ${ENABLE_COVERAGE_TESTS}")
    MESSAGE(STATUS "Parallel Tests:    ${ENABLE_PARALLEL_TESTS}")
    MESSAGE(STATUS "Large File Tests:  ${ENABLE_LARGE_FILE_TESTS}")
    MESSAGE(STATUS "Extreme Numbers:   ${ENABLE_EXTREME_NUMBERS}")
  ENDIF()

  MESSAGE("")
  MESSAGE("Compiler:")
  MESSAGE("")
  MESSAGE(STATUS "Build Type:           ${CMAKE_BUILD_TYPE}")
  MESSAGE(STATUS "CMAKE_C_COMPILER:     ${CMAKE_C_COMPILER}")
  MESSAGE(STATUS "CMAKE_C_FLAGS:        ${CMAKE_C_FLAGS}")
  IF("${CMAKE_BUILD_TYPE}" STREQUAL "DEBUG")
    MESSAGE(STATUS "CMAKE_C_FLAGS_DEBUG:  ${CMAKE_C_FLAGS_DEBUG}")
  ENDIF()
  IF("${CMAKE_BUILD_TYPE}" STREQUAL "RELEASE")
    MESSAGE(STATUS "CMAKE_C_FLAGS_RELEASE:   ${CMAKE_C_FLAGS_RELEASE}")
  ENDIF()

  MESSAGE(STATUS "Linking against:      ${ALL_TLL_LIBS}")

  MESSAGE("")
ENDMACRO()
##
# Shell script Macro
##
# Determine if 'bash' is on the system.
##

FIND_PROGRAM(HAVE_BASH NAMES bash)
IF(HAVE_BASH)
  MESSAGE(STATUS "Found bash: ${HAVE_BASH}")
ELSE()
  MESSAGE(STATUS "Bash shell not found; disabling shell script tests.")
ENDIF()

MACRO(add_sh_test prefix F)
  IF(HAVE_BASH)
    ADD_TEST(${prefix}_${F} bash "-c" "export srcdir=${CMAKE_CURRENT_SOURCE_DIR};export TOPSRCDIR=${CMAKE_SOURCE_DIR};${CMAKE_CURRENT_BINARY_DIR}/${F}.sh")
  ENDIF()
ENDMACRO()

# Macro for replacing '/MD' with '/MT'.
# Used only on Windows, /MD tells VS to use the shared
# CRT libs, MT tells VS to use the static CRT libs.
#
# Taken From:
#   http://www.cmake.org/Wiki/CMake_FAQ#How_can_I_build_my_MSVC_application_with_a_static_runtime.3F
#
MACRO(specify_static_crt_flag)
  SET(vars
    CMAKE_C_FLAGS
    CMAKE_C_FLAGS_DEBUG
    CMAKE_C_FLAGS_MINSIZEREL
    CMAKE_C_FLAGS_RELWITHDEBINFO
    CMAKE_CXX_FLAGS CMAKE_CXX_FLAGS_DEBUG
    CMAKE_CXX_FLAGS_RELEASE CMAKE_CXX_FLAGS_MINSIZEREL
    CMAKE_CXX_FLAGS_RELWITHDEBINFO)

  FOREACH(flag_var ${vars})
    IF(${flag_var} MATCHES "/MD")
      STRING(REGEX REPLACE "/MD" "/MT" ${flag_var} "${${flag_var}}")
    ENDIF()
  ENDFOREACH()

  FOREACH(flag_var ${vars})
    MESSAGE(STATUS " '${flag_var}': ${${flag_var}}")
  ENDFOREACH()
  MESSAGE(STATUS "")
ENDMACRO()

# A function used to create autotools-style 'yes/no' definitions.
# If a variable is set, it 'yes' is returned. Otherwise, 'no' is
# returned.
#
# Also creates a version of the ret_val prepended with 'NC',
# when feature is true, which is used to generate netcdf_meta.h.
FUNCTION(is_enabled feature ret_val)
  IF(${feature})
    SET(${ret_val} "yes" PARENT_SCOPE)
    SET("NC_${ret_val}" 1 PARENT_SCOPE)
  ELSE()
    SET(${ret_val} "no" PARENT_SCOPE)
    SET("NC_${ret_val}" 0 PARENT_SCOPE)
  ENDIF(${feature})
ENDFUNCTION()

# A function used to create autotools-style 'yes/no' definitions.
# If a variable is set, it 'yes' is returned. Otherwise, 'no' is
# returned.
#
# Also creates a version of the ret_val prepended with 'NC',
# when feature is true, which is used to generate netcdf_meta.h.
FUNCTION(is_disabled feature ret_val)
  IF(${feature})
    SET(${ret_val} "no" PARENT_SCOPE)
  ELSE()
    SET(${ret_val} "yes" PARENT_SCOPE)
    SET("NC_${ret_val}" 1 PARENT_SCOPE)
  ENDIF(${feature})
ENDFUNCTION()

################################
# End Macro Definitions
################################

# Create config.h file.
configure_file("${netCDF_SOURCE_DIR}/config.h.cmake.in"
  "${netCDF_BINARY_DIR}/config.h")
ADD_DEFINITIONS(-DHAVE_CONFIG_H)
INCLUDE_DIRECTORIES(${netCDF_BINARY_DIR})
# End autotools-style checs for config.h

#####
# Set core names of the libraries.
#####
SET(netCDF_LIB_CORENAME  "netcdf")

#####
# Set the true names of all the libraries, if customized by external project
#####
# Recurse into other subdirectories.
add_subdirectory("include")
add_subdirectory(libdispatch)
add_subdirectory(libsrc)

IF(USE_PNETCDF)
  add_subdirectory(libsrcp)
ENDIF(USE_PNETCDF)

IF(USE_HDF5)
  add_subdirectory(libsrc4)
ENDIF(USE_HDF5)

IF(ENABLE_DAP2)
  ADD_SUBDIRECTORY(oc2)
  ADD_SUBDIRECTORY(libdap2)
ENDIF()

IF(ENABLE_DAP4)
  ADD_SUBDIRECTORY(libdap4)
ENDIF()

add_subdirectory(liblib)

# For tests and utilities, we are no longer
# exporting symbols but rather importing them.
IF(BUILD_DLL)
  REMOVE_DEFINITIONS(-DDLL_EXPORT)
ENDIF()

# Enable Utilities.
IF(BUILD_UTILITIES)
  INCLUDE_DIRECTORIES(ncdump)
  ADD_SUBDIRECTORY(ncgen)
  ADD_SUBDIRECTORY(ncgen3)
  ADD_SUBDIRECTORY(ncdump)
ENDIF()

# Enable tests
IF(ENABLE_TESTS)
  IF(ENABLE_V2_API)
    ADD_SUBDIRECTORY(nctest)
  ENDIF()
  ADD_SUBDIRECTORY(nc_test)
  IF(USE_NETCDF4)
    INCLUDE_DIRECTORIES(h5_test)
    ADD_SUBDIRECTORY(nc_test4)
    ADD_SUBDIRECTORY(h5_test)
  ENDIF()
  IF(ENABLE_DAP2)
    ADD_SUBDIRECTORY(ncdap_test)
  ENDIF()
  IF(ENABLE_DAP4)
    ADD_SUBDIRECTORY(dap4_test)
  ENDIF()
  IF(ENABLE_EXAMPLES)
    ADD_SUBDIRECTORY(examples)
  ENDIF()
ENDIF()

# Code to generate an export header
#GENERATE_EXPORT_HEADER(netcdf
# BASE_NAME netcdf
# EXPORT_MACRO_NAME netcdf_EXPORT
# EXPORT_FILE_NAME netcdf_Export.h
# STATIC_DEFINE netcdf_BUILT_AS_STATIC
#)

#####
# Build doxygen documentation, if need be.
#####
ADD_SUBDIRECTORY(docs)

##
# Brute force, grab all of the dlls from the depency directory,
# install them in the binary dir. Grab all of the .libs, put them
# in the libdir.
##
IF(MSVC)
  FILE(GLOB COPY_FILES ${CMAKE_PREFIX_PATH}/lib/*.lib)
  INSTALL(FILES ${COPY_FILES}
  DESTINATION ${CMAKE_INSTALL_LIBDIR}
  COMPONENT dependencies)

  FILE(GLOB COPY_FILES ${CMAKE_PREFIX_PATH}/bin/*.dll)
  STRING(REGEX REPLACE "msv[.*].dll" "" COPY_FILES "${COPY_FILES}")
  INSTALL(FILES ${COPY_FILES}
  DESTINATION ${CMAKE_INSTALL_BINDIR}
  COMPONENT dependencies)

ENDIF()

# Subdirectory CMakeLists.txt files should specify their own
# 'install' files.
# Including 'CPack' kicks everything off.
INCLUDE(InstallRequiredSystemLibraries)
CONFIGURE_FILE(
  ${CMAKE_CURRENT_SOURCE_DIR}/FixBundle.cmake.in
  ${CMAKE_CURRENT_BINARY_DIR}/FixBundle.cmake
  @ONLY
  )

###
# Create pkgconfig files.
###

IF(NOT DEFINED CMAKE_INSTALL_LIBDIR)
  SET(CMAKE_INSTALL_LIBDIR lib)
ENDIF(NOT DEFINED CMAKE_INSTALL_LIBDIR)

# Set
SET(prefix ${CMAKE_INSTALL_PREFIX})
SET(exec_prefix ${CMAKE_INSTALL_PREFIX})
SET(libdir ${CMAKE_INSTALL_PREFIX}/${CMAKE_INSTALL_LIBDIR})
SET(includedir ${CMAKE_INSTALL_PREFIX}/${CMAKE_INSTALL_INCLUDEDIR})
SET(CC ${CMAKE_C_COMPILER})

# Process all dependency libraries and create a string
# used when parsing netcdf.pc.in

FOREACH(_LIB ${ALL_TLL_LIBS})
  GET_FILENAME_COMPONENT(_LIB_NAME ${_LIB} NAME_WE)
  STRING(REGEX REPLACE "^lib" "" _NAME ${_LIB_NAME})
  LIST(APPEND NC_LIBS "-l${_NAME}")
  GET_FILENAME_COMPONENT(_LIB_DIR ${_LIB} PATH)
  LIST(APPEND LINKFLAGS "-L${_LIB_DIR}")
ENDFOREACH()

SET(NC_LIBS "-lnetcdf ${NC_LIBS}")

STRING(REPLACE ";" " " NC_LIBS "${NC_LIBS}")
STRING(REPLACE "-lhdf5::hdf5-shared" "-lhdf5" NC_LIBS ${NC_LIBS})
STRING(REPLACE "-lhdf5::hdf5_hl-shared" "-lhdf5_hl" NC_LIBS ${NC_LIBS})
STRING(REPLACE "-lhdf5::hdf5-static" "-lhdf5" NC_LIBS ${NC_LIBS})
STRING(REPLACE "-lhdf5::hdf5_hl-static" "-lhdf5_hl" NC_LIBS ${NC_LIBS})


STRING(REPLACE ";" " " LINKFLAGS "${LINKFLAGS}")

LIST(REMOVE_DUPLICATES NC_LIBS)
LIST(REMOVE_DUPLICATES LINKFLAGS)

configure_file(
  ${netCDF_SOURCE_DIR}/netcdf.pc.in
  ${netCDF_BINARY_DIR}/netcdf.pc @ONLY)

FILE(MAKE_DIRECTORY ${netCDF_BINARY_DIR}/tmp)
configure_file("${netCDF_SOURCE_DIR}/nc-config.cmake.in"
  "${netCDF_BINARY_DIR}/tmp/nc-config" @ONLY
  NEWLINE_STYLE LF)
FILE(COPY "${netCDF_BINARY_DIR}/tmp/nc-config"
  DESTINATION ${netCDF_BINARY_DIR}/
  FILE_PERMISSIONS OWNER_READ OWNER_WRITE OWNER_EXECUTE GROUP_READ GROUP_EXECUTE WORLD_READ WORLD_EXECUTE)

INSTALL(FILES ${netCDF_BINARY_DIR}/netcdf.pc
  DESTINATION ${CMAKE_INSTALL_LIBDIR}/pkgconfig
  COMPONENT utilities)

INSTALL(PROGRAMS ${netCDF_BINARY_DIR}/nc-config
  DESTINATION ${CMAKE_INSTALL_BINDIR}
  COMPONENT utilities)

###
# End pkgconfig, nc-config file creation.
###

##
# Print the configuration summary
##
print_conf_summary()

# Enable Makedist files.
ADD_MAKEDIST()
ENABLE_MAKEDIST(README.md COPYRIGHT RELEASE_NOTES.md INSTALL INSTALL.cmake test_prog.c lib_flags.am cmake CMakeLists.txt COMPILE.cmake.txt config.h.cmake.in cmake_uninstall.cmake.in netcdf-config-version.cmake.in netcdf-config.cmake.in FixBundle.cmake.in nc-config.cmake.in configure configure.ac install-sh config.h.in config.sub CTestConfig.cmake.in)

#####
# Configure and print the libnetcdf.settings file.
#####

# Set variables to mirror those used by autoconf.
# This way we don't need to maintain two separate template
# files.
SET(host_cpu "${cpu}")
SET(host_vendor "${osname}")
SET(host_os "${osrel}")
SET(abs_top_builddir "${CMAKE_BINARY_DIR}")
SET(abs_top_srcdir "${CMAKE_SOURCE_DIR}")

SET(CC_VERSION "${CMAKE_C_COMPILER}")

# Build *FLAGS for libnetcdf.settings.
SET(CFLAGS "${CMAKE_C_FLAGS} ${CMAKE_C_FLAGS_${CMAKE_BUILD_TYPE}}")
SET(CPPFLAGS "${CMAKE_CPP_FLAGS} ${CMAKE_CPP_FLAGS_${CMAKE_BUILD_TYPE}}")
SET(LDFLAGS "${CMAKE_SHARED_LINKER_FLAGS} ${CMAKE_SHARED_LINKER_FLAGS_${CMAKE_BUILD_TYPE}}")

is_disabled(BUILD_SHARED_LIBS enable_static)
is_enabled(BUILD_SHARED_LIBS enable_shared)

# Remove libnetcdf from NC_LIBS.
STRING(REPLACE "-lnetcdf " "" TMP_NC_LIBS "${NC_LIBS}")
SET(LIBS "${TMP_NC_LIBS}")

is_enabled(ENABLE_V2_API HAS_NC2)
is_enabled(ENABLE_NETCDF_4 HAS_NC4)
is_enabled(ENABLE_HDF4 HAS_HDF4)
is_enabled(ENABLE_NETCDF_4 HAS_HDF5)
is_enabled(USE_SZIP HAS_SZIP)
is_enabled(STATUS_PNETCDF HAS_PNETCDF)
is_enabled(STATUS_PARALLEL HAS_PARALLEL)
is_enabled(ENABLE_PARALLEL4 HAS_PARALLEL4)
is_enabled(ENABLE_DAP HAS_DAP)
is_enabled(ENABLE_DAP HAS_DAP2)
is_enabled(ENABLE_DAP4 HAS_DAP4)
is_enabled(USE_DISKLESS HAS_DISKLESS)
is_enabled(USE_MMAP HAS_MMAP)
is_enabled(JNA HAS_JNA)
is_enabled(STATUS_RELAX_COORD_BOUND RELAX_COORD_BOUND)
is_enabled(USE_CDF5 HAS_CDF5)

# Generate file from template.
CONFIGURE_FILE("${CMAKE_CURRENT_SOURCE_DIR}/libnetcdf.settings.in"
  "${CMAKE_CURRENT_BINARY_DIR}/libnetcdf.settings"
  @ONLY)

# Read in settings file, print out.
# Avoid using system-specific calls so that this
# might also work on Windows.
FILE(READ "${CMAKE_CURRENT_BINARY_DIR}/libnetcdf.settings"
  LIBNETCDF_SETTINGS)
MESSAGE(${LIBNETCDF_SETTINGS})

# Install libnetcdf.settings file into same location
# as the libraries.
INSTALL(FILES "${netCDF_BINARY_DIR}/libnetcdf.settings"
  DESTINATION "${CMAKE_INSTALL_LIBDIR}"
  COMPONENT libraries)

#####
# End libnetcdf.settings section.
#####

#####
# Create 'netcdf_meta.h' include file.
#####
configure_file(
  ${netCDF_SOURCE_DIR}/include/netcdf_meta.h.in
  ${netCDF_SOURCE_DIR}/include/netcdf_meta.h @ONLY)

FILE(COPY ${netCDF_SOURCE_DIR}/include/netcdf_meta.h
  DESTINATION ${netCDF_BINARY_DIR}/include/)

#####
# Build test_common.sh
#####
SET(EXTRA_DIST ${EXTRA_DIST} ${CMAKE_SOURCE_DIR}/test_common.in)
SET(TOPSRCDIR "${CMAKE_SOURCE_DIR}")
SET(TOPBUILDDIR "${CMAKE_BINARY_DIR}")
configure_file(${CMAKE_SOURCE_DIR}/test_common.in ${CMAKE_BINARY_DIR}/test_common.sh @ONLY NEWLINE_STYLE LF)

#####
# Build nc_test4/findplugin.sh
#####
SET(ISCMAKE "1")
configure_file(${CMAKE_SOURCE_DIR}/nc_test4/findplugin.in ${CMAKE_BINARY_DIR}/nc_test4/findplugin.sh @ONLY NEWLINE_STYLE LF)


####
# Export files
####

# Create CMake package configuration files. With these, other packages using
# cmake should be able to find netcdf using find_package and find_library.
# The EXPORT call is paired with one in liblib.
set(ConfigPackageLocation ${CMAKE_INSTALL_LIBDIR}/cmake/netCDF)

install(EXPORT netCDFTargets
  DESTINATION ${ConfigPackageLocation}
  COMPONENT headers
  )

include(CMakePackageConfigHelpers)
CONFIGURE_PACKAGE_CONFIG_FILE(
  "${CMAKE_CURRENT_SOURCE_DIR}/netCDFConfig.cmake.in"
  "${CMAKE_CURRENT_BINARY_DIR}/netCDFConfig.cmake"
  INSTALL_DESTINATION "${ConfigPackageLocation}"
  NO_CHECK_REQUIRED_COMPONENTS_MACRO
  PATH_VARS
  CMAKE_INSTALL_PREFIX
  CMAKE_INSTALL_INCLUDEDIR
  CMAKE_INSTALL_LIBDIR
  )

INSTALL(
  FILES "${CMAKE_CURRENT_BINARY_DIR}/netCDFConfig.cmake"
  DESTINATION "${ConfigPackageLocation}"
  COMPONENT headers
  )

# Create export configuration
write_basic_package_version_file(
  "${CMAKE_CURRENT_BINARY_DIR}/netCDF/netCDFConfigVersion.cmake"
  VERSION ${netCDF_VERSION}
  COMPATIBILITY SameMajorVersion
  )

install(
  FILES
  "${CMAKE_CURRENT_BINARY_DIR}/netCDF/netCDFConfigVersion.cmake"
  DESTINATION ${ConfigPackageLocation}
  COMPONENT headers
  )

####
# End export files
####



# CPack inclusion must come last.
# INCLUDE(CPack)
INCLUDE(CMakeInstallation.cmake)<|MERGE_RESOLUTION|>--- conflicted
+++ resolved
@@ -896,10 +896,6 @@
   # Options for CTest-based tests, dashboards.
   SET(NC_CTEST_PROJECT_NAME "netcdf-c" CACHE STRING "Project Name for CTest-based testing purposes.")
   SET(NC_CTEST_DROP_SITE "cdash.unidata.ucar.edu" CACHE STRING "Dashboard location for CTest-based testing purposes.")
-<<<<<<< HEAD
-  #SET(NC_CTEST_DROP_SITE "my.cdash.org" CACHE STRING "Dashboard location for CTest-based testing purposes.")
-=======
->>>>>>> b850482b
   SET(NC_CTEST_DROP_LOC_PREFIX "" CACHE STRING "Prefix for Dashboard location on remote server when using CTest-based testing.")
 
   FIND_PROGRAM(HOSTNAME_CMD NAMES hostname)
