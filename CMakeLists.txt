  
#Minimum required CMake Version
cmake_minimum_required(VERSION 2.8.8)
 
#Project Name
project(NetCDF C)
SET(NetCDF_VERSION_MAJOR 4)
SET(NetCDF_VERSION_MINOR 2)
SET(NetCDF_VERSION_PATCH 3)
SET(NetCDF_VERSION_NOTE "-rc1")
SET(NetCDF_VERSION ${NetCDF_VERSION_MAJOR}.${NetCDF_VERSION_MINOR}.${NetCDF_VERSION_PATCH}${NetCDF_VERSION_NOTE})
SET(VERSION ${NetCDF_VERSION})

ENABLE_TESTING()
INCLUDE(CTest)

IF(MSVC)
	SET(GLOBAL PROPERTY USE_FOLDERS ON)
ENDIF()

# CTest configuration
IF(NOT MSVC)
	SET (CTEST_MEMORYCHECK_COMMAND valgrind CACHE STRING "")
ENDIF()

# Default to shared libs on
OPTION(BUILD_SHARED_LIBS "Configure NetCDF as a shared library." ON)
# Set variable to define the build type.
INCLUDE(GenerateExportHeader)
SET (LIB_TYPE STATIC)
IF (BUILD_SHARED_LIBS)
	SET(LIB_TYPE SHARED)
	IF(CMAKE_COMPILER_IS_GNUCC)
		SET(CMAKE_C_FLAGS "${CMAKE_C_FLAGS} -fPIC")
	ENDIF()
ENDIF()
ADD_DEFINITIONS()

### Verbose make, for debugging.
#SET(CMAKE_VERBOSE_MAKEFILE ON)
SET(CMAKE_INCLUDE_CURRENT_DIR ON)

#Add custom CMake Module
SET (CMAKE_MODULE_PATH "${CMAKE_SOURCE_DIR}/cmake/modules/"
    CACHE INTERNAL "Location of our custom CMake modules.")

# Configure-type checks
INCLUDE (${CMAKE_ROOT}/Modules/CheckLibraryExists.cmake)
INCLUDE (${CMAKE_ROOT}/Modules/CheckIncludeFile.cmake)
INCLUDE (${CMAKE_ROOT}/Modules/CheckTypeSize.cmake)
INCLUDE (${CMAKE_ROOT}/Modules/CheckFunctionExists.cmake)
INCLUDE (${CMAKE_ROOT}/Modules/CheckCXXSourceCompiles.cmake)
INCLUDE (${CMAKE_ROOT}/Modules/TestBigEndian.cmake)
INCLUDE (${CMAKE_ROOT}/Modules/CheckSymbolExists.cmake)
INCLUDE (${CMAKE_ROOT}/Modules/FindPkgConfig.cmake)
INCLUDE (${CMAKE_ROOT}/Modules/GetPrerequisites.cmake)
MESSAGE(${CMAKE_ROOT})
# Only necessary for Windows
IF(MSVC)
	INCLUDE (${CMAKE_SOURCE_DIR}/cmake/modules/windows/FindHDF5.cmake)
	# Supress some warnings on Windows
	ADD_DEFINITIONS(-D_CRT_SECURE_NO_WARNINGS)
ENDIF()

IF (NOT CMAKE_BUILD_TYPE)
	SET (CMAKE_BUILD_TYPE DEBUG CACHE STRING "Choose the type of build, options are: None, Debug, Release."
		FORCE)
ENDIF()
#####
# Some utility macros/scripts.
#####

# A basic script used to convert m4 files
MACRO(GEN_m4 filename)
	IF(NOT EXISTS ${CMAKE_CURRENT_SOURCE_DIR}/${filename}.c)
	ADD_CUSTOM_COMMAND(
		OUTPUT ${CMAKE_CURRENT_SOURCE_DIR}/${filename}.c
		COMMAND m4 
		ARGS ${CMAKE_CURRENT_SOURCE_DIR}/${filename}.m4 > ${CMAKE_CURRENT_SOURCE_DIR}/${filename}.c
		VERBATIM
	)
	ENDIF()
ENDMACRO(GEN_m4)

# Binary tests, but ones which depend on value of 'TEMP_LARGE' being defined.
MACRO(add_bin_env_temp_large_test prefix F)
	ADD_EXECUTABLE(${prefix}_${F} ${F}.c)
	TARGET_LINK_LIBRARIES(${prefix}_${F} netcdf)
	IF(MSVC)
		SET_TARGET_PROPERTIES(${prefix}_${F} 
			PROPERTIES LINK_FLAGS_DEBUG " /NODEFAULTLIB:MSVCRT"
			)
	ENDIF()


	ADD_TEST(${prefix}_${F} bash "-c" "TEMP_LARGE=${CMAKE_SOURCE_DIR} ${CMAKE_CURRENT_BINARY_DIR}/${prefix}_${F}")
	IF(MSVC)
		SET_PROPERTY(TARGET ${prefix}_${F} PROPERTY FOLDER "tests")
	ENDIF()
ENDMACRO()


# Tests which are binary, but depend on a particular environmental variable.
MACRO(add_bin_env_test prefix F)
	ADD_EXECUTABLE(${prefix}_${F} ${F}.c)
	TARGET_LINK_LIBRARIES(${prefix}_${F} netcdf)
	IF(MSVC)
		SET_TARGET_PROPERTIES(${prefix}_${F} 
			PROPERTIES LINK_FLAGS_DEBUG " /NODEFAULTLIB:MSVCRT"
			)
	ENDIF()


	ADD_TEST(${prefix}_${F} bash "-c" "TOPSRCDIR=${CMAKE_SOURCE_DIR} ${CMAKE_CURRENT_BINARY_DIR}/${prefix}_${F}")
	IF(MSVC)
		SET_PROPERTY(TARGET ${prefix}_${F} PROPERTY FOLDER "tests")
	ENDIF()
ENDMACRO()

MACRO(add_bin_test_no_prefix F)
	ADD_EXECUTABLE(${F} ${F}.c)
	TARGET_LINK_LIBRARIES(${F} netcdf)
	IF(MSVC)
		SET_TARGET_PROPERTIES(${F} 
			PROPERTIES LINK_FLAGS_DEBUG " /NODEFAULTLIB:MSVCRT"
			)
	ENDIF()
	ADD_TEST(${F} ${EXECUTABLE_OUTPUT_PATH}/${F})
	IF(MSVC)
		SET_PROPERTY(TEST ${F} PROPERTY FOLDER "tests/")
	ENDIF()	
ENDMACRO()

MACRO(add_bin_test prefix F)
	ADD_EXECUTABLE(${prefix}_${F} ${F}.c)
	TARGET_LINK_LIBRARIES(${prefix}_${F} netcdf)
	IF(MSVC)
		SET_TARGET_PROPERTIES(${prefix}_${F} 
			PROPERTIES LINK_FLAGS_DEBUG " /NODEFAULTLIB:MSVCRT"
			)
	ENDIF()
	ADD_TEST(${prefix}_${F} ${EXECUTABLE_OUTPUT_PATH}/${prefix}_${F})
	IF(MSVC)
		SET_PROPERTY(TEST ${prefix}_${F} PROPERTY FOLDER "tests/")
	ENDIF()	
ENDMACRO()

# A script to print out information at the end of the configuration step.
MACRO(print_conf_summary)
	MESSAGE("")
	MESSAGE("")
	MESSAGE(STATUS "CMake Summary:")
	MESSAGE("")
	MESSAGE(STATUS "\tBuild Type:\t\t\t" ${CMAKE_BUILD_TYPE})
	MESSAGE(STATUS "\tBuilding Shared Libraries:\t" ${BUILD_SHARED_LIBS})
	MESSAGE(STATUS "\tBuilding NetCDF-4:\t\t" ${ENABLE_NETCDF_4})
	MESSAGE(STATUS "\tBuilding DAP Support:\t\t" ${ENABLE_DAP})
	MESSAGE(STATUS "\tBuilding Utilities:\t\t" ${BUILD_UTILITIES})
	IF(CMAKE_PREFIX_PATH)
		MESSAGE(STATUS "\tCMake Prefix Path:\t\t" "${CMAKE_PREFIX_PATH}")
	ENDIF()
	MESSAGE(STATUS "\tUsing pnetcdf:\t\t\t" ${STATUS_PNETCDF}, "\t" ${PNETCDF_INCLUDE_DIR})
	MESSAGE(STATUS "\tUsing Parallel IO:\t\t" ${STATUS_PARALLEL})
	MESSAGE(STATUS "\tLinking against:\t\t" "${ALL_TLL_LIBS}") 
	#MESSAGE("CPACK_SOURCE_IGNORE_FILES: ${CPACK_SOURCE_IGNORE_FILES}")
	MESSAGE("")

ENDMACRO()
# Shell script Macro
MACRO(add_sh_test prefix F)
	IF(NOT MSVC)
		ADD_TEST(${prefix}_${F} bash "-c" "export srcdir=${CMAKE_CURRENT_SOURCE_DIR};export TOPSRCDIR=${CMAKE_SOURCE_DIR};${CMAKE_CURRENT_BINARY_DIR}/${F}.sh")
	ENDIF()

ENDMACRO()


#####
# Option checks
#####

# HDF5 cache variables.
SET (DEFAULT_CHUNK_SIZE 4194304 CACHE STRING "Default Chunk Cache Size.")
SET (DEFAULT_CHUNKS_IN_CACHE 10 CACHE STRING "Default number of chunks in cache.")
SET (CHUNK_CACHE_SIZE 4194304 CACHE STRING "Default Chunk Cache Size.")
SET (CHUNK_CACHE_NELEMS 1009 CACHE STRING "Default maximum number of elements in cache.")
SET (CHUNK_CACHE_PREEMPTION 0.75 CACHE STRING "Default file chunk cache preemption policy for HDf5 files (a number between 0 and 1, inclusive.")
SET (MAX_DEFAULT_CACHE_SIZE 67108864 CACHE STRING "Default maximum cache size.")
SET (NETCDF_LIB_NAME "" CACHE STRING "Default name of the netcdf library.") 
SET (TEMP_LARGE "." CACHE STRING "Where to put large temp files if large file tests are run.")

IF(NOT NETCDF_LIB_NAME STREQUAL "")
	SET(MOD_NETCDF_NAME ON)
ENDIF()

# Option to use a local or remote CDash instance.
# instances Defined in CTestConfig.cmake
OPTION (USE_REMOTE_CDASH "Use CDash instance at CDash.org." OFF)

# Set the appropriate compiler/architecture for universal OSX binaries.
IF(${CMAKE_SYSTEM_NAME} EQUAL "Darwin")
	SET(CMAKE_OSX_ARCHITECTURES i386;x86_64)
ENDIF(${CMAKE_SYSTEM_NAME} EQUAL "Darwin")

# Option to build NetCDF Version 2
OPTION (BUILD_V2 "Build NetCDF Version 2." ON)

# Option to build utilities
OPTION (BUILD_UTILITIES "Build ncgen, ncgen3, ncdump." ON)
	
# Option to use MMAP
OPTION (BUILD_MMAP "Use MMAP." OFF)

# Option to use examples.
OPTION (ENABLE_EXAMPLES "Build Examples" ON)


# Option to use Diskless
OPTION (ENABLE_DISKLESS "Build Diskless." ON)
IF(ENABLE_DISKLESS)
	SET(BUILD_DISKLESS ON)
	SET(USE_DISKLESS ON)
ENDIF()

IF(ENABLE_COVERAGE_TESTS)
	SET(CMAKE_CXX_FLAGS "${CMAKE_CXX_FLAGS} -g -O0 -fprofile-arcs -ftest-coverage")
        SET(CMAKE_C_FLAGS "${CMAKE_C_FLAGS} -g -O0 -Wall -W -fprofile-arcs -ftest-coverage")
        SET(CMAKE_LINKER_FLAGS "${CMAKE_LINKER_FLAGS} -fprofile-arcs -ftest-coverage")
ENDIF()

# Option Logging, only valid for netcdf4. 
OPTION (ENABLE_LOGGING "Enable Logging." OFF)
IF(ENABLE_LOGGING)
	SET(LOGGING ON)
ENDIF()
# Option to use HDF4
OPTION (ENABLE_HDF4 "Build NetCDF-4 with HDF5 read capability (HDF4, HDF5 and Zlib required)." OFF)
IF (ENABLE_HDF4) 
   SET(USE_HDF4 ON) 
   # Check for include files, libraries.
   CHECK_INCLUDE_FILE("mfhdf.h"	HAVE_MFHDF_H)
   IF(NOT HAVE_MFHDF_H)
	MESSAGE(FATAL_ERROR "HDF4 Support specified, cannot find file mfhdf.h")
   ENDIF(NOT HAVE_MFHDF_H) 
 
   FIND_LIBRARY(HDF4_DF_LIB NAMES df libdf)
   IF(NOT HDF4_DF_LIB)
	MESSAGE(FATAL_ERROR "HDF4 Support enabled, but cannot find df lib.")
   ENDIF()

   FIND_LIBRARY(HDF4_MFHDF_LIB NAMES mfhdf libmfhdf)
   IF(NOT HDF4_MFHDF_LIB)
	MESSAGE(FATAL_ERROR "HDF4 Support enabled, but cannot find mfhdf lib.")
   ENDIF()

   SET(HDF4_LIBRARIES ${HDF4_MFHDF_LIB} ${HDF4_DF_LIB})
   # End include files, libraries.
   MESSAGE(STATUS "HDF4 Libraries: ${HDF4_DF_LIB}, ${HDF4_MFHDF_LIB}")
   OPTION(ENABLE_HDF4_FILE_TESTS "Run HDF4 File Tests.",OFF)
   IF(ENABLE_HDF4_FILE_TESTS)
	SET(USE_HDF4_FILE_TESTS ON)
   ENDIF()
ENDIF ()

# Option to Build DLL
IF(WIN32)
	OPTION (ENABLE_DLL "Build a Windows DLL." ${BUILD_SHARED_LIBS})
	IF (ENABLE_DLL)
  		SET(BUILD_DLL ON CACHE BOOL "")
		ADD_DEFINITIONS(-DDLL_NETCDF)
  		ADD_DEFINITIONS(-DDLL_EXPORT)
	ENDIF ()
ENDIF()
# Did the user specify a default minimum blocksize for posixio?
SET (NCIO_MINBLOCKSIZE 256 CACHE STRING "Minimum I/O Blocksize for netCDF classic and 64-bit offset format files.")

# Build NetCDF4
OPTION (ENABLE_NETCDF_4 "Enable NetCDF-4" ON)
IF(ENABLE_NETCDF_4)
	SET(USE_NETCDF4 ON CACHE BOOL "")
	SET(ENABLE_NETCDF_4 ON CACHE BOOL "")
	SET(ENABLE_NETCDF4 ON CACHE BOOL "")
ENDIF()

# Option for cdmremote support.
OPTION (ENABLE_CDMREMOTE OFF "Build with cdmremote client support.")
IF(ENABLE_CDMREMOTE)
	SET(BUILD_CDMREMOTE ON CACHE BOOL "")
ENDIF()

# Option for building RPC
OPTION (ENABLE_RPC OFF "Enable RPC Client and Server.")
IF(ENABLE_RPC)
	SET(BUILD_RPC ON CACHE BOOL "")
ENDIF()

# Option to Enable HDF5
OPTION (USE_SZIP "Use SZip" OFF)
OPTION (USE_HDF5 "Use HDF5." ${ENABLE_NETCDF_4})
IF (USE_HDF5 OR ENABLE_NETCDF_4)
  SET(USE_HDF5 ON)
  SET(USE_NETCDF4 ON)

  #FIND_PACKAGE(HDF5 COMPONENTS C HL REQUIRED)
  FIND_LIBRARY(HDF5_LIB NAMES hdf5 libhdf5 hdf5dll)
  FIND_LIBRARY(HDF5_HL_LIB NAMES hdf5_hl libhdf5_hl hdf5_hldll)
 
  SET(HDF5_LIBRARIES ${HDF5_LIB} ${HDF5_HL_LIB})  
  FIND_PATH(HDF5_INCLUDE_DIR H5public.h)

  MESSAGE(STATUS "${HDF5_LIB}, ${HDF5_HL_LIB}, ${HDF5_INCLUDE_DIR}")

  INCLUDE_DIRECTORIES(${HDF5_INCLUDE_DIR})
  
  #Check to see if H5Z_SZIP exists in HDF5_Libraries. If so, we must use szip.
  IF(USE_SZIP)
	 #FIND_PACKAGE(SZIP)
	FIND_LIBRARY(SZIP_LIBRARY NAMES szip sz libszip)
  	IF(NOT SZIP_LIBRARY)
		MESSAGE(FATAL_ERROR "HDF5 compiled with szip, but cannot find local szip libraries.")
  	ELSE()
		MESSAGE(STATUS "Found SZip: ${SZIP_LIBRARY}")
  	ENDIF()
	INCLUDE_DIRECTORIES(${SZIP_INCLUDE_DIRS})
  ENDIF()
	
  SET(H5_USE_16_API 1)   

  # Check for ZLib, but only if using HDF5.
  FIND_PACKAGE(ZLIB)
  IF(NOT ZLIB_LIBRARY)
	MESSAGE(FATAL_ERROR "HDF5 Support specified, cannot find ZLib.")
  ENDIF()
  SET(USE_ZLIB ON)
  INCLUDE_DIRECTORIES(${ZLIB_INCLUDE_DIRS})
ENDIF ()


INCLUDE_DIRECTORIES(${ZLIB_INCLUDE_DIRS})
# Option to Build DAP Client
OPTION (ENABLE_DAP "Enable DAP Client." ON)
IF (ENABLE_DAP)
	SET(USE_DAP ON)
	FIND_PACKAGE(CURL)
	IF(NOT CURL_LIBRARY)
		MESSAGE(FATAL_ERROR "DAP Support specified, CURL libraries are not found.")
	ENDIF()
	ADD_DEFINITIONS(-DCURL_STATICLIB=1)
	INCLUDE_DIRECTORIES(${CURL_INCLUDE_DIRS})
ENDIF()

# Option to Enable DAP long tests, remote tests.
OPTION(ENABLE_DAP_LONG_TESTS "Enable DAP long tests." OFF)
OPTION(ENABLE_DAP_REMOTE_TESTS "Enable DAP remote tests." ON)

# If NetCDF4 and DAP, Option for DAP groups.
IF(ENABLE_NETCDF_4 AND USE_DAP)		
		  OPTION(ENABLE_DAP_GROUPS "Whether netcdf4 group names should be enabled." ON)
ELSE()
	SET(ENABLE_DAP_GROUPS OFF CACHE BOOL "Whether netcdf4 group names should be enabled.")
ENDIF()


# Enable some developer-only tests
OPTION(ENABLE_EXTRA_TESTS "Enable Extra tests. Some may not work because of known issues. Developers only." OFF)
IF(ENABLE_EXTRA_TESTS)
	SET(EXTRA_TESTS ON)
ENDIF()

# Option to use bundled XGetopt in place of getopt(). This is mostly useful
# for MSVC builds. If not building utilities, getopt() isn't required at all.
IF(MSVC)
	OPTION(ENABLE_XGETOPT "Enable bundled XGetOpt instead of external getopt()." ON)
	IF(ENABLE_XGETOPT)
		SET(USE_X_GETOPT ON CACHE BOOL "")
	ENDIF()
ENDIF()

SET(MATH "")
IF(NOT WIN32)
	# FFIO insteaad of PosixIO
	OPTION(ENABLE_FFIO "If true, use ffio instead of posixio" OFF)
	IF(ENABLE_FFIO)
		SET(USE_FFIO ON CACHE BOOL "")
	ENDIF()
ENDIF()

# Enable Tests
#IF(NOT MSVC)
OPTION (ENABLE_TESTS "Enable basic tests, run with 'make test'." ON)
IF(ENABLE_TESTS) 
 SET(BUILD_TESTSETS ON CACHE BOOL "")
ENDIF()

# Enable Large file tests
OPTION (ENABLE_LARGE_FILE_TESTS "Enable large file tests." OFF)
IF(ENABLE_LARGE_FILE_TESTS)
  SET(LARGE_FILE_TESTS ON)
ENDIF()

# Location for large file tests.
SET(TEMP_LARGE "." CACHE STRING "Location to store large file tests.")

OPTION (ENABLE_INTERNAL_DOCS "Enable documentation of library internals. This is of interest only to those developing the netCDF library." OFF)
IF(ENABLE_INTERNAL_DOCS)
	SET(BUILD_INTERNAL_DOCS ON)
ENDIF()

OPTION (ENABLE_FSYNC	"Enable experimental fsync code." OFF)
IF(ENABLE_FSYNC)
	SET(USE_FSYNC ON)
ENDIF()

# Linux specific large file support flags.
# Modelled after check in CMakeLists.txt for hdf5.
IF (NOT WINDOWS)
  OPTION(ENABLE_LFS "Enable large (64-bit) files on linux." ON)
  # TODO: There needs to be a check here to ensure
  # that large file support is actually supported.
  
  IF(ENABLE_LFS)
    SET(_FILE_OFFSET_BITS 64)
    SET(_LARGEFILE64_SOURCE TRUE)
    SET(_LARGEFILE_SOURCE TRUE)
  ENDIF()
ENDIF()


# Provide the option to perform coverage tests.
OPTION (ENABLE_COVERAGE_TESTS "Enable compiler flags needed to perform coverage tests." OFF)
IF(ENABLE_COVERAGE_TESTS)
	SET(CMAKE_CXX_FLAGS "${CMAKE_CXX_FLAGS} -g -O0 -Wall -W -profile-arcs -ftest-coverage")
	SET(CMAKE_C_FLAGS "${CMAKE_C_FLAGS} -g -O0 -Wall -W -fprofile-arcs -ftest-coverage")
	SET(CMAKE_EXE_LINKER_FLAGS "${CMAKE_EXE_LINKER_FLAGS} -fprofile-arcs -ftest-coverage")
	MESSAGE(STATUS "Coverage Tests: On.")
ENDIF()

OPTION (ENABLE_EXAMPLE_TESTS "Run extra example tests.  Requires GNU Sed. Ignored if NetCDF-4 is not Enabled" OFF)
IF(NOT ENABLE_NETCDF_4 AND ENABLE_EXAMPLE_TESTS)
	SET (ENABLE_EXAMPLE_TESTS OFF)
ENDIF()

<<<<<<< HEAD
SET(STATUS_PARALLEL "OFF")
OPTION(ENABLE_PARALLEL "Build netCDF-4 with parallel IO" OFF)
IF(ENABLE_PARALLEL)
	SET(USE_PARALLEL ON CACHE BOOL "")
	# Check for H5Pget_fapl_mpiposx, define USE_PARALLEL_POSIX
	CHECK_LIBRARY_EXISTS(${HDF5_LIB} H5Pget_fapl_mpioposix "" USE_PARALLEL_POSIX)
	
	# Else Check for H5Pget_fapl_mpio, define USE_PARALLEL_MPIO
	IF(NOT USE_PARALLEL_POSIX)
		CHECK_LIBRARY_EXISTS(${HDF5_LIB} H5Pget_fapl_mpio "" USE_PARALLEL_MPIO)
	ENDIF()
	
	IF(NOT USE_PARALLEL_POSIX AND NOT USE_PARALLEL_MPIO)
		SET(USE_PARALLEL OFF CACHE BOOL "")
		MESSAGE(STATUS "Cannot find HDF5 library built with parallel support. Disabling parallel build.")
	ENDIF()
	SET(STATUS_PARALLEL "ON")
ENDIF()


# Options to enable parallel IO, tests.
SET(STATUS_PNETCDF "OFF")
OPTION(ENABLE_PNETCDF "Build netCDF-4 with parallel I/O for classic and 64-bit offset files using parallel-netcdf." OFF)
IF(ENABLE_PNETCDF)
	# Check for ncmpi_create in libpnetcdf, define USE_PNETCDF
	# Does the user want to turn on PNETCDF read ability?
	SET(USE_PNETCDF ON CACHE BOOL "")	
	FIND_LIBRARY(PNETCDF NAMES pnetcdf)
	FIND_PATH(PNETCDF_INCLUDE_DIR pnetcdf.h)
	IF(NOT PNETCDF)
		MESSAGE(STATUS "Cannot find pnetcdf library. Disabling pnetcdf support.")
		SET(USE_PNETCDF OFF CACHE BOOL "")
	ENDIF()
	SET(STATUS_PNETCDF "ON")	
	INCLUDE_DIRECTORIES(${PNETCDF_INCLUDE_DIR})
	SET(HAVE_LIBPNETCDF ON)
ENDIF()


OPTION (ENABLE_PARALLEL_TESTS "Enable Parallel IO Tests. Ignored if NetCDF4 is not enabled, or if there is no parallel I/O Support." ${USE_PARALLEL})
IF(ENABLE_PARALLEL_TESTS AND USE_PARALLEL)
	SET(TEST_PARALLEL ON CACHE BOOL "")
ENDIF()
=======
# Options to enable parallel IO, tests.
OPTION(ENABLE_PNETCDF "Build netCDF-4 with parallel I/O for classic and 64-bit offset files using parallel-netcdf." OFF)

IF(ENABLE_PNETCDF)
	
	SET(USE_PARALLEL ON CACHE BOOL "")
	# Check for H5Pget_fapl_mpiposx, define USE_PARALLEL_POSIX
	CHECK_FUNCTION_EXISTS(H5Pget_fapl_mpioposix USE_PARALLEL_POSIX)
	
	# Else Check for H5Pget_fapl_mpio, define USE_PARALLEL_MPIO
	IF(NOT USE_PARALLEL_POSIX)
		CHECK_FUNCTION_EXISTS(H5Pget_fapl_mpio USE_PARALLEL_MPIO)
	ENDIF()
	# Else bail
	IF(NOT USE_PARALLEL_POSIX AND NOT USE_PARALLEL_MPIO)
		SET(USE_PARALLEL OFF CACHE BOOL "")
		MESSAGE("Cannot find HDF5 library built with parallel support. Disabling parallel build.")
	ELSE()

		# Check for ncmpi_create in libpnetcdf, define USE_PNETCDF
		# Does the user want to turn on PNETCDF read ability?
		IF(ENABLE_PNETCDF)
			FIND_LIBRARY(PNETCDF NAMES pnetcdf)
			IF(NOT PNETCDF)
				MESSAGE(FATAL_ERROR "Cannot find pnetcdf library, yet pnetcdf support was requested.")
			ENDIF()
			SET(USE_PNETCDF ON CACHE BOOL "")
		ENDIF()

	ENDIF()
ENDIF()


OPTION (ENABLE_PARALLEL_TESTS "Enable Parallel IO Tests. Ignored if NetCDF4 is not enabled, or if there is no parallel I/O Support." OFF)
>>>>>>> 70186d53

OPTION (ENABLE_DOXYGEN "Enable generation of doxygen." OFF)
IF(ENABLE_DOXYGEN)
	SET(BUILD_DOCS ON CACHE BOOL "")
	OPTION(ENABLE_INTERNAL_DOCS "Build internal documentation. This is of interest to developers only." OFF)
	IF(ENABLE_INTERNAL_DOCS)
		SET(BUILD_INTERNAL_DOCS YES CACHE STRING "")
	ELSE()
		SET(BUILD_INTERNAL_DOCS NO CACHE STRING "")
	ENDIF()
ENDIF()


# Set some of the options as advanced.
MARK_AS_ADVANCED(ENABLE_INTERNAL_DOCS VALGRIND_TESTS ENABLE_PNETCDF BUILD_CDMREMOTE ENABLE_COVERAGE_TESTS)
MARK_AS_ADVANCED(ENABLE_DAP_REMOTE_TESTS ENABLE_DAP_LONG_TESTS USE_REMOTE_CDASH)
#####
# End option checks.
#####

#####
# System inspection checks
#####
INCLUDE_DIRECTORIES(${CMAKE_SOURCE_DIR}/include)
INCLUDE_DIRECTORIES(${CMAKE_SOURCE_DIR}/oc2)
INCLUDE_DIRECTORIES(${CMAKE_SOURCE_DIR}/libsrc)
SET(CMAKE_REQUIRED_INCLUDES ${CMAKE_SOURCE_DIR}/libsrc)

#
# Library include checks
CHECK_INCLUDE_FILE("math.h"      HAVE_MATH_H)
CHECK_INCLUDE_FILE("unistd.h"	 HAVE_UNISTD_H)
# Solve a compatibility issue in ncgen/, which checks
# for NO_UNISTD_H
IF(NOT HAVE_UNISTD_H)
	SET(YY_NO_UNISTD_H TRUE)
ENDIF()

CHECK_INCLUDE_FILE("alloca.h"	 HAVE_ALLOCA_H)
CHECK_INCLUDE_FILE("ctype.h"	 HAVE_CTYPE_H)
CHECK_INCLUDE_FILE("dirent.h"	 HAVE_DIRENT_H)
CHECK_INCLUDE_FILE("dlfcn.h"	 HAVE_DLFCN_H)
CHECK_INCLUDE_FILE("errno.h"	 HAVE_ERRNO_H)
CHECK_INCLUDE_FILE("fcntl.h"	 HAVE_FCNTL_H)
CHECK_INCLUDE_FILE("getopt.h"	 HAVE_GETOPT_H)
CHECK_INCLUDE_FILE("stdbool.h"	 HAVE_STDBOOL_H)
CHECK_INCLUDE_FILE("locale.h"	 HAVE_LOCAL_H)
CHECK_INCLUDE_FILE("stdint.h"	 HAVE_STDINT_H)
CHECK_INCLUDE_FILE("stdio.h"	 HAVE_STDIO_H)
CHECK_INCLUDE_FILE("stdlib.h"	 HAVE_STDLIB_H)
CHECK_INCLUDE_FILE("stdarg.h"    HAVE_STDARG_H)
CHECK_INCLUDE_FILE("strings.h"	 HAVE_STRINGS_H)
CHECK_INCLUDE_FILE("signal.h" 	 HAVE_SIGNAL_H)
CHECK_INCLUDE_FILE("sys/dir.h"	 HAVE_SYS_DIR_H)
CHECK_INCLUDE_FILE("sys/ndir.h"	 HAVE_SYS_NDIR_H)
CHECK_INCLUDE_FILE("sys/param.h" HAVE_SYS_PARAM_H)
CHECK_INCLUDE_FILE("sys/stat.h"	 HAVE_SYS_STAT_H)
CHECK_INCLUDE_FILE("sys/time.h"	 HAVE_SYS_TIME_H)
CHECK_INCLUDE_FILE("sys/types.h" HAVE_SYS_TYPES_H)
CHECK_INCLUDE_FILE("sys/wait.h"	 HAVE_SYS_WAIT_H)
CHECK_INCLUDE_FILE("sys/resource.h" HAVE_SYS_RESOURCE_H)
CHECK_INCLUDE_FILE("fcntl.h"	HAVE_FCNTL_H)
CHECK_INCLUDE_FILE("inttypes.h"  HAVE_INTTYPES_H)
CHECK_INCLUDE_FILE("pstdint.h"	HAVE_PSTDINT_H)
CHECK_INCLUDE_FILE("endian.h"	HAVE_ENDIAN_H)

# Type checks
CHECK_TYPE_SIZE("double"	 SIZEOF_DOUBLE)
CHECK_TYPE_SIZE("float"		 SIZEOF_FLOAT)
CHECK_TYPE_SIZE("int"		 SIZEOF_INT)
CHECK_TYPE_SIZE("long"		 SIZEOF_LONG)
CHECK_TYPE_SIZE("long long"	 SIZEOF_LONG_LONG)
CHECK_TYPE_SIZE("off_t"		 SIZEOF_OFF_T)
CHECK_TYPE_SIZE("off64_t"        SIZEOF_OFF64_T)
CHECK_TYPE_SIZE("short"		 SIZEOF_SHORT)
CHECK_TYPE_SIZE("size_t"	 SIZEOF_SIZE_T)
CHECK_TYPE_SIZE("uchar"		 SIZEOF_UCHAR)
CHECK_TYPE_SIZE("int64_t"	 SIZEOF_INT64_T)
CHECK_TYPE_SIZE("uint64_t"	 SIZEOF_UINT64_T)

# Check for various functions. 
CHECK_FUNCTION_EXISTS(fsync	HAVE_FSYNC)
CHECK_FUNCTION_EXISTS(strlcat 	HAVE_STRLCAT)
CHECK_FUNCTION_EXISTS(strerror	HAVE_STRERROR)
CHECK_FUNCTION_EXISTS(snprintf	HAVE_SNPRINTF)
CHECK_FUNCTION_EXISTS(strchr	HAVE_STRCHR)
CHECK_FUNCTION_EXISTS(strrchr	HAVE_STRRCHR)
CHECK_FUNCTION_EXISTS(strcat	HAVE_STRCAT)
CHECK_FUNCTION_EXISTS(strcpy	HAVE_STRCPY)
CHECK_FUNCTION_EXISTS(strdup	HAVE_STRDUP)
CHECK_FUNCTION_EXISTS(strcasecmp	HAVE_STRCASECMP)
CHECK_FUNCTION_EXISTS(strtod	HAVE_STRTOD)
CHECK_FUNCTION_EXISTS(strtoll	HAVE_STRTOLL)
CHECK_FUNCTION_EXISTS(strtoull	HAVE_STROULL)
CHECK_FUNCTION_EXISTS(strstr	HAVE_STRSTR)
CHECK_FUNCTION_EXISTS(mkstemp	HAVE_MKSTEMP)
CHECK_FUNCTION_EXISTS(rand	HAVE_RAND)
CHECK_FUNCTION_EXISTS(gettimeofday	HAVE_GETTIMEOFDAY)
CHECK_FUNCTION_EXISTS(fsync	HAVE_FSYNC)
CHECK_FUNCTION_EXISTS(MPI_Comm_f2C	HAVE_MPI_COMM_F2C)
CHECK_FUNCTION_EXISTS(memmove	HAVE_MEMMOVE)
CHECK_FUNCTION_EXISTS(getpagesize	HAVE_GETPAGESIZE)
CHECK_FUNCTION_EXISTS(sysconf	HAVE_SYSCONF)
CHECK_FUNCTION_EXISTS(mremap	HAVE_MREMAP)
CHECK_FUNCTION_EXISTS(getrlimit	HAVE_GETRLIMIT)
#####
# End system inspection checks.
#####


# Check for the math library so it can be explicitely linked.
IF(NOT WIN32)
       FIND_LIBRARY(HAVE_LIBM NAMES math m libm)
       MESSAGE(STATUS "Found Math library: ${HAVE_LIBM}")
       IF(NOT HAVE_LIBM)
       	      MESSAGE(FATAL_ERROR "Unable to find the math library.")
       ENDIF()
ENDIF()

MESSAGE(netcdf_libraries: ${netcdf_library})
# Create config.h file
configure_file("${NetCDF_SOURCE_DIR}/cmake_config.h.in"
	"${NetCDF_BINARY_DIR}/config.h")
configure_file("${NetCDF_SOURCE_DIR}/cmake_nc-config.in"
  "${NetCDF_SOURCE_DIR}/nc-config")
FILE(COPY "${NetCDF_SOURCE_DIR}/nc-config"
  DESTINATION "${NetCDF_BINARY_DIR}"
  FILE_PERMISSIONS OWNER_READ OWNER_WRITE OWNER_EXECUTE)
EXECUTE_PROCESS(COMMAND "chmod 755 ${NetCDF_BINARY_DIR}/nc-config")

INSTALL(PROGRAMS ${NetCDF_BINARY_DIR}/nc-config DESTINATION bin COMPONENT utilities)
INCLUDE_DIRECTORIES(${NetCDF_BINARY_DIR})
# End autotools-style checs for config.h



#####
# Set core names of the libraries.
#####
SET (NetCDF_LIB_CORENAME	"netcdf")

#####
# Set the true names of all the libraries, if customized by external project
#####
# Recurse into other subdirectories.
#add_subdirectory(h5_test)
#add_subdirectory(man4)
#add_subdirectory(man4/images)
add_subdirectory("include")
add_subdirectory(libdispatch)
add_subdirectory(libsrc)

IF (USE_HDF5)
add_subdirectory(libsrc4)
ENDIF (USE_HDF5)

IF (USE_DAP)
	ADD_SUBDIRECTORY(oc2)
	ADD_SUBDIRECTORY(libdap2)
ENDIF()

IF (BUILD_CDMREMOTE)
   ADD_SUBDIRECTORY(libcdmr)
ENDIF()

add_subdirectory(liblib)
#MESSAGE(STATUS "Linking with: ${ALL_TLL_LIBS}") 

# For tests and utilities, we are no longer
# exporting symbols but rather importing them.
IF(BUILD_DLL)
	REMOVE_DEFINITIONS(-DDLL_EXPORT)
ENDIF()

# Enable Utilities.
IF (BUILD_UTILITIES)
	INCLUDE_DIRECTORIES(ncdump)
	ADD_SUBDIRECTORY(ncgen)
	ADD_SUBDIRECTORY(ncgen3)
	ADD_SUBDIRECTORY(ncdump)
ENDIF()

# Enable tests
IF(ENABLE_TESTS)
	ADD_SUBDIRECTORY(nctest)
	ADD_SUBDIRECTORY(nc_test)
	IF(USE_NETCDF4)
  		ADD_SUBDIRECTORY(nc_test4)
		ADD_SUBDIRECTORY(h5_test)
	ENDIF()
	IF(USE_DAP AND ENABLE_DAP_REMOTE_TESTS)
		ADD_SUBDIRECTORY(ncdap_test)
	ENDIF()
	
	IF(ENABLE_EXAMPLES)
		ADD_SUBDIRECTORY(examples)
	ENDIF()

ENDIF()

# Code to generate an export header
#GENERATE_EXPORT_HEADER(netcdf
#	BASE_NAME netcdf
#	EXPORT_MACRO_NAME netcdf_EXPORT
#	EXPORT_FILE_NAME netcdf_Export.h
#	STATIC_DEFINE netcdf_BUILT_AS_STATIC
#)

#####
# Build doxygen documentation, if need be.
#####
IF(BUILD_DOCS)
	ADD_SUBDIRECTORY(man4)
ENDIF()
#####
# Moving on to CPack, install packages.
#####
INSTALL(FILES ${NetCDF_SOURCE_DIR}/include/netcdf.h
  	DESTINATION include COMPONENT headers)

# Install the dependencies.
IF(MSVC)
	INSTALL(DIRECTORY ${CMAKE_PREFIX_PATH} DESTINATION "deps" COMPONENT dependencies)
ENDIF()


IF(ENABLE_DOXYGEN)	
	INSTALL(DIRECTORY man4 DESTINATION "." COMPONENT documentation)
ENDIF()

# Subdirectory CMakeLists.txt files should specify their own
# 'install' files.
# Including 'CPack' kicks everything off.
INCLUDE(InstallRequiredSystemLibraries)
CONFIGURE_FILE(
  ${CMAKE_CURRENT_SOURCE_DIR}/FixBundle.cmake.in
  ${CMAKE_CURRENT_BINARY_DIR}/FixBundle.cmake
  @ONLY
)
#INSTALL(SCRIPT ${CMAKE_CURRENT_BINARY_DIR}/FixBundle.cmake)

# Create CMake package configuration files. With these, other packages using
# cmake should be able to find netcdf using find_package and find_library.
# This call is paired with one in liblib.
install (EXPORT netcdf-targets
	DESTINATION share/cmake
	COMPONENT documentation)

configure_file (
	${NetCDF_SOURCE_DIR}/netcdf-config.cmake.in
	${NetCDF_BINARY_DIR}/netcdf-config.cmake @ONLY)

configure_file (
	${NetCDF_SOURCE_DIR}/netcdf-config-version.cmake.in
	${NetCDF_BINARY_DIR}/netcdf-config-version.cmake @ONLY)

install (FILES ${NetCDF_BINARY_DIR}/netcdf-config.cmake
		${NetCDF_BINARY_DIR}/netcdf-config-version.cmake
		DESTINATION share/cmake)

# End CMake package configuration files.
#####
# Various options for CPACK
#####

##
# Declare exclusions list used when building a source file.
# NOTE!! This list uses regular expressions, NOT wildcards!! 
## 
SET (CPACK_SOURCE_IGNORE_FILES "${CPACK_SOURCE_IGNORE_FILES}"
	"Makefile\\\\.in$"
	"${CMAKE_BINARY_DIR}/*"
	"/myhtml/*"
	"/.svn/"
	"my.*sh"
	"/.deps/"
	"/.libs"
	"/libcf/"
	"/html/"
	".*~" 
)
CONFIGURE_FILE(${CMAKE_CURRENT_SOURCE_DIR}/COPYRIGHT
	${CMAKE_CURRENT_BINARY_DIR}/COPYRIGHT.txt
	@ONLY
)

SET(CPACK_RESOURCE_FILE_LICENSE "${CMAKE_CURRENT_BINARY_DIR}/COPYRIGHT.txt")
IF(NOT CPACK_PACK_VERSION)
	SET(CPACK_PACKAGE_VERSION ${VERSION})
ENDIF()
IF(APPLE)
  SET(CPACK_SOURCE_GENERATOR "TBZ2" "ZIP")
  SET(CPACK_GENERATOR "PackageMaker" "STGZ" "TBZ2" "TGZ" "ZIP")
ENDIF()

# Create an 'uninstall' target.
CONFIGURE_FILE(
	"${CMAKE_CURRENT_SOURCE_DIR}/cmake_uninstall.cmake.in"
	"${CMAKE_CURRENT_BINARY_DIR}/cmake_uninstall.cmake"
	IMMEDIATE @ONLY)


ADD_CUSTOM_TARGET(uninstall
	COMMAND ${CMAKE_COMMAND} -P ${CMAKE_CURRENT_BINARY_DIR}/cmake_uninstall.cmake)


## Customize some of the package component descriptions
set (CPACK_COMPONENT_UTILITIES_DISPLAY_NAME "netCDF Utilities")
set (CPACK_COMPONENT_LIBRARIES_DISPLAY_NAME "netCDF Libraries")
set (CPACK_COMPONENT_HEADERS_DISPLAY_NAME "netCDF Headers")
set (CPACK_COMPONENT_DEPENDENCIES_DISPLAY_NAME "netCDF Dependencies")
set (CPACK_COMPONENT_DOCUMENTATION_DISPLAY_NAME "netCDF Documentation")


set (CPACK_COMPONENT_UTILITIES_DESCRIPTION
	"The netCDF Utilities")
set (CPACK_COMPONENT_LIBRARIES_DESCRIPTION
	"The netCDF Libraries")
set (CPACK_COMPONENT_HEADERS_DESCRIPTION
	"C header files for use with netCDF")
set (CPACK_COMPONENT_DEPENDENCIES_DESCRIPTION
	"Dependencies for this build of netCDF")
set (CPACK_COMPONENT_DOCUMENTATION_DESCRIPTION
	"The netCDF user documentation.")
print_conf_summary()
#MESSAGE(STATUS "CPACK_SOURCE_IGNORE_FILES: ${CPACK_SOURCE_IGNORE_FILES}")
# CPack inclusion must come last.
INCLUDE(CPack)



<|MERGE_RESOLUTION|>--- conflicted
+++ resolved
@@ -440,7 +440,6 @@
 	SET (ENABLE_EXAMPLE_TESTS OFF)
 ENDIF()
 
-<<<<<<< HEAD
 SET(STATUS_PARALLEL "OFF")
 OPTION(ENABLE_PARALLEL "Build netCDF-4 with parallel IO" OFF)
 IF(ENABLE_PARALLEL)
@@ -459,7 +458,6 @@
 	ENDIF()
 	SET(STATUS_PARALLEL "ON")
 ENDIF()
-
 
 # Options to enable parallel IO, tests.
 SET(STATUS_PNETCDF "OFF")
@@ -484,42 +482,6 @@
 IF(ENABLE_PARALLEL_TESTS AND USE_PARALLEL)
 	SET(TEST_PARALLEL ON CACHE BOOL "")
 ENDIF()
-=======
-# Options to enable parallel IO, tests.
-OPTION(ENABLE_PNETCDF "Build netCDF-4 with parallel I/O for classic and 64-bit offset files using parallel-netcdf." OFF)
-
-IF(ENABLE_PNETCDF)
-	
-	SET(USE_PARALLEL ON CACHE BOOL "")
-	# Check for H5Pget_fapl_mpiposx, define USE_PARALLEL_POSIX
-	CHECK_FUNCTION_EXISTS(H5Pget_fapl_mpioposix USE_PARALLEL_POSIX)
-	
-	# Else Check for H5Pget_fapl_mpio, define USE_PARALLEL_MPIO
-	IF(NOT USE_PARALLEL_POSIX)
-		CHECK_FUNCTION_EXISTS(H5Pget_fapl_mpio USE_PARALLEL_MPIO)
-	ENDIF()
-	# Else bail
-	IF(NOT USE_PARALLEL_POSIX AND NOT USE_PARALLEL_MPIO)
-		SET(USE_PARALLEL OFF CACHE BOOL "")
-		MESSAGE("Cannot find HDF5 library built with parallel support. Disabling parallel build.")
-	ELSE()
-
-		# Check for ncmpi_create in libpnetcdf, define USE_PNETCDF
-		# Does the user want to turn on PNETCDF read ability?
-		IF(ENABLE_PNETCDF)
-			FIND_LIBRARY(PNETCDF NAMES pnetcdf)
-			IF(NOT PNETCDF)
-				MESSAGE(FATAL_ERROR "Cannot find pnetcdf library, yet pnetcdf support was requested.")
-			ENDIF()
-			SET(USE_PNETCDF ON CACHE BOOL "")
-		ENDIF()
-
-	ENDIF()
-ENDIF()
-
-
-OPTION (ENABLE_PARALLEL_TESTS "Enable Parallel IO Tests. Ignored if NetCDF4 is not enabled, or if there is no parallel I/O Support." OFF)
->>>>>>> 70186d53
 
 OPTION (ENABLE_DOXYGEN "Enable generation of doxygen." OFF)
 IF(ENABLE_DOXYGEN)
