## This is a CMake file, part of Unidata's netCDF package.
# Copyright 2012-2014, see the COPYRIGHT file for more information.

##################################
# Set Project Properties
##################################

#Minimum required CMake Version
cmake_minimum_required(VERSION 2.8.12)

#Project Name
project(netCDF C)
set(PACKAGE "netCDF" CACHE STRING "")

#####
# Version Info:
#
# Release Version
# Library Version
# SO Version
#
# SO Version is computed from library version. See:
# http://www.gnu.org/software/libtool/manual/libtool.html#Libtool-versioning
#####

SET(NC_VERSION_MAJOR 4)
SET(NC_VERSION_MINOR 3)
SET(NC_VERSION_PATCH 3)
SET(NC_VERSION_NOTE "")
SET(netCDF_VERSION ${NC_VERSION_MAJOR}.${NC_VERSION_MINOR}.${NC_VERSION_PATCH}${NC_VERSION_NOTE})
SET(VERSION ${netCDF_VERSION})
SET(NC_VERSION ${netCDF_VERSION})
SET(netCDF_LIB_VERSION 7.2.1)
SET(netCDF_SO_VERSION 7)
SET(PACKAGE_VERSION ${VERSION})

# Get system configuration, Use it to determine osname, os release, cpu. These
# will be used when committing to CDash.
find_program(UNAME NAMES uname)
IF(UNAME)
  macro(getuname name flag)
    exec_program("${UNAME}" ARGS "${flag}" OUTPUT_VARIABLE "${name}")
  endmacro(getuname)
  getuname(osname -s)
  getuname(osrel  -r)
  getuname(cpu    -m)
  set(BUILDNAME "${osname}-${osrel}-${cpu}" CACHE STRING "Build name variable for CDash")
ENDIF()

# For CMAKE_INSTALL_LIBDIR
INCLUDE(GNUInstallDirs)

SET(CMAKE_INSTALL_CMAKEDIR cmake)

IF(NOT DEFINED CMAKE_INSTALL_LIBDIR)
  SET(CMAKE_INSTALL_LIBDIR lib)
ENDIF(NOT DEFINED CMAKE_INSTALL_LIBDIR)

IF(MSVC)
  SET(GLOBAL PROPERTY USE_FOLDERS ON)
ENDIF()

#Add custom CMake Module
SET(CMAKE_MODULE_PATH "${CMAKE_SOURCE_DIR}/cmake/modules/"
  CACHE INTERNAL "Location of our custom CMake modules.")

# auto-configure style checks, other CMake modules.
INCLUDE(${CMAKE_ROOT}/Modules/CheckLibraryExists.cmake)
INCLUDE(${CMAKE_ROOT}/Modules/CheckIncludeFile.cmake)
INCLUDE(${CMAKE_ROOT}/Modules/CheckTypeSize.cmake)
INCLUDE(${CMAKE_ROOT}/Modules/CheckFunctionExists.cmake)
INCLUDE(${CMAKE_ROOT}/Modules/CheckCXXSourceCompiles.cmake)
INCLUDE(${CMAKE_ROOT}/Modules/CheckCSourceCompiles.cmake)
INCLUDE(${CMAKE_ROOT}/Modules/TestBigEndian.cmake)
INCLUDE(${CMAKE_ROOT}/Modules/CheckSymbolExists.cmake)
INCLUDE(${CMAKE_ROOT}/Modules/GetPrerequisites.cmake)

INCLUDE(CheckCCompilerFlag)
FIND_PACKAGE(PkgConfig QUIET)

# A macro to check if a C linker supports a particular flag.
MACRO(CHECK_C_LINKER_FLAG M_FLAG M_RESULT)
  SET(T_REQ_FLAG "${CMAKE_REQUIRED_FLAGS}")
  SET(CMAKE_REQUIRED_FLAGS "${M_FLAG}")
  CHECK_C_SOURCE_COMPILES("int main() {return 0;}" ${M_RESULT})
  SET(CMAKE_REQUIRED_FLAGS "${T_REQ_FLAG}")
ENDMACRO()

# Enable 'dist and distcheck'.
# File adapted from http://ensc.de/cmake/FindMakeDist.cmake
FIND_PACKAGE(MakeDist)
# End 'enable dist and distcheck'

# Set the build type.
IF(NOT CMAKE_BUILD_TYPE)
  SET(CMAKE_BUILD_TYPE DEBUG CACHE STRING "Choose the type of build, options are: None, Debug, Release."
    FORCE)
ENDIF()

# Set build type uppercase
STRING(TOUPPER ${CMAKE_BUILD_TYPE} CMAKE_BUILD_TYPE)

# Determine the configure date.

EXECUTE_PROCESS(
  COMMAND date
  OUTPUT_VARIABLE CONFIG_DATE
  )
IF(CONFIG_DATE)
	string(STRIP ${CONFIG_DATE} CONFIG_DATE)
ENDIF()

##

##
# Allow for extra dependencies.
##

SET(EXTRA_DEPS "")

##
# Allow for extra dependencies.
##

SET(EXTRA_DEPS "")

################################
# End Project Properties
################################


################################
# Set CTest Properties
################################

ENABLE_TESTING()
INCLUDE(CTest)

# Copy the CTest customization file into binary directory, as required.
FILE(COPY ${CMAKE_SOURCE_DIR}/CTestCustom.cmake DESTINATION ${CMAKE_BINARY_DIR})

# Set Memory test program for non-MSVC based builds.
# Assume valgrind for now.
IF(NOT MSVC)
  SET(CTEST_MEMORYCHECK_COMMAND valgrind CACHE STRING "")
ENDIF()

# Set variable to define the build type.
INCLUDE(GenerateExportHeader)

################################
# End CTest Properties
################################


################################
# Compiler Configuration
################################

# Default building shared libraries.
# BUILD_SHARED_LIBS is provided by/used by
# CMake directly.
OPTION(BUILD_SHARED_LIBS "Configure netCDF as a shared library." ON)
IF(BUILD_SHARED_LIBS)
  SET(CMAKE_POSITION_INDEPENDENT_CODE ON)
ENDIF()

OPTION(FIND_SHARED_LIBS "Find shared variants of dependent libraries" ${BUILD_SHARED_LIBS})

# Set some default linux gcc & apple compiler options for
# debug builds.
IF(CMAKE_COMPILER_IS_GNUCC OR APPLE)
  OPTION(ENABLE_COVERAGE_TESTS "Enable compiler flags needed to perform coverage tests." OFF)
  OPTION(ENABLE_CONVERSION_WARNINGS "Enable warnings for implicit conversion from 64 to 32-bit datatypes." ON)
  OPTION(ENABLE_LARGE_FILE_TESTS "Enable large file tests." OFF)

  # Debugging flags
  SET(CMAKE_C_FLAGS_DEBUG "${CMAKE_C_FLAGS_DEBUG} -Wall")

  # Check to see if -Wl,--no-undefined is supported.
  CHECK_C_LINKER_FLAG("-Wl,--no-undefined" LIBTOOL_HAS_NO_UNDEFINED)

  IF(LIBTOOL_HAS_NO_UNDEFINED)
    SET(CMAKE_SHARED_LINKER_FLAGS_DEBUG "${CMAKE_SHARED_LINKER_FLAGS_DEBUG} -Wl,--no-undefined")
  ENDIF()
  SET(CMAKE_REQUIRED_FLAGS "${TMP_CMAKE_REQUIRED_FLAGS}")

  # Coverage tests need to have optimization turned off.
  IF(ENABLE_COVERAGE_TESTS)
    SET(CMAKE_C_FLAGS "${CMAKE_C_FLAGS} -g -O0 -fprofile-arcs -ftest-coverage")
    SET(CMAKE_EXE_LINKER_FLAGS "${CMAKE_EXE_LINKER_FLAGS} -fprofile-arcs -ftest-coverage")
    MESSAGE(STATUS "Coverage Tests: On.")
  ENDIF()

    # Warnings for 64-to-32 bit conversions.
  IF(ENABLE_CONVERSION_WARNINGS)
    CHECK_C_COMPILER_FLAG(-Wconversion CC_HAS_WCONVERSION)
    CHECK_C_COMPILER_FLAG(-Wshorten-64-to-32 CC_HAS_SHORTEN_64_32)

    IF(CC_HAS_SHORTEN_64_32)
      SET(CMAKE_C_FLAGS_DEBUG "${CMAKE_C_FLAGS_DEBUG} -Wshorten-64-to-32")
    ENDIF()
    IF(CC_HAS_WCONVERSION)
      SET(CMAKE_C_FLAGS_DEBUG "${CMAKE_C_FLAGS_DEBUG} -Wconversion")
    ENDIF()

  ENDIF(ENABLE_CONVERSION_WARNINGS)

ENDIF(CMAKE_COMPILER_IS_GNUCC OR APPLE)

# End default linux gcc & apple compiler options.

ADD_DEFINITIONS()

# Supress CRT Warnings.
# Only necessary for Windows
IF(MSVC)
  ADD_DEFINITIONS(-D_CRT_SECURE_NO_WARNINGS)
ENDIF()

################################
# End Compiler Configuration
################################



##
# Configuration for post-install RPath
# Adapted from http://www.cmake.org/Wiki/CMake_RPATH_handling
##
IF(NOT MSVC)
  # use, i.e. don't skip the full RPATH for the build tree
  SET(CMAKE_SKIP_BUILD_RPATH  FALSE)

  # when building, don't use the install RPATH already
  # (but later on when installing)
  SET(CMAKE_BUILD_WITH_INSTALL_RPATH FALSE)

  if(APPLE)
    set(CMAKE_MACOSX_RPATH ON)
  endif(APPLE)

  # add the automatically determined parts of the RPATH
  # which point to directories outside the build tree to the install RPATH
  SET(CMAKE_INSTALL_RPATH_USE_LINK_PATH TRUE)

  # the RPATH to be used when installing,
  # but only if it's not a system directory
  LIST(FIND CMAKE_PLATFORM_IMPLICIT_LINK_DIRECTORIES "${CMAKE_INSTALL_PREFIX}/${CMAKE_INSTALL_LIBDIR}" isSystemDir)
  IF("${isSystemDir}" STREQUAL "-1")
    SET(CMAKE_INSTALL_RPATH "${CMAKE_INSTALL_PREFIX}/${CMAKE_INSTALL_LIBDIR}")
  ENDIF("${isSystemDir}" STREQUAL "-1")

ENDIF()

##
# End configuration for post-install RPath
##

################################
# Option checks
################################

# HDF5 cache variables.
SET(DEFAULT_CHUNK_SIZE 4194304 CACHE STRING "Default Chunk Cache Size.")
SET(DEFAULT_CHUNKS_IN_CACHE 10 CACHE STRING "Default number of chunks in cache.")
SET(CHUNK_CACHE_SIZE 4194304 CACHE STRING "Default Chunk Cache Size.")
SET(CHUNK_CACHE_NELEMS 1009 CACHE STRING "Default maximum number of elements in cache.")
SET(CHUNK_CACHE_PREEMPTION 0.75 CACHE STRING "Default file chunk cache preemption policy for HDf5 files(a number between 0 and 1, inclusive.")
SET(MAX_DEFAULT_CACHE_SIZE 67108864 CACHE STRING "Default maximum cache size.")
SET(NETCDF_LIB_NAME "" CACHE STRING "Default name of the netcdf library.")
SET(TEMP_LARGE "." CACHE STRING "Where to put large temp files if large file tests are run.")

IF(NOT NETCDF_LIB_NAME STREQUAL "")
  SET(MOD_NETCDF_NAME ON)
ENDIF()

# Set the appropriate compiler/architecture for universal OSX binaries.
IF(${CMAKE_SYSTEM_NAME} EQUAL "Darwin")
  SET(CMAKE_OSX_ARCHITECTURES i386;x86_64)
ENDIF(${CMAKE_SYSTEM_NAME} EQUAL "Darwin")

# Option to use Static Runtimes in MSVC
IF(MSVC)
  OPTION(NC_USE_STATIC_CRT "Use static CRT Libraries ('\\MT')." OFF)
  IF(NC_USE_STATIC_CRT)
    SET(USE_STATIC_CRT ON)
    specify_static_crt_flag()
  ENDIF()
ENDIF()

# Option to build netCDF Version 2
OPTION (ENABLE_V2_API "Build netCDF Version 2." ON)
SET(BUILD_V2 ${ENABLE_V2_API})
IF(NOT ENABLE_V2_API)
  SET(NO_NETCDF_2 ON)
ENDIF()

# Option to build utilities
OPTION(BUILD_UTILITIES "Build ncgen, ncgen3, ncdump." ON)

# Option to use MMAP
OPTION(ENABLE_MMAP "Use MMAP." OFF)
IF(ENABLE_MMAP)
  IF(NOT HAVE_MREMAP)
    MESSAGE(WARNING "mremap not found: disabling MMAP support.")
    SET(ENABLE_MMAP OFF)
  ELSE()
    SET(HAVE_MMAP ON)
    SET(BUILD_MMAP ON)
    SET(USE_MMAP ON)
  ENDIF()
ENDIF()

# Option to use examples.
OPTION(ENABLE_EXAMPLES "Build Examples" ON)

# Option to use Diskless
OPTION(ENABLE_DISKLESS "Build Diskless." ON)
IF(ENABLE_DISKLESS)
  SET(BUILD_DISKLESS ON)
  SET(USE_DISKLESS ON)
ENDIF()

# Option Logging, only valid for netcdf4.
OPTION(ENABLE_LOGGING "Enable Logging." OFF)
IF(ENABLE_LOGGING)
  SET(LOGGING ON)
ENDIF()

# Option to automatically build netcdf-fortran.
IF(NOT MSVC)
  OPTION(ENABLE_REMOTE_FORTRAN_BOOTSTRAP "Download and build netcdf-fortran automatically (EXPERIMENTAL)." OFF)
  IF(ENABLE_REMOTE_FORTRAN_BOOTSTRAP)
    SET(BUILD_FORTRAN ON)
  ENDIF()
  IF(BUILD_FORTRAN)
    CONFIGURE_FILE("${CMAKE_SOURCE_DIR}/postinstall.sh.in"
      "${CMAKE_BINARY_DIR}/postinstall.sh"
      @ONLY)

    ADD_CUSTOM_TARGET(build-netcdf-fortran
      COMMAND sh -c "${CMAKE_BINARY_DIR}/postinstall.sh -t cmake -a build"
      DEPENDS netcdf
      )

    ADD_CUSTOM_TARGET(install-netcdf-fortran
      COMMAND sh -c "${CMAKE_BINARY_DIR}/postinstall.sh -t cmake -a install"
      DEPENDS build-netcdf-fortran
      )

  ENDIF(BUILD_FORTRAN)
ENDIF()

# Option to use HDF4
OPTION(ENABLE_HDF4 "Build netCDF-4 with HDF5 read capability(HDF4, HDF5 and Zlib required)." OFF)
IF(ENABLE_HDF4)
  SET(USE_HDF4 ON)
  # Check for include files, libraries.

  FIND_PATH(MFHDF_H_INCLUDE_DIR mfhdf.h)
  IF(NOT MFHDF_H_INCLUDE_DIR)
    MESSAGE(FATAL_ERROR "HDF4 Support specified, cannot find file mfhdf.h")
  ELSE()
    SET(HAVE_MFHDF_H ON CACHE BOOL "")
    INCLUDE_DIRECTORIES(${MFHDF_H_INCLUDE_DIR})
  ENDIF()

  FIND_LIBRARY(HDF4_DF_LIB NAMES df libdf hdf)
  IF(NOT HDF4_DF_LIB)
    MESSAGE(FATAL_ERROR "Can't find or link to the hdf4 df library.")
  ENDIF()

  FIND_LIBRARY(HDF4_MFHDF_LIB NAMES mfhdf libmfhdf)
  IF(NOT HDF4_MFHDF_LIB)
    MESSAGE(FATAL_ERROR "Can't find or link to the hdf4 mfhdf library.")
  ENDIF()

  SET(HDF4_LIBRARIES ${HDF4_MFHDF_LIB} ${HDF4_DF_LIB})
  # End include files, libraries.
  MESSAGE(STATUS "HDF4 libraries: ${HDF4_DF_LIB}, ${HDF4_MFHDF_LIB}")

  MESSAGE(STATUS "Seeking HDF4 jpeg dependency.")

  # Look for the jpeglib.h header file.
  FIND_PATH(JPEGLIB_H_INCLUDE_DIR jpeglib.h)
  IF(NOT JPEGLIB_H_INCLUDE_DIR)
    MESSAGE(FATAL_ERROR "HDF4 Support enabled but cannot find jpeglib.h")
  ELSE()
    SET(HAVE_JPEGLIB_H ON CACHE BOOL "")
    INCLUDE_DIRECTORIES(${JPEGLIB_H_INCLUDE_DIR})
  ENDIF()

  FIND_LIBRARY(JPEG_LIB NAMES jpeg libjpeg)
  IF(NOT JPEG_LIB)
    MESSAGE(FATAL_ERROR "HDF4 Support enabled but cannot find libjpeg")
  ENDIF()
  SET(HDF4_LIBRARIES ${JPEG_LIB} ${HDF4_LIBRARIES})
  MESSAGE(STATUS "Found JPEG libraries: ${JPEG_LIB}")

  # Option to enable HDF4 file tests.
  OPTION(ENABLE_HDF4_FILE_TESTS "Run HDF4 file tests.  This fetches sample HDF4 files from the Unidata ftp site to test with (requires curl)." ON)
  IF(ENABLE_HDF4_FILE_TESTS)
    FIND_PROGRAM(PROG_CURL NAMES curl)
    IF(PROG_CURL)
      SET(USE_HDF4_FILE_TESTS ON)
    ELSE()
      MESSAGE(STATUS "Unable to locate 'curl'.  Disabling hdf4 file tests.")
      SET(USE_HDF4_FILE_TESTS OFF)
    ENDIF()
  ENDIF()
ENDIF()

# Option to Build DLL
IF(WIN32)
  OPTION(ENABLE_DLL "Build a Windows DLL." ${BUILD_SHARED_LIBS})
  IF(ENABLE_DLL)
    SET(BUILD_DLL ON CACHE BOOL "")
    ADD_DEFINITIONS(-DDLL_NETCDF)
    ADD_DEFINITIONS(-DDLL_EXPORT)
  ENDIF()
ENDIF()
# Did the user specify a default minimum blocksize for posixio?
SET(NCIO_MINBLOCKSIZE 256 CACHE STRING "Minimum I/O Blocksize for netCDF classic and 64-bit offset format files.")

# Build netCDF4
OPTION(ENABLE_NETCDF_4 "Enable netCDF-4" ON)
IF(ENABLE_NETCDF_4)
  SET(USE_NETCDF4 ON CACHE BOOL "")
  SET(ENABLE_NETCDF_4 ON CACHE BOOL "")
  SET(ENABLE_NETCDF4 ON CACHE BOOL "")
ENDIF()

# Option for building RPC
OPTION(ENABLE_RPC "Enable RPC Client and Server." OFF)
IF(ENABLE_RPC)
  SET(BUILD_RPC ON CACHE BOOL "")
ENDIF()

# Option to Enable HDF5
OPTION(USE_HDF5 "Use HDF5." ${ENABLE_NETCDF_4})

IF(USE_HDF5 OR ENABLE_NETCDF_4)
  SET(USE_HDF5 ON)
  SET(USE_NETCDF4 ON)
  # Accomodate developers who have hdf5 libraries and
  # headers on their system, but do not have a the hdf
  # .cmake files.  If this is the case, they should
  # specify HDF5_HL_LIB, HDF5_LIB, HDF5_INCLUDE_DIR manually.
  IF(HDF5_LIB AND HDF5_HL_LIB AND HDF5_INCLUDE_DIR)
    SET(HDF5_LIBRARIES ${HDF5_LIB} ${HDF5_HL_LIB})
    SET(HDF5_C_LIBRARIES ${HDF5_LIB})
    SET(HDF5_HL_LIBRARIES ${HDF5_HL_LIB})
    MESSAGE(STATUS "Using HDF5 Library: ${HDF5_LIB}")
    MESSAGE(STATUS "Using HDF5_HL LIbrary: ${HDF5_HL_LIB}")
  ELSE()
    IF(FIND_SHARED_LIBS)
      SET(HDF5_USE_STATIC_LIBRARIES OFF)
    ELSE()
      SET(HDF5_USE_STATIC_LIBRARIES ON)
    ENDIF()
    IF(MSVC)
      FIND_PACKAGE(HDF5 COMPONENTS C HL NO_MODULE REQUIRED)
    ELSE()
      # try this first
      FIND_PACKAGE(HDF5 COMPONENTS C HL NO_MODULE REQUIRED)
      IF(HDF5_FOUND)
        SET(HDF5_C_LIBRARIES ${HDF5_LIBRARIES})
      ELSE()
        FIND_PACKAGE(HDF5 COMPONENTS C HL REQUIRED)
      ENDIF()
    ENDIF()
  ENDIF()

  IF(NOT MSVC)
    # Depending on the install, either HDF5_hdf_library or
    # HDF5_C_LIBRARIES may be defined.  We must check for either.
    IF(HDF5_C_LIBRARIES)
      SET(HDF5_hdf5_LIBRARY ${HDF5_C_LIBRARIES})
    ENDIF()

    # Find out if HDF5 was built with parallel support.
    # Do that by checking for the targets H5Pget_fapl_mpiposx and
    # H5Pget_fapl_mpio in ${HDF5_LIB}.
    CHECK_LIBRARY_EXISTS(${HDF5_hdf5_LIBRARY} H5Pget_fapl_mpiposix "" HDF5_IS_PARALLEL_MPIPOSIX)
    CHECK_LIBRARY_EXISTS(${HDF5_hdf5_LIBRARY} H5Pget_fapl_mpio "" HDF5_IS_PARALLEL_MPIO)

    IF(HDF5_IS_PARALLEL_MPIPOSIX OR HDF5_IS_PARALLEL_MPIO)
      SET(HDF5_IS_PARALLEL ON)
    ENDIF()

    IF(HDF5_IS_PARALLEL_MPIO)
      SET(USE_PARALLEL_MPIO ON)
    ENDIF()

    IF(HDF5_IS_PARALLEL_MPIPOSIX)
      SET(USE_PARALLEL_POSIX ON)
    ENDIF()

    OPTION(ENABLE_DYNAMIC_LOADING "Enable Dynamic Loading" ON)
    IF(ENABLE_DYNAMIC_LOADING)
      SET(USE_LIBDL ON CACHE BOOL "")
    ENDIF()

  ENDIF(NOT MSVC)

  # Assert HDF5 version.
  SET(HDF5_VERSION_REQUIRED 1.8.10)

  IF(HDF5_IS_PARALLEL)
	SET(HDF5_CC h5pcc)
  ELSE()
	SET(HDF5_CC h5cc)
  ENDIF()

  execute_process(COMMAND sh -c "${HDF5_CC} -showconfig | grep -i 'HDF5 version' | cut -d: -f2 | tr -d ' '"
  OUTPUT_VARIABLE HDF5_VERSION
  ERROR_QUIET)

  # It cannot be assumed that libhdf5.settings exists.  If it doesn't,
  # the call to h5cc will have failed.  At this point we will have to
  # trust the user that they have configured their system properly.

  IF("${HDF5_VERSION}" STREQUAL "")
    MESSAGE(STATUS "Unable to determine hdf5 version.  NetCDF requires at least version ${HDF5_VERSION_REQUIRED}")
  ELSE()
    IF(${HDF5_VERSION} VERSION_LESS ${HDF5_VERSION_REQUIRED})
      MESSAGE(FATAL_ERROR
	"netCDF requires at least HDF5 ${HDF5_VERSION_REQUIRED}. Found ${HDF5_VERSION}.")
    ELSE()
        MESSAGE(STATUS "Found HDF5 libraries version ${HDF5_VERSION}")
    ENDIF()
  ENDIF()

  INCLUDE_DIRECTORIES(${HDF5_INCLUDE_DIR})

  # Starting with hdf5 1.8.11, dynamic loading is an option.
  # In case hdf5 has a dependency on libdl, the user must specify
  # -DENABLE_DYNAMIC_LOADING=ON when configuring netcdf.
  IF(USE_LIBDL)
    FIND_LIBRARY(LIBDL NAMES dl dld)
    FIND_PATH(LIBDL_INCLUDE_DIR dlfcn.h)
    IF(NOT LIBDL)
      MESSAGE(ERROR "Cannot find libdl, but dynamic loading was specified.")
    ENDIF()
    IF(NOT LIBDL_INCLUDE_DIR)
      MESSAGE(ERROR "Cannot find dlfcn.h, but dynamic loading was specified.")
    ENDIF()
    MESSAGE(STATUS "Found libdl: ${LIBDL}")
    SET(HAVE_LIBDL ON)
    INCLUDE_DIRECTORIES(${LIBDL_INCLUDE_DIR})
  ENDIF()

  SET(H5_USE_16_API 1)
  OPTION(NC_ENABLE_HDF_16_API "Enable HDF5 1.6.x Compatibility(Required)" ON)
  IF(NOT NC_ENABLE_HDF_16_API)
    SET(H5_USE_16_API 0)
  ENDIF()

  # Check for ZLib, but only if using HDF5.
<<<<<<< HEAD
#  FIND_PACKAGE(ZLIB)
#  IF(NOT ZLIB_LIBRARY)
#    MESSAGE(FATAL_ERROR "HDF5 Support specified, cannot find ZLib.")
#  ENDIF()
#  SET(USE_ZLIB ON)
#  SET(ZLIB_FILTER ON)
#  INCLUDE_DIRECTORIES(${ZLIB_INCLUDE_DIRS})
=======
>>>>>>> 3c6571e0

  ################################
  # Locate compression filter libraries
  ################################

<<<<<<< HEAD
  OPTION(COMPRESSORS "Which compression filters to enable" "zip")

  # Apparently filter names must be upper case
  SET(ALLFILTERS ZLIB SZIP BZIP2 FPZIP ZFP)

  MACRO(EQUATE x1 x2)
    IF(${x1})
      SET(${x2} ${${x1}})
    ELSEIF(${x2})
      SET(${x1} ${${x2}})
    ENDIF()
  ENDMACRO()

  # Utility macro
  MACRO(LOCATE_LIB prefix lib)
    FIND_PACKAGE(${prefix} COMPONENTS C ${lib} NO_MODULE)
    IF(NOT ${${prefix}_FOUND})
      FIND_PACKAGE(${prefix})
    ENDIF()
    IF(${${prefix}_FOUND})
      EQUATE(${prefix}_LIBRARY ${prefix}_LIBRARIES)
      EQUATE(${prefix}_INCLUDE_DIR ${prefix}_INCLUDE_DIRS)
    ENDIF()
  ENDMACRO()

  # Locate candidate compression libraries
  LOCATE_LIB(ZLIB z)
  LOCATE_LIB(SZIP sz)
  LOCATE_LIB(BZIP2 bz2)
  LOCATE_LIB(FPZIP fpzip)
  LOCATE_LIB(ZFP zfp)

  # Make compressors into a cmake list
  STRING(REPLACE "," " " ENABLEDFILTERS ${COMPRESSORS})
  STRING(REPLACE " " ";" ENABLEDFILTERS ${ENABLED_FILTERS})
  ENABLEDFILTERS="zip $ENABLEDFILTERS"

  SET(ACTIVEFILTERS)
  SET(DUP 0)
  FOREACH(A ${ALLFILTERS})
    FOREACH(D ${ACTIVEFILTERS})
      if(${D} equals ${A})
        SET(DUP 1)
      ENDIF()
    IF(NOT ${DUP})
      IF(${A}_FOUND)
        MESSAGE(STATUS "${A} library found: ${${A}_LIBRARIES}")
        SET(ACTIVEFILTERS ${ACTIVEFILTERS} ${A})
        SET(HAVE_${A} ON)
        SET(USE_${A} ON)
        SET(${A}_FILTER ON)
        IF(${A}_INCLUDE_DIRS)
          SET(${A}_INCLUDE_DIR ${${A}_INCLUDE_DIRS})
          INCLUDE_DIRECTORIES(${${A}_INCLUDE_DIRS})
        ELSEIF(${A}_INCLUDE_DIR)
          SET(${A}_INCLUDE_DIRS ${${A}_INCLUDE_DIR})
        ENDIF()
        INCLUDE_DIRECTORIES(${${A}_INCLUDE_DIR})
        IF(${A}_LIBRARY)
          SET(${A}_LIBRARIES ${${A}_LIBRARY})
        ENDIF()
      ELSE()
        MESSAGE(STATUS "${A} library not found.")
      ENDIF()
    ENDIF(NOT ${DUP})
  ENDFOREACH()
  string (REPLACE ";" " " ACTIVEFILTERS "${ACTIVEFILTERS}")
  IF(NOT ZLIB_LIBRARIES)
    MESSAGE(FATAL_ERROR "HDF5 Support specified, cannot find ZLib.")
  ENDIF()
=======
  # Apparently filter names must be upper case

  # Default is to look for all compression libraries


  SET(ALLFILTERS BZIP2 FPZIP ZFP)

  IF(USE_SZIP)
	FIND_PACKAGE(SZIP NO_MODULE REQUIRED)
	INCLUDE_DIRECTORIES(${SZIP_INCLUDE_DIR})
  ENDIF()

  # Check for ZLib, but only if using HDF5.
  FIND_PACKAGE(ZLIB)
  IF(NOT ZLIB_LIBRARY)
    MESSAGE(FATAL_ERROR "HDF5 Support specified, cannot find ZLib.")
  ENDIF()
  SET(USE_ZLIB ON)
  INCLUDE_DIRECTORIES(${ZLIB_INCLUDE_DIRS})


  ##
  # Check for additional compression libraries.
  # 1. bzip2
  # 2. fpzip
  # 3. zfp
  ##
  FIND_LIBRARY(HAVE_BZIP2 NAMES bzip2 bz2)
  FIND_LIBRARY(HAVE_FPZIP NAMES fpzip)
  FIND_LIBRARY(HAVE_ZFP NAMES ZFP)

  FIND_PATH(BZIP2_INCLUDE_DIR bzlib.h)
  FIND_PATH(FPZIP_INCLUDE_DIR fpzip.h)
  FIND_PATH(ZFP_INCLUDE_DIR zfp.h)

  FOREACH(A ${ALLFILTERS})
    IF(HAVE_${A})
      MESSAGE(STATUS "Found ${A}: ${HAVE_${A}}")
      SET(USE_${A} ON)
      SET(${A}_FILTER ON)
      IF(${A}_INCLUDE_DIR)
        INCLUDE_DIRECTORIES(${${A}_INCLUDE_DIR})
      ENDIF()
    ELSE()
      MESSAGE(WARNING "Warning: Couldn't find ${A}")
    ENDIF()
  ENDFOREACH()
>>>>>>> 3c6571e0
ENDIF() #USE_HDF5 OR ENABLE_NETCDF_4

# Option to Build DAP Client
OPTION(ENABLE_DAP "Enable DAP Client." ON)
IF(ENABLE_DAP)
  SET(USE_DAP ON)
  FIND_PACKAGE(CURL NO_MODULE)
  IF(NOT CURL_FOUND)
    FIND_PACKAGE(CURL)
  ENDIF()
  IF(NOT CURL_LIBRARY)
    MESSAGE(FATAL_ERROR "DAP Support specified, CURL libraries are not found.")
  ENDIF()
  ADD_DEFINITIONS(-DCURL_STATICLIB=1)
  INCLUDE_DIRECTORIES(${CURL_INCLUDE_DIRS})

  # Check to see if CURLOPT_USERNAME is defined.
  # It is present starting version 7.19.1.
  CHECK_C_SOURCE_COMPILES("
  #include <curl/curl.h>
  int main() {int x = CURLOPT_USERNAME;}" HAVE_CURLOPT_USERNAME)

  # Check to see if CURLOPT_PASSWORD is defined.
  # It is present starting version 7.19.1.
  CHECK_C_SOURCE_COMPILES("
  #include <curl/curl.h>
  int main() {int x = CURLOPT_PASSWORD;}" HAVE_CURLOPT_PASSWORD)

  # Check to see if CURLOPT_KEYPASSWD is defined.
  # It is present starting version 7.16.4.
  CHECK_C_SOURCE_COMPILES("
  #include <curl/curl.h>
  int main() {int x = CURLOPT_KEYPASSWD;}" HAVE_CURLOPT_KEYPASSWD)

  # Check to see if CURLINFO_RESPONSE_CODE is defined.
  # It showed up in curl 7.10.7.
  CHECK_C_SOURCE_COMPILES("
  #include <curl/curl.h>
  int main() {int x = CURLINFO_RESPONSE_CODE;}" HAVE_CURLINFO_RESPONSE_CODE)

  # Check to see if CURLOPT_CHUNK_BGN_FUNCTION is defined.
  # It showed up in curl 7.21.0.
  CHECK_C_SOURCE_COMPILES("
  #include <curl/curl.h>
  int main() {int x = CURLOPT_CHUNK_BGN_FUNCTION;}" HAVE_CURLOPT_CHUNK_BGN_FUNCTION)

ENDIF()

# Check to see if libtool supports

# Check for the math library so it can be explicitely linked.
IF(NOT WIN32)
  FIND_LIBRARY(HAVE_LIBM NAMES math m libm)
  MESSAGE(STATUS "Found Math library: ${HAVE_LIBM}")
  IF(NOT HAVE_LIBM)
    MESSAGE(FATAL_ERROR "Unable to find the math library.")
  ENDIF()
ENDIF()

# Option to Enable DAP long tests, remote tests.
OPTION(ENABLE_DAP_LONG_TESTS "Enable DAP long tests." OFF)
OPTION(ENABLE_DAP_REMOTE_TESTS "Enable DAP remote tests." ON)

IF(ENABLE_DAP_REMOTE_TESTS)
  OPTION(ENABLE_DAP_AUTH_TESTS "Enable DAP remote authorization tests." OFF)
ENDIF()


# If netCDF4 and DAP, Option for DAP groups.
IF(ENABLE_NETCDF_4 AND USE_DAP)
  OPTION(ENABLE_DAP_GROUPS "Whether netcdf4 group names should be enabled." ON)
ELSE()
  SET(ENABLE_DAP_GROUPS OFF CACHE BOOL "Whether netcdf4 group names should be enabled.")
ENDIF()

# Enable some developer-only tests
OPTION(ENABLE_EXTRA_TESTS "Enable Extra tests. Some may not work because of known issues. Developers only." OFF)
IF(ENABLE_EXTRA_TESTS)
  SET(EXTRA_TESTS ON)
ENDIF()

# Option to use bundled XGetopt in place of getopt(). This is mostly useful
# for MSVC builds. If not building utilities, getopt() isn't required at all.
IF(MSVC)
  OPTION(ENABLE_XGETOPT "Enable bundled XGetOpt instead of external getopt()." ON)
  IF(ENABLE_XGETOPT)
    SET(USE_X_GETOPT ON CACHE BOOL "")
  ENDIF()
ENDIF()

SET(MATH "")
IF(NOT WIN32)
  # FFIO insteaad of PosixIO
  OPTION(ENABLE_FFIO "If true, use ffio instead of posixio" OFF)
  IF(ENABLE_FFIO)
    SET(USE_FFIO ON CACHE BOOL "")
  ENDIF()
ENDIF()

# Enable Tests
#IF(NOT MSVC)
OPTION(ENABLE_TESTS "Enable basic tests, run with 'make test'." ON)
IF(ENABLE_TESTS)
  SET(BUILD_TESTSETS ON CACHE BOOL "")

  # Options for CTest-based tests, dashboards.
  SET(NC_CTEST_PROJECT_NAME "netcdf-c" CACHE STRING "Project Name for CTest-based testing purposes.")
  SET(NC_CTEST_DROP_SITE "my.cdash.org" CACHE STRING "Dashboard location for CTest-based testing purposes.")
  SET(NC_CTEST_DROP_LOC_PREFIX "" CACHE STRING "Prefix for Dashboard location on remote server when using CTest-based testing.")

  FIND_PROGRAM(HOSTNAME_CMD NAMES hostname)
  IF(NOT MSVC)
    SET(HOSTNAME_ARG "-s")
  ENDIF()
  IF(HOSTNAME_CMD)
    EXEC_PROGRAM(${HOSTNAME_CMD} ARGS "${HOSTNAME_ARG}" OUTPUT_VARIABLE HOSTNAME)
    SET(NC_CTEST_SITE "${HOSTNAME}" CACHE STRING "Hostname of test machine.")
  ENDIF()

  IF(NC_CTEST_SITE)
    SET(SITE "${NC_CTEST_SITE}" CACHE STRING "")
  ENDIF()

  # Create a CTestConfig file from the template.
  CONFIGURE_FILE("${netCDF_SOURCE_DIR}/CTestConfig.cmake.in"
    "${netCDF_SOURCE_DIR}/CTestConfig.cmake"
    @ONLY
    )

ENDIF()

###
# Allow the user to specify libraries
# to link against, similar to automakes 'LIBS' variable.
###
SET(NC_EXTRA_DEPS "" CACHE STRING "Additional libraries to link against.")
IF(NC_EXTRA_DEPS)
  STRING(REPLACE " " ";" DEPS_LIST ${NC_EXTRA_DEPS})
  FOREACH(_DEP ${DEPS_LIST})
    STRING(REGEX REPLACE "^-l" "" _LIB ${_DEP})
    FIND_LIBRARY("${_LIB}_DEP" NAMES "${_LIB}" "lib${_LIB}")
    MESSAGE(${${_LIB}_DEP})
    IF(NOT "${_LIB}_DEP")
      MESSAGE(FATAL_ERROR "Error finding ${_LIB}.")
    ELSE()
      MESSAGE(STATUS "Found ${_LIB}: ${${_LIB}_DEP}")
    ENDIF()
    SET(EXTRA_DEPS ${EXTRA_DEPS} "${${_LIB}_DEP}")
  ENDFOREACH()
  MESSAGE("Extra deps: ${EXTRA_DEPS}")
  LIST(REMOVE_DUPLICATES EXTRA_DEPS)
ENDIF()
###
# End user-specified dependent libraries.
###


# Enable Large file tests
IF(ENABLE_LARGE_FILE_TESTS)
  SET(LARGE_FILE_TESTS ON)
ENDIF()

# Location for large file tests.
SET(TEMP_LARGE "." CACHE STRING "Location to store large file tests.")

OPTION(ENABLE_FSYNC "Enable experimental fsync code." OFF)
IF(ENABLE_FSYNC)
  SET(USE_FSYNC ON)
ENDIF()

# Temporary
OPTION (ENABLE_JNA "Enable jna bug fix code." OFF)
IF(ENABLE_JNA)
  SET(JNA ON)
ENDIF()

# Linux specific large file support flags.
# Modelled after check in CMakeLists.txt for hdf5.
OPTION(ENABLE_LARGE_FILE_SUPPORT "Enable large file support." ON)
IF(ENABLE_LARGE_FILE_SUPPORT)
  IF(MSVC)
    SET(CMAKE_EXE_LINKER_FLAGS "${CMAKE_EXE_LINKER_FLAGS} /LARGEADDRESSAWARE")
    SET(CMAKE_SHARED_LINKER_FLAGS "${CMAKE_SHARED_LINKER_FLAGS} /LARGEADDRESSAWARE")
    SET(CMAKE_MODULE_LINKER_FLAGS "${CMAKE_MODULE_LINKER_FLAGS} /LARGEADDRESSAWARE")
  ELSE()
    SET(_FILE_OFFSET_BITS 64)
    SET(_LARGEFILE64_SOURCE TRUE)
    SET(_LARGEFILE_SOURCE TRUE)
  ENDIF()
ENDIF()

OPTION(ENABLE_EXAMPLE_TESTS "Run extra example tests.  Requires GNU Sed. Ignored if netCDF-4 is not Enabled" OFF)
IF(NOT ENABLE_NETCDF_4 AND ENABLE_EXAMPLE_TESTS)
  SET(ENABLE_EXAMPLE_TESTS OFF)
ENDIF()

# Enable Parallel (different than pnetcdf).
SET(STATUS_PARALLEL "OFF")
OPTION(ENABLE_PARALLEL "Build netCDF-4 with parallel IO" "${HDF5_IS_PARALLEL}")
IF(ENABLE_PARALLEL AND ENABLE_NETCDF_4)
  IF(NOT HDF5_IS_PARALLEL)
    SET(USE_PARALLEL OFF CACHE BOOL "")
    MESSAGE(STATUS "Cannot find HDF5 library built with parallel support. Disabling parallel build.")
  ELSE()
    SET(USE_PARALLEL ON CACHE BOOL "")
    SET(STATUS_PARALLEL "ON")
  ENDIF()
ENDIF()

# Options to enable parallel IO, tests.
SET(STATUS_PNETCDF "OFF")
OPTION(ENABLE_PNETCDF "Build with parallel I/O for classic and 64-bit offset files using parallel-netcdf." OFF)
IF(ENABLE_PNETCDF)
  # Check for ncmpi_create in libpnetcdf, define USE_PNETCDF
  # Does the user want to turn on PNETCDF read ability?
  SET(USE_PNETCDF ON CACHE BOOL "")
  FIND_LIBRARY(PNETCDF NAMES pnetcdf)
  FIND_PATH(PNETCDF_INCLUDE_DIR pnetcdf.h)
  IF(NOT PNETCDF)
    MESSAGE(STATUS "Cannot find pNetCDF library. Disabling pNetCDF support.")
    SET(USE_PNETCDF OFF CACHE BOOL "")
  ENDIF()
  SET(STATUS_PNETCDF "ON")
  INCLUDE_DIRECTORIES(${PNETCDF_INCLUDE_DIR})
  SET(HAVE_LIBPNETCDF ON)
  # pnetcdf => parallel
  SET(STATUS_PARALLEL "ON")
  SET(USE_PARALLEL ON)
ENDIF()

# Enable Parallel Tests.
OPTION(ENABLE_PARALLEL_TESTS "Enable Parallel IO Tests. Ignored if netCDF4 is not enabled, or if there is no parallel I/O Support." ${USE_PARALLEL})
IF(ENABLE_PARALLEL_TESTS AND USE_PARALLEL)
  SET(TEST_PARALLEL ON CACHE BOOL "")
ENDIF()

# Determine whether or not to generate documentation.
OPTION(ENABLE_DOXYGEN "Enable generation of doxygen-based documentation." OFF)
IF(ENABLE_DOXYGEN)
  FIND_PACKAGE(Doxygen REQUIRED)
  # Offer the option to build internal documentation.
  OPTION(ENABLE_INTERNAL_DOCS "Build internal documentation. This is of interest to developers only." OFF)
  IF(ENABLE_INTERNAL_DOCS)
    SET(BUILD_INTERNAL_DOCS YES CACHE STRING "")
  ELSE()
    SET(BUILD_INTERNAL_DOCS NO CACHE STRING "")
  ENDIF()

  OPTION(DOXYGEN_ENABLE_SERVER_SIDE_SEARCH "Enable doxygen server-side search. This is of interest to developers only." OFF)
  IF(DOXYGEN_ENABLE_SERVER_SIDE_SEARCH)
    SET(SERVER_SIDE_SEARCH YES CACHE STRING "")
  ELSE()
    SET(SERVER_SIDE_SEARCH NO CACHE STRING "")
  ENDIF()
  # Option to turn on the TODO list in the doxygen-generated documentation.
  OPTION(DOXYGEN_ENABLE_TASKS "Turn on test, todo, bug lists in documentation. This is of interest to developers only." OFF)
  IF(DOXYGEN_ENABLE_TASKS)
    SET(SHOW_DOXYGEN_TAG_LIST YES CACHE STRING "")
  ELSE(DOXYGEN_ENABLE_TASKS)
    SET(SHOW_DOXYGEN_TODO_LIST NO CACHE STRING "")
  ENDIF(DOXYGEN_ENABLE_TASKS)

  OPTION(ENABLE_DOXYGEN_PDF_OUTPUT "[EXPERIMENTAL] Turn on PDF output for Doxygen-generated documentation." OFF)

  IF(ENABLE_DOXYGEN_PDF_OUTPUT)
    SET(NC_ENABLE_DOXYGEN_PDF_OUTPUT "YES" CACHE STRING "")
  ELSE()
    SET(NC_ENABLE_DOXYGEN_PDF_OUTPUT "NO" CACHE STRING "")
  ENDIF()

  FIND_PROGRAM(NC_DOT NAMES dot)
  # Specify whether or not 'dot' was found on the system path.
  IF(NC_DOT)
    SET(HAVE_DOT YES CACHE STRING "")
  ELSE(NC_DOT)
    SET(HAVE_DOT NO CACHE STRING "")
  ENDIF(NC_DOT)
ENDIF()

# By default, MSVC has a stack size of 1000000.
# Allow a user to override this.
IF(MSVC)
  SET(NC_MSVC_STACK_SIZE 40000000 CACHE STRING "Default stack size for MSVC-based projects.")
  # By default, CMake sets the stack to 1000000.
  # Remove this limitation.
  # See here for more details:
  # http://www.cmake.org/pipermail/cmake/2009-April/028710.html
  SET(CMAKE_EXE_LINKER_FLAGS "${CMAKE_EXE_LINKER_FLAGS} /STACK:${NC_MSVC_STACK_SIZE}")
  SET(CMAKE_SHARED_LINKER_FLAGS "${CMAKE_SHARED_LINKER_FLAGS} /STACK:${NC_MSVC_STACK_SIZE}")
  SET(CMAKE_MODULE_LINKER_FLAGS "${CMAKE_MODULE_LINKER_FLAGS} /STACK:${NC_MSVC_STACK_SIZE}")
ENDIF()

# Set some of the options as advanced.
MARK_AS_ADVANCED(ENABLE_INTERNAL_DOCS VALGRIND_TESTS ENABLE_PNETCDF ENABLE_COVERAGE_TESTS)
MARK_AS_ADVANCED(ENABLE_DAP_REMOTE_TESTS ENABLE_DAP_LONG_TESTS USE_REMOTE_CDASH)
MARK_AS_ADVANCED(DOXYGEN_ENABLE_SERVER_SIDE_SEARCH DOXYGEN_ENABLE_TASKS)
################################
# Option checks
################################

#####
# System inspection checks
#####
INCLUDE_DIRECTORIES(${CMAKE_SOURCE_DIR}/include)
INCLUDE_DIRECTORIES(${CMAKE_SOURCE_DIR}/oc2)
INCLUDE_DIRECTORIES(${CMAKE_SOURCE_DIR}/libsrc)
SET(CMAKE_REQUIRED_INCLUDES ${CMAKE_SOURCE_DIR}/libsrc)

#
# Library include checks
CHECK_INCLUDE_FILE("math.h"      HAVE_MATH_H)
CHECK_INCLUDE_FILE("unistd.h"  HAVE_UNISTD_H)
# Solve a compatibility issue in ncgen/, which checks
# for NO_UNISTD_H
IF(NOT HAVE_UNISTD_H)
  SET(YY_NO_UNISTD_H TRUE)
ENDIF()

CHECK_INCLUDE_FILE("alloca.h"  HAVE_ALLOCA_H)
CHECK_INCLUDE_FILE("malloc.h"    HAVE_MALLOC_H)
CHECK_INCLUDE_FILE("ctype.h"   HAVE_CTYPE_H)
CHECK_INCLUDE_FILE("dirent.h"  HAVE_DIRENT_H)
CHECK_INCLUDE_FILE("dlfcn.h"   HAVE_DLFCN_H)
CHECK_INCLUDE_FILE("errno.h"   HAVE_ERRNO_H)
CHECK_INCLUDE_FILE("fcntl.h"   HAVE_FCNTL_H)
CHECK_INCLUDE_FILE("getopt.h"  HAVE_GETOPT_H)
CHECK_INCLUDE_FILE("stdbool.h"   HAVE_STDBOOL_H)
CHECK_INCLUDE_FILE("locale.h"  HAVE_LOCAL_H)
CHECK_INCLUDE_FILE("stdint.h"  HAVE_STDINT_H)
CHECK_INCLUDE_FILE("stdio.h"   HAVE_STDIO_H)
CHECK_INCLUDE_FILE("stdlib.h"  HAVE_STDLIB_H)
CHECK_INCLUDE_FILE("stdarg.h"    HAVE_STDARG_H)
CHECK_INCLUDE_FILE("strings.h"   HAVE_STRINGS_H)
CHECK_INCLUDE_FILE("signal.h"    HAVE_SIGNAL_H)
CHECK_INCLUDE_FILE("sys/dir.h"   HAVE_SYS_DIR_H)
CHECK_INCLUDE_FILE("sys/ndir.h"  HAVE_SYS_NDIR_H)
CHECK_INCLUDE_FILE("sys/param.h" HAVE_SYS_PARAM_H)
CHECK_INCLUDE_FILE("sys/stat.h"  HAVE_SYS_STAT_H)
CHECK_INCLUDE_FILE("sys/time.h"  HAVE_SYS_TIME_H)
CHECK_INCLUDE_FILE("sys/types.h" HAVE_SYS_TYPES_H)
CHECK_INCLUDE_FILE("sys/wait.h"  HAVE_SYS_WAIT_H)
CHECK_INCLUDE_FILE("sys/resource.h" HAVE_SYS_RESOURCE_H)
CHECK_INCLUDE_FILE("fcntl.h"  HAVE_FCNTL_H)
CHECK_INCLUDE_FILE("inttypes.h"  HAVE_INTTYPES_H)
CHECK_INCLUDE_FILE("pstdint.h"  HAVE_PSTDINT_H)
CHECK_INCLUDE_FILE("endian.h" HAVE_ENDIAN_H)
CHECK_INCLUDE_FILE("BaseTsd.h"  HAVE_BASETSD_H)
CHECK_INCLUDE_FILE("stddef.h"   HAVE_STDDEF_H)

# Type checks
CHECK_TYPE_SIZE("void*"     SIZEOF_VOIDSTAR)
CHECK_TYPE_SIZE("char"      SIZEOF_CHAR)
CHECK_TYPE_SIZE("double"    SIZEOF_DOUBLE)
CHECK_TYPE_SIZE("float"     SIZEOF_FLOAT)
CHECK_TYPE_SIZE("int"       SIZEOF_INT)
CHECK_TYPE_SIZE("long"      SIZEOF_LONG)
CHECK_TYPE_SIZE("long long" SIZEOF_LONG_LONG)
CHECK_TYPE_SIZE("off_t"     SIZEOF_OFF_T)
CHECK_TYPE_SIZE("off64_t"   SIZEOF_OFF64_T)
CHECK_TYPE_SIZE("short"     SIZEOF_SHORT)
CHECK_TYPE_SIZE("size_t"    SIZEOF_SIZE_T)
CHECK_TYPE_SIZE("ssize_t"   SIZEOF_SSIZE_T)
# __int64 is used on Windows for large file support.
CHECK_TYPE_SIZE("__int64"   SIZEOF___INT_64)
CHECK_TYPE_SIZE("uchar"     SIZEOF_UCHAR)
CHECK_TYPE_SIZE("int64_t"   SIZEOF_INT64_T)
CHECK_TYPE_SIZE("uint64_t"  SIZEOF_UINT64_T)

# On windows systems, we redefine off_t as __int64
# to enable LFS. This is true on 32 and 64 bit system.s
# We must redefine SIZEOF_OFF_T to match.
IF(MSVC AND SIZEOF___INT_64)
  SET(SIZEOF_OFF_T  ${SIZEOF___INT_64})
ENDIF()

IF(SIZEOF_SSIZE_T)
  SET(HAVE_SSIZE_T 1)
ELSE()
  CHECK_TYPE_SIZE("SSIZE_T" SIZEOF_SSIZE_T)
  IF(SIZEOF_SSIZE_T)
    SET(HAVE_SSIZE_T 1)
  ENDIF()
ENDIF()

# Check for various functions.
CHECK_FUNCTION_EXISTS(fsync HAVE_FSYNC)
CHECK_FUNCTION_EXISTS(strlcat   HAVE_STRLCAT)
CHECK_FUNCTION_EXISTS(strerror  HAVE_STRERROR)
CHECK_FUNCTION_EXISTS(snprintf  HAVE_SNPRINTF)
CHECK_FUNCTION_EXISTS(strchr  HAVE_STRCHR)
CHECK_FUNCTION_EXISTS(strrchr HAVE_STRRCHR)
CHECK_FUNCTION_EXISTS(strcat  HAVE_STRCAT)
CHECK_FUNCTION_EXISTS(strcpy  HAVE_STRCPY)
CHECK_FUNCTION_EXISTS(strdup  HAVE_STRDUP)
CHECK_FUNCTION_EXISTS(strndup HAVE_STRNDUP)
CHECK_FUNCTION_EXISTS(strcasecmp  HAVE_STRCASECMP)
CHECK_FUNCTION_EXISTS(strtod  HAVE_STRTOD)
CHECK_FUNCTION_EXISTS(strtoll HAVE_STRTOLL)
CHECK_FUNCTION_EXISTS(strtoull  HAVE_STROULL)
CHECK_FUNCTION_EXISTS(strstr  HAVE_STRSTR)
CHECK_FUNCTION_EXISTS(mkstemp HAVE_MKSTEMP)
CHECK_FUNCTION_EXISTS(rand  HAVE_RAND)
CHECK_FUNCTION_EXISTS(gettimeofday  HAVE_GETTIMEOFDAY)
CHECK_FUNCTION_EXISTS(fsync HAVE_FSYNC)
CHECK_FUNCTION_EXISTS(MPI_Comm_f2C  HAVE_MPI_COMM_F2C)
CHECK_FUNCTION_EXISTS(memmove HAVE_MEMMOVE)
CHECK_FUNCTION_EXISTS(getpagesize HAVE_GETPAGESIZE)
CHECK_FUNCTION_EXISTS(sysconf HAVE_SYSCONF)
CHECK_FUNCTION_EXISTS(mremap  HAVE_MREMAP)
CHECK_FUNCTION_EXISTS(getrlimit HAVE_GETRLIMIT)
CHECK_FUNCTION_EXISTS(_filelengthi64 HAVE_FILE_LENGTH_I64)

#####
# End system inspection checks.
#####

################################
# Define Utility Macros
################################

# Macro to append files to the EXTRA_DIST files.
SET(EXTRA_DIST "")
MACRO(ADD_EXTRA_DIST files)
  FOREACH(F ${files})
    SET(EXTRA_DIST ${EXTRA_DIST} ${CMAKE_CURRENT_SOURCE_DIR}/${F})
    SET(EXTRA_DIST ${EXTRA_DIST} PARENT_SCOPE)
  ENDFOREACH()
ENDMACRO()

# A basic script used to convert m4 files
FIND_PROGRAM(NC_M4 NAMES m4)
IF(NOT MSVC)
  IF(NOT NC_M4)
    MESSAGE(FATAL "Cannot find 'm4' utility. Install m4 and try again.")
  ENDIF(NOT NC_M4)
ENDIF(NOT MSVC)

MACRO(GEN_m4 filename)
  IF(NOT EXISTS ${CMAKE_CURRENT_SOURCE_DIR}/${filename}.c)
    ADD_CUSTOM_COMMAND(
      OUTPUT ${CMAKE_CURRENT_SOURCE_DIR}/${filename}.c
      COMMAND ${NC_M4}
      ARGS ${CMAKE_CURRENT_SOURCE_DIR}/${filename}.m4 > ${CMAKE_CURRENT_SOURCE_DIR}/${filename}.c
      VERBATIM
      )
  ENDIF()
ENDMACRO(GEN_m4)

# Binary tests, but ones which depend on value of 'TEMP_LARGE' being defined.
MACRO(add_bin_env_temp_large_test prefix F)
  ADD_EXECUTABLE(${prefix}_${F} ${F}.c)
  TARGET_LINK_LIBRARIES(${prefix}_${F} netcdf)
  IF(MSVC)
    SET_TARGET_PROPERTIES(${prefix}_${F}
      PROPERTIES LINK_FLAGS_DEBUG " /NODEFAULTLIB:MSVCRT"
      )
  ENDIF()

  ADD_TEST(${prefix}_${F} bash "-c" "TEMP_LARGE=${CMAKE_SOURCE_DIR} ${CMAKE_CURRENT_BINARY_DIR}/${prefix}_${F}")
  IF(MSVC)
    SET_PROPERTY(TARGET ${prefix}_${F} PROPERTY FOLDER "tests")
    SET_TARGET_PROPERTIES(${prefix}_${F} PROPERTIES RUNTIME_OUTPUT_DIRECTORY
      ${CMAKE_CURRENT_BINARY_DIR})
    SET_TARGET_PROPERTIES(${prefix}_${F} PROPERTIES RUNTIME_OUTPUT_DIRECTORY_DEBUG
      ${CMAKE_CURRENT_BINARY_DIR})
    SET_TARGET_PROPERTIES(${prefix}_${F} PROPERTIES RUNTIME_OUTPUT_DIRECTORY_RELEASE
      ${CMAKE_CURRENT_BINARY_DIR})
  ENDIF()
ENDMACRO()


# Tests which are binary, but depend on a particular environmental variable.
MACRO(add_bin_env_test prefix F)
  ADD_EXECUTABLE(${prefix}_${F} ${F}.c)
  TARGET_LINK_LIBRARIES(${prefix}_${F} netcdf)
  IF(MSVC)
    SET_TARGET_PROPERTIES(${prefix}_${F}
      PROPERTIES LINK_FLAGS_DEBUG " /NODEFAULTLIB:MSVCRT"
      )
  ENDIF()

  ADD_TEST(${prefix}_${F} bash "-c" "TOPSRCDIR=${CMAKE_SOURCE_DIR} ${CMAKE_CURRENT_BINARY_DIR}/${prefix}_${F}")
  IF(MSVC)
    SET_PROPERTY(TARGET ${prefix}_${F} PROPERTY FOLDER "tests")
  ENDIF()
ENDMACRO()

# Build a binary used by a script, but don't make a test out of it.
MACRO(build_bin_test F)
  ADD_EXECUTABLE(${F} ${F}.c)
  TARGET_LINK_LIBRARIES(${F} netcdf)
  IF(MSVC)
    SET_TARGET_PROPERTIES(${F}
      PROPERTIES LINK_FLAGS_DEBUG " /NODEFAULTLIB:MSVCRT"
      )
    SET_TARGET_PROPERTIES(${F} PROPERTIES RUNTIME_OUTPUT_DIRECTORY
      ${CMAKE_CURRENT_BINARY_DIR})
    SET_TARGET_PROPERTIES(${F} PROPERTIES RUNTIME_OUTPUT_DIRECTORY_DEBUG
      ${CMAKE_CURRENT_BINARY_DIR})
    SET_TARGET_PROPERTIES(${F} PROPERTIES RUNTIME_OUTPUT_DIRECTORY_RELEASE
      ${CMAKE_CURRENT_BINARY_DIR})
  ENDIF()
ENDMACRO()

# Binary tests which are used by a script looking for a specific name.
MACRO(add_bin_test_no_prefix F)
  build_bin_test(${F})
  ADD_TEST(${F} ${EXECUTABLE_OUTPUT_PATH}/${F})
  IF(MSVC)
    SET_PROPERTY(TEST ${F} PROPERTY FOLDER "tests/")
    SET_TARGET_PROPERTIES(${F} PROPERTIES RUNTIME_OUTPUT_DIRECTORY
      ${CMAKE_CURRENT_BINARY_DIR})
    SET_TARGET_PROPERTIES(${F} PROPERTIES RUNTIME_OUTPUT_DIRECTORY_DEBUG
      ${CMAKE_CURRENT_BINARY_DIR})
    SET_TARGET_PROPERTIES(${F} PROPERTIES RUNTIME_OUTPUT_DIRECTORY_RELEASE
      ${CMAKE_CURRENT_BINARY_DIR})
  ENDIF()
ENDMACRO()

# Binary tests which are used by a script looking for a specific name.
MACRO(build_bin_test_no_prefix F)
  build_bin_test(${F})
  ADD_TEST(${F} ${EXECUTABLE_OUTPUT_PATH}/${F})
  IF(MSVC)
    SET_PROPERTY(TEST ${F} PROPERTY FOLDER "tests/")
    SET_TARGET_PROPERTIES(${F} PROPERTIES RUNTIME_OUTPUT_DIRECTORY
      ${CMAKE_CURRENT_BINARY_DIR})
    SET_TARGET_PROPERTIES(${F} PROPERTIES RUNTIME_OUTPUT_DIRECTORY_DEBUG
      ${CMAKE_CURRENT_BINARY_DIR})
    SET_TARGET_PROPERTIES(${F} PROPERTIES RUNTIME_OUTPUT_DIRECTORY_RELEASE
      ${CMAKE_CURRENT_BINARY_DIR})
  ENDIF()
ENDMACRO()

MACRO(add_bin_test prefix F)
  ADD_EXECUTABLE(${prefix}_${F} ${F}.c)
  # Some tests explicitly depend on HDF5, e.g., ncdump_tst_h_scalar.
  # Some others depend on HDF5_HL, e.g., nc_test4_tst_interops.
  # Hence, we have to link the tests against those libraries.
  # TODO see if we can implement a more fine-grained approach
  TARGET_LINK_LIBRARIES(${prefix}_${F}
    netcdf
    ${HDF5_C_LIBRARIES}
    ${HDF5_HL_LIBRARIES}
    )
  IF(MSVC)
    SET_TARGET_PROPERTIES(${prefix}_${F}
      PROPERTIES LINK_FLAGS_DEBUG " /NODEFAULTLIB:MSVCRT"
      )
  ENDIF()
  ADD_TEST(${prefix}_${F} ${EXECUTABLE_OUTPUT_PATH}/${prefix}_${F})
  IF(MSVC)
    SET_PROPERTY(TEST ${prefix}_${F} PROPERTY FOLDER "tests/")
    SET_TARGET_PROPERTIES(${prefix}_${F} PROPERTIES RUNTIME_OUTPUT_DIRECTORY
      ${CMAKE_CURRENT_BINARY_DIR})
    SET_TARGET_PROPERTIES(${prefix}_${F} PROPERTIES RUNTIME_OUTPUT_DIRECTORY_DEBUG
      ${CMAKE_CURRENT_BINARY_DIR})
    SET_TARGET_PROPERTIES(${prefix}_${F} PROPERTIES RUNTIME_OUTPUT_DIRECTORY_RELEASE
      ${CMAKE_CURRENT_BINARY_DIR})
  ENDIF()
ENDMACRO()

# A cmake script to print out information at the end of the configuration step.
MACRO(print_conf_summary)
  MESSAGE("")
  MESSAGE("")
  MESSAGE("Configuration Summary:")
  MESSAGE("")
  MESSAGE(STATUS "Building Shared Libraries:     ${BUILD_SHARED_LIBS}")
  MESSAGE(STATUS "Building netCDF-4:             ${ENABLE_NETCDF_4}")
  MESSAGE(STATUS "Building DAP Support:          ${ENABLE_DAP}")
  MESSAGE(STATUS "Building Utilities:            ${BUILD_UTILITIES}")
  IF(CMAKE_PREFIX_PATH)
    MESSAGE(STATUS "CMake Prefix Path:             ${CMAKE_PREFIX_PATH}")
  ENDIF()
  MESSAGE("")

  IF(${STATUS_PNETCDF} OR ${STATUS_PARALLEL})
    MESSAGE("Building Parallel NetCDF")
    MESSAGE(STATUS "Using pnetcdf:       ${STATUS_PNETCDF}")
    MESSAGE(STATUS "Using Parallel IO:   ${STATUS_PARALLEL}")
    MESSAGE("")
  ENDIF()

  MESSAGE("Tests Enabled:              ${ENABLE_TESTS}")
  IF(ENABLE_TESTS)
    MESSAGE(STATUS "DAP Remote Tests:  ${ENABLE_DAP_REMOTE_TESTS}")
    MESSAGE(STATUS "DAP AUTH Tests:    ${ENABLE_DAP_AUTH_TESTS}")
    MESSAGE(STATUS "Extra Tests:       ${ENABLE_EXTRA_TESTS}")
    MESSAGE(STATUS "Coverage Tests:    ${ENABLE_COVERAGE_TESTS}")
    MESSAGE(STATUS "Parallel Tests:    ${ENABLE_PARALLEL_TESTS}")
    MESSAGE(STATUS "Large File Tests:  ${ENABLE_LARGE_FILE_TESTS}")
  ENDIF()

  MESSAGE("")
  MESSAGE("Compiler:")
  MESSAGE("")
  MESSAGE(STATUS "Build Type:           ${CMAKE_BUILD_TYPE}")
  MESSAGE(STATUS "CMAKE_C_COMPILER:     ${CMAKE_C_COMPILER}")
  MESSAGE(STATUS "CMAKE_C_FLAGS:        ${CMAKE_C_FLAGS}")
  IF("${CMAKE_BUILD_TYPE}" STREQUAL "DEBUG")
    MESSAGE(STATUS "CMAKE_C_FLAGS_DEBUG:  ${CMAKE_C_FLAGS_DEBUG}")
  ENDIF()
  IF("${CMAKE_BUILD_TYPE}" STREQUAL "RELEASE")
    MESSAGE(STATUS "CMAKE_C_FLAGS_RELEASE:   ${CMAKE_C_FLAGS_RELEASE}")
  ENDIF()

  MESSAGE(STATUS "Linking against:      ${ALL_TLL_LIBS}")

  MESSAGE("")
ENDMACRO()
##
# Shell script Macro
##
# Determine if 'bash' is on the system.
##

FIND_PROGRAM(HAVE_BASH NAMES bash)
IF(HAVE_BASH)
  MESSAGE(STATUS "Found bash: ${HAVE_BASH}")
ELSE()
  MESSAGE(STATUS "Bash shell not found; disabling shell script tests.")
ENDIF()

MACRO(add_sh_test prefix F)
  IF(HAVE_BASH)
    ADD_TEST(${prefix}_${F} bash "-c" "export srcdir=${CMAKE_CURRENT_SOURCE_DIR};export TOPSRCDIR=${CMAKE_SOURCE_DIR};${CMAKE_CURRENT_BINARY_DIR}/${F}.sh")
  ENDIF()
ENDMACRO()

# Macro for replacing '/MD' with '/MT'.
# Used only on Windows, /MD tells VS to use the shared
# CRT libs, MT tells VS to use the static CRT libs.
#
# Taken From:
#   http://www.cmake.org/Wiki/CMake_FAQ#How_can_I_build_my_MSVC_application_with_a_static_runtime.3F
#
MACRO(specify_static_crt_flag)
  SET(vars
    CMAKE_C_FLAGS
    CMAKE_C_FLAGS_DEBUG
    CMAKE_C_FLAGS_MINSIZEREL
    CMAKE_C_FLAGS_RELWITHDEBINFO
    CMAKE_CXX_FLAGS CMAKE_CXX_FLAGS_DEBUG
    CMAKE_CXX_FLAGS_RELEASE CMAKE_CXX_FLAGS_MINSIZEREL
    CMAKE_CXX_FLAGS_RELWITHDEBINFO)

  FOREACH(flag_var ${vars})
    IF(${flag_var} MATCHES "/MD")
      STRING(REGEX REPLACE "/MD" "/MT" ${flag_var} "${${flag_var}}")
    ENDIF()
  ENDFOREACH()

  FOREACH(flag_var ${vars})
    MESSAGE(STATUS " '${flag_var}': ${${flag_var}}")
  ENDFOREACH()
  MESSAGE(STATUS "")
ENDMACRO()

# A function used to create autotools-style 'yes/no' definitions.
# If a variable is set, it 'yes' is returned. Otherwise, 'no' is
# returned.
#
# Also creates a version of the ret_val prepended with 'NC',
# when feature is true, which is used to generate netcdf_meta.h.
FUNCTION(is_enabled feature ret_val)
  IF(${feature})
    SET(${ret_val} "yes" PARENT_SCOPE)
    SET("NC_${ret_val}" 1 PARENT_SCOPE)
  ELSE()
    SET(${ret_val} "no" PARENT_SCOPE)
    SET("NC_${ret_val}" 0 PARENT_SCOPE)
  ENDIF(${feature})
ENDFUNCTION()

# A function used to create autotools-style 'yes/no' definitions.
# If a variable is set, it 'yes' is returned. Otherwise, 'no' is
# returned.
#
# Also creates a version of the ret_val prepended with 'NC',
# when feature is true, which is used to generate netcdf_meta.h.
FUNCTION(is_disabled feature ret_val)
  IF(${feature})
    SET(${ret_val} "no" PARENT_SCOPE)
  ELSE()
    SET(${ret_val} "yes" PARENT_SCOPE)
    SET("NC_${ret_val}" 1 PARENT_SCOPE)
  ENDIF(${feature})
ENDFUNCTION()

################################
# End Macro Definitions
################################

# Create config.h file.
configure_file("${netCDF_SOURCE_DIR}/config.h.cmake.in"
  "${netCDF_BINARY_DIR}/config.h")
ADD_DEFINITIONS(-DHAVE_CONFIG_H)
INCLUDE_DIRECTORIES(${netCDF_BINARY_DIR})
# End autotools-style checs for config.h

#####
# Set core names of the libraries.
#####
SET(netCDF_LIB_CORENAME  "netcdf")

#####
# Set the true names of all the libraries, if customized by external project
#####
# Recurse into other subdirectories.
add_subdirectory("include")
add_subdirectory(libdispatch)
add_subdirectory(libsrc)

IF(USE_PNETCDF)
  add_subdirectory(libsrc5)
ENDIF(USE_PNETCDF)

IF(USE_HDF5)
  add_subdirectory(libsrc4)
ENDIF(USE_HDF5)

IF(USE_DAP)
  ADD_SUBDIRECTORY(oc2)
  ADD_SUBDIRECTORY(libdap2)
ENDIF()

ADD_SUBDIRECTORY(liblib)

# For tests and utilities, we are no longer
# exporting symbols but rather importing them.
IF(BUILD_DLL)
  REMOVE_DEFINITIONS(-DDLL_EXPORT)
ENDIF()

# Enable Utilities.
IF(BUILD_UTILITIES)
  INCLUDE_DIRECTORIES(ncdump)
  ADD_SUBDIRECTORY(ncgen)
  ADD_SUBDIRECTORY(ncgen3)
  ADD_SUBDIRECTORY(ncdump)
ENDIF()

# Enable tests
IF(ENABLE_TESTS)
  IF(ENABLE_V2_API)
    ADD_SUBDIRECTORY(nctest)
  ENDIF()
  ADD_SUBDIRECTORY(nc_test)
  IF(USE_NETCDF4)
    ADD_SUBDIRECTORY(nc_test4)
    ADD_SUBDIRECTORY(h5_test)
  ENDIF()
  IF(USE_DAP AND ENABLE_DAP_REMOTE_TESTS)
    ADD_SUBDIRECTORY(ncdap_test)
  ENDIF()

  IF(ENABLE_EXAMPLES)
    ADD_SUBDIRECTORY(examples)
  ENDIF()
ENDIF()

# Code to generate an export header
#GENERATE_EXPORT_HEADER(netcdf
# BASE_NAME netcdf
# EXPORT_MACRO_NAME netcdf_EXPORT
# EXPORT_FILE_NAME netcdf_Export.h
# STATIC_DEFINE netcdf_BUILT_AS_STATIC
#)

#####
# Build doxygen documentation, if need be.
#####
ADD_SUBDIRECTORY(docs)

#####
# Moving on to CPack, install packages.
#####
INSTALL(FILES ${netCDF_SOURCE_DIR}/include/netcdf.h
  DESTINATION ${CMAKE_INSTALL_INCLUDEDIR}
  COMPONENT headers)

INSTALL(FILES ${netCDF_BINARY_DIR}/include/netcdf_meta.h
  DESTINATION ${CMAKE_INSTALL_INCLUDEDIR}
  COMPONENT headers)

IF(ENABLE_PNETCDF OR ENABLE_PARALLEL)
  INSTALL(FILES ${netCDF_SOURCE_DIR}/include/netcdf_par.h
    DESTINATION ${CMAKE_INSTALL_INCLUDEDIR}
    COMPONENT headers)
ENDIF()

##
# Brute force, grab all of the dlls from the dependency directory,
# install them in the binary dir. Grab all of the .libs, put them
# in the libdir.
##
IF(FALSE)
IF(MSVC)
  FILE(GLOB COPY_FILES ${CMAKE_PREFIX_PATH}/lib/*.lib)
  INSTALL(FILES ${COPY_FILES}
  DESTINATION ${CMAKE_INSTALL_LIBDIR}
  COMPONENT dependencies)

  FILE(GLOB COPY_FILES ${CMAKE_PREFIX_PATH}/bin/*.dll)
  STRING(REGEX REPLACE "msv[.*].dll" "" COPY_FILES "${COPY_FILES}")
  INSTALL(FILES ${COPY_FILES}
  DESTINATION ${CMAKE_INSTALL_BINDIR}
  COMPONENT dependencies)

  #INSTALL(DIRECTORY ${CMAKE_PREFIX_PATH} DESTINATION "deps" COMPONENT dependencies)
  #  INSTALL(FILES ${ALL_TLL_LIBS}
  #  DESTINATION ${CMAKE_INSTALL_LIBDIR}
  #  COMPONENT dependencies)
ENDIF()
ENDIF()

# Subdirectory CMakeLists.txt files should specify their own
# 'install' files.
# Including 'CPack' kicks everything off.
INCLUDE(InstallRequiredSystemLibraries)
CONFIGURE_FILE(
  ${CMAKE_CURRENT_SOURCE_DIR}/FixBundle.cmake.in
  ${CMAKE_CURRENT_BINARY_DIR}/FixBundle.cmake
  @ONLY
  )

###
# Create pkgconfig files.
###

IF(NOT DEFINED CMAKE_INSTALL_LIBDIR)
  SET(CMAKE_INSTALL_LIBDIR lib)
ENDIF(NOT DEFINED CMAKE_INSTALL_LIBDIR)

# Set
SET(prefix ${CMAKE_INSTALL_PREFIX})
SET(exec_prefix ${CMAKE_INSTALL_PREFIX})
SET(libdir ${CMAKE_INSTALL_PREFIX}/${CMAKE_INSTALL_LIBDIR})
SET(includedir ${CMAKE_INSTALL_PREFIX}/${CMAKE_INSTALL_INCLUDEDIR})
SET(CC ${CMAKE_C_COMPILER})

# Process all dependency libraries and create a string
# used when parsing netcdf.pc.in

FOREACH(_LIB ${ALL_TLL_LIBS})
  GET_FILENAME_COMPONENT(_LIB_NAME ${_LIB} NAME_WE)
  STRING(REGEX REPLACE "^lib" "" _NAME ${_LIB_NAME})
  LIST(APPEND NC_LIBS "-l${_NAME}")
  GET_FILENAME_COMPONENT(_LIB_DIR ${_LIB} PATH)
  LIST(APPEND LINKFLAGS "-L${_LIB_DIR}")
ENDFOREACH()

SET(NC_LIBS "-lnetcdf ${NC_LIBS}")

STRING(REPLACE ";" " " NC_LIBS "${NC_LIBS}")
STRING(REPLACE ";" " " LINKFLAGS "${LINKFLAGS}")

LIST(REMOVE_DUPLICATES NC_LIBS)
LIST(REMOVE_DUPLICATES LINKFLAGS)

configure_file(
  ${netCDF_SOURCE_DIR}/netcdf.pc.in
  ${netCDF_BINARY_DIR}/netcdf.pc @ONLY)

FILE(MAKE_DIRECTORY ${netCDF_BINARY_DIR}/tmp)
configure_file("${netCDF_SOURCE_DIR}/nc-config.cmake.in"
  "${netCDF_BINARY_DIR}/tmp/nc-config" @ONLY)
FILE(COPY "${netCDF_BINARY_DIR}/tmp/nc-config"
  DESTINATION ${netCDF_BINARY_DIR}/
  FILE_PERMISSIONS OWNER_READ OWNER_WRITE OWNER_EXECUTE GROUP_READ GROUP_EXECUTE WORLD_READ WORLD_EXECUTE)

INSTALL(FILES ${netCDF_BINARY_DIR}/netcdf.pc
  DESTINATION ${CMAKE_INSTALL_LIBDIR}/pkgconfig
  COMPONENT utilities)

INSTALL(PROGRAMS ${netCDF_BINARY_DIR}/nc-config
  DESTINATION ${CMAKE_INSTALL_BINDIR}
  COMPONENT utilities)

###
# End pkgconfig, nc-config file creation.
###

##
# Print the configuration summary
##
print_conf_summary()

# Enable Makedist files.
ADD_MAKEDIST()
ENABLE_MAKEDIST(README.md COPYRIGHT RELEASE_NOTES.md INSTALL INSTALL.cmake test_prog.c lib_flags.am cmake CMakeLists.txt COMPILE.cmake.txt config.h.cmake.in cmake_uninstall.cmake.in netcdf-config-version.cmake.in netcdf-config.cmake.in FixBundle.cmake.in nc-config.cmake.in configure configure.ac install-sh config.h.in config.sub CTestConfig.cmake.in)

#####
# Configure and print the libnetcdf.settings file.
#####

# Set variables to mirror those used by autoconf.
# This way we don't need to maintain two separate template
# files.
SET(host_cpu "${cpu}")
SET(host_vendor "${osname}")
SET(host_os "${osrel}")
SET(abs_top_builddir "${CMAKE_BINARY_DIR}")

SET(CC_VERSION "${CMAKE_C_COMPILER}")

# Build *FLAGS for libnetcdf.settings.
SET(CFLAGS "${CMAKE_C_FLAGS} ${CMAKE_C_FLAGS_${CMAKE_BUILD_TYPE}}")
SET(CPPFLAGS "${CMAKE_CPP_FLAGS} ${CMAKE_CPP_FLAGS_${CMAKE_BUILD_TYPE}}")
SET(LDFLAGS "${CMAKE_SHARED_LINKER_FLAGS} ${CMAKE_SHARED_LINKER_FLAGS_${CMAKE_BUILD_TYPE}}")

is_disabled(BUILD_SHARED_LIBS enable_static)
is_enabled(BUILD_SHARED_LIBS enable_shared)

# Remove libnetcdf from NC_LIBS.
STRING(REPLACE "-lnetcdf " "" TMP_NC_LIBS "${NC_LIBS}")
SET(LIBS "${TMP_NC_LIBS}")

is_enabled(ENABLE_V2_API HAS_NC2)
is_enabled(ENABLE_NETCDF_4 HAS_NC4)
is_enabled(ENABLE_HDF4 HAS_HDF4)
is_enabled(ENABLE_NETCDF_4 HAS_HDF5)
is_enabled(USE_SZIP HAS_SZIP)
is_enabled(STATUS_PNETCDF HAS_PNETCDF)
is_enabled(STATUS_PARALLEL HAS_PARALLEL)
is_enabled(USE_DAP HAS_DAP)
is_enabled(USE_DISKLESS HAS_DISKLESS)
is_enabled(USE_MMAP HAS_MMAP)
is_enabled(JNA HAS_JNA)

# Generate file from template.
CONFIGURE_FILE("${CMAKE_CURRENT_SOURCE_DIR}/libnetcdf.settings.in"
  "${CMAKE_CURRENT_BINARY_DIR}/libnetcdf.settings"
  @ONLY)

# Read in settings file, print out.
# Avoid using system-specific calls so that this
# might also work on Windows.
FILE(READ "${CMAKE_CURRENT_BINARY_DIR}/libnetcdf.settings"
  LIBNETCDF_SETTINGS)
MESSAGE(${LIBNETCDF_SETTINGS})

# Install libnetcdf.settings file into same location
# as the libraries.
INSTALL(FILES "${netCDF_BINARY_DIR}/libnetcdf.settings"
  DESTINATION "${CMAKE_INSTALL_LIBDIR}"
  COMPONENT libraries)

#####
# End libnetcdf.settings section.
#####

#####
# Create 'netcdf_meta.h' include file.
#####
configure_file(
  ${netCDF_SOURCE_DIR}/include/netcdf_meta.h.in
  ${netCDF_SOURCE_DIR}/include/netcdf_meta.h @ONLY)

FILE(COPY ${netCDF_SOURCE_DIR}/include/netcdf_meta.h
  DESTINATION ${netCDF_BINARY_DIR}/include/)

####
# Export files
####

# Create CMake package configuration files. With these, other packages using
# cmake should be able to find netcdf using find_package and find_library.
# The EXPORT call is paired with one in liblib.
set(ConfigPackageLocation ${CMAKE_INSTALL_LIBDIR}/cmake/netCDF)

install(EXPORT netCDFTargets
  DESTINATION ${ConfigPackageLocation}
  COMPONENT headers
  )

include(CMakePackageConfigHelpers)
CONFIGURE_PACKAGE_CONFIG_FILE(
  "${CMAKE_CURRENT_SOURCE_DIR}/netCDFConfig.cmake.in"
  "${CMAKE_CURRENT_BINARY_DIR}/netCDFConfig.cmake"
  INSTALL_DESTINATION "${ConfigPackageLocation}"
  NO_CHECK_REQUIRED_COMPONENTS_MACRO
  PATH_VARS
  CMAKE_INSTALL_PREFIX
  CMAKE_INSTALL_INCLUDEDIR
  CMAKE_INSTALL_LIBDIR
  )

INSTALL(
  FILES "${CMAKE_CURRENT_BINARY_DIR}/netCDFConfig.cmake"
  DESTINATION "${ConfigPackageLocation}"
  COMPONENT headers
  )

# Create export configuration
write_basic_package_version_file(
  "${CMAKE_CURRENT_BINARY_DIR}/netCDF/netCDFConfigVersion.cmake"
  VERSION ${netCDF_VERSION}
  COMPATIBILITY SameMajorVersion
  )

install(
  FILES
  "${CMAKE_CURRENT_BINARY_DIR}/netCDF/netCDFConfigVersion.cmake"
  DESTINATION ${ConfigPackageLocation}
  COMPONENT headers
  )

####
# End export files
####

# CPack inclusion must come last.
# INCLUDE(CPack)
INCLUDE(CMakeInstallation.cmake)<|MERGE_RESOLUTION|>--- conflicted
+++ resolved
@@ -109,14 +109,6 @@
 IF(CONFIG_DATE)
 	string(STRIP ${CONFIG_DATE} CONFIG_DATE)
 ENDIF()
-
-##
-
-##
-# Allow for extra dependencies.
-##
-
-SET(EXTRA_DEPS "")
 
 ##
 # Allow for extra dependencies.
@@ -462,13 +454,7 @@
     IF(MSVC)
       FIND_PACKAGE(HDF5 COMPONENTS C HL NO_MODULE REQUIRED)
     ELSE()
-      # try this first
-      FIND_PACKAGE(HDF5 COMPONENTS C HL NO_MODULE REQUIRED)
-      IF(HDF5_FOUND)
-        SET(HDF5_C_LIBRARIES ${HDF5_LIBRARIES})
-      ELSE()
-        FIND_PACKAGE(HDF5 COMPONENTS C HL REQUIRED)
-      ENDIF()
+      FIND_PACKAGE(HDF5 COMPONENTS C HL REQUIRED)
     ENDIF()
   ENDIF()
 
@@ -558,93 +544,11 @@
   ENDIF()
 
   # Check for ZLib, but only if using HDF5.
-<<<<<<< HEAD
-#  FIND_PACKAGE(ZLIB)
-#  IF(NOT ZLIB_LIBRARY)
-#    MESSAGE(FATAL_ERROR "HDF5 Support specified, cannot find ZLib.")
-#  ENDIF()
-#  SET(USE_ZLIB ON)
-#  SET(ZLIB_FILTER ON)
-#  INCLUDE_DIRECTORIES(${ZLIB_INCLUDE_DIRS})
-=======
->>>>>>> 3c6571e0
 
   ################################
   # Locate compression filter libraries
   ################################
 
-<<<<<<< HEAD
-  OPTION(COMPRESSORS "Which compression filters to enable" "zip")
-
-  # Apparently filter names must be upper case
-  SET(ALLFILTERS ZLIB SZIP BZIP2 FPZIP ZFP)
-
-  MACRO(EQUATE x1 x2)
-    IF(${x1})
-      SET(${x2} ${${x1}})
-    ELSEIF(${x2})
-      SET(${x1} ${${x2}})
-    ENDIF()
-  ENDMACRO()
-
-  # Utility macro
-  MACRO(LOCATE_LIB prefix lib)
-    FIND_PACKAGE(${prefix} COMPONENTS C ${lib} NO_MODULE)
-    IF(NOT ${${prefix}_FOUND})
-      FIND_PACKAGE(${prefix})
-    ENDIF()
-    IF(${${prefix}_FOUND})
-      EQUATE(${prefix}_LIBRARY ${prefix}_LIBRARIES)
-      EQUATE(${prefix}_INCLUDE_DIR ${prefix}_INCLUDE_DIRS)
-    ENDIF()
-  ENDMACRO()
-
-  # Locate candidate compression libraries
-  LOCATE_LIB(ZLIB z)
-  LOCATE_LIB(SZIP sz)
-  LOCATE_LIB(BZIP2 bz2)
-  LOCATE_LIB(FPZIP fpzip)
-  LOCATE_LIB(ZFP zfp)
-
-  # Make compressors into a cmake list
-  STRING(REPLACE "," " " ENABLEDFILTERS ${COMPRESSORS})
-  STRING(REPLACE " " ";" ENABLEDFILTERS ${ENABLED_FILTERS})
-  ENABLEDFILTERS="zip $ENABLEDFILTERS"
-
-  SET(ACTIVEFILTERS)
-  SET(DUP 0)
-  FOREACH(A ${ALLFILTERS})
-    FOREACH(D ${ACTIVEFILTERS})
-      if(${D} equals ${A})
-        SET(DUP 1)
-      ENDIF()
-    IF(NOT ${DUP})
-      IF(${A}_FOUND)
-        MESSAGE(STATUS "${A} library found: ${${A}_LIBRARIES}")
-        SET(ACTIVEFILTERS ${ACTIVEFILTERS} ${A})
-        SET(HAVE_${A} ON)
-        SET(USE_${A} ON)
-        SET(${A}_FILTER ON)
-        IF(${A}_INCLUDE_DIRS)
-          SET(${A}_INCLUDE_DIR ${${A}_INCLUDE_DIRS})
-          INCLUDE_DIRECTORIES(${${A}_INCLUDE_DIRS})
-        ELSEIF(${A}_INCLUDE_DIR)
-          SET(${A}_INCLUDE_DIRS ${${A}_INCLUDE_DIR})
-        ENDIF()
-        INCLUDE_DIRECTORIES(${${A}_INCLUDE_DIR})
-        IF(${A}_LIBRARY)
-          SET(${A}_LIBRARIES ${${A}_LIBRARY})
-        ENDIF()
-      ELSE()
-        MESSAGE(STATUS "${A} library not found.")
-      ENDIF()
-    ENDIF(NOT ${DUP})
-  ENDFOREACH()
-  string (REPLACE ";" " " ACTIVEFILTERS "${ACTIVEFILTERS}")
-  IF(NOT ZLIB_LIBRARIES)
-    MESSAGE(FATAL_ERROR "HDF5 Support specified, cannot find ZLib.")
-  ENDIF()
-=======
   # Apparently filter names must be upper case
 
   # Default is to look for all compression libraries
@@ -692,20 +596,17 @@
       MESSAGE(WARNING "Warning: Couldn't find ${A}")
     ENDIF()
   ENDFOREACH()
->>>>>>> 3c6571e0
 ENDIF() #USE_HDF5 OR ENABLE_NETCDF_4
 
 # Option to Build DAP Client
 OPTION(ENABLE_DAP "Enable DAP Client." ON)
 IF(ENABLE_DAP)
   SET(USE_DAP ON)
-  FIND_PACKAGE(CURL NO_MODULE)
-  IF(NOT CURL_FOUND)
-    FIND_PACKAGE(CURL)
-  ENDIF()
+  FIND_PACKAGE(CURL)
   IF(NOT CURL_LIBRARY)
     MESSAGE(FATAL_ERROR "DAP Support specified, CURL libraries are not found.")
   ENDIF()
+
   ADD_DEFINITIONS(-DCURL_STATICLIB=1)
   INCLUDE_DIRECTORIES(${CURL_INCLUDE_DIRS})
 
@@ -1490,7 +1391,6 @@
 # install them in the binary dir. Grab all of the .libs, put them
 # in the libdir.
 ##
-IF(FALSE)
 IF(MSVC)
   FILE(GLOB COPY_FILES ${CMAKE_PREFIX_PATH}/lib/*.lib)
   INSTALL(FILES ${COPY_FILES}
@@ -1507,7 +1407,6 @@
   #  INSTALL(FILES ${ALL_TLL_LIBS}
   #  DESTINATION ${CMAKE_INSTALL_LIBDIR}
   #  COMPONENT dependencies)
-ENDIF()
 ENDIF()
 
 # Subdirectory CMakeLists.txt files should specify their own
