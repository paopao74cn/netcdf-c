<<<<<<< HEAD
/* A Bison parser, made by GNU Bison 2.6.2.  */
=======
/* A Bison parser, made by GNU Bison 2.4.2.  */
>>>>>>> 0b20a726

/* Bison implementation for Yacc-like parsers in C
   
<<<<<<< HEAD
      Copyright (C) 1984, 1989-1990, 2000-2012 Free Software Foundation, Inc.
=======
      Copyright (C) 1984, 1989-1990, 2000-2006, 2009-2010 Free Software
   Foundation, Inc.
>>>>>>> 0b20a726
   
   This program is free software: you can redistribute it and/or modify
   it under the terms of the GNU General Public License as published by
   the Free Software Foundation, either version 3 of the License, or
   (at your option) any later version.
   
   This program is distributed in the hope that it will be useful,
   but WITHOUT ANY WARRANTY; without even the implied warranty of
   MERCHANTABILITY or FITNESS FOR A PARTICULAR PURPOSE.  See the
   GNU General Public License for more details.
   
   You should have received a copy of the GNU General Public License
   along with this program.  If not, see <http://www.gnu.org/licenses/>.  */

/* As a special exception, you may create a larger work that contains
   part or all of the Bison parser skeleton and distribute that work
   under terms of your choice, so long as that work isn't itself a
   parser generator using the skeleton or a modified version thereof
   as a parser skeleton.  Alternatively, if you modify or redistribute
   the parser skeleton itself, you may (at your option) remove this
   special exception, which will cause the skeleton and the resulting
   Bison output files to be licensed under the GNU General Public
   License without this special exception.
   
   This special exception was added by the Free Software Foundation in
   version 2.2 of Bison.  */

/* C LALR(1) parser skeleton written by Richard Stallman, by
   simplifying the original so-called "semantic" parser.  */

/* All symbols defined below should begin with yy or YY, to avoid
   infringing on user name space.  This should be done even for local
   variables, as they might otherwise be expanded by user macros.
   There are some unavoidable exceptions within include files to
   define necessary library symbols; they are noted "INFRINGES ON
   USER NAME SPACE" below.  */

/* Identify Bison output.  */
#define YYBISON 1

/* Bison version.  */
<<<<<<< HEAD
#define YYBISON_VERSION "2.6.2"
=======
#define YYBISON_VERSION "2.4.2"
>>>>>>> 0b20a726

/* Skeleton name.  */
#define YYSKELETON_NAME "yacc.c"

/* Pure parsers.  */
#define YYPURE 0

/* Push parsers.  */
#define YYPUSH 0

/* Pull parsers.  */
#define YYPULL 1


/* Substitute the variable and function names.  */
#define yyparse         ncgparse
#define yylex           ncglex
#define yyerror         ncgerror
#define yylval          ncglval
#define yychar          ncgchar
#define yydebug         ncgdebug
#define yynerrs         ncgnerrs

/* Copy the first part of user declarations.  */
/* Line 336 of yacc.c  */
#line 9 "/Users/wfisher/Desktop/win_netcdf/ncgen3/ncgen.y"

#ifdef sccs
static char SccsId[] = "$Id: ncgen.y,v 1.34 2010/03/31 18:18:41 dmh Exp $";
#endif
#include        "config.h"
#include        <string.h>
#include	<stdlib.h>
#include	"netcdf.h"
#include 	"generic.h"
#include        "ncgen.h"
#include	"genlib.h"	/* for grow_darray() et al */

typedef struct Symbol {		/* symbol table entry */
	char    	*name;
	struct Symbol   *next;
	unsigned	is_dim : 1;	/* appears as netCDF dimension */
	unsigned	is_var : 1;	/* appears as netCDF variable */
	unsigned	is_att : 1;	/* appears as netCDF attribute */
	int             dnum;	        /* handle as a dimension */
	int             vnum;	        /* handle as a variable */
	} *YYSTYPE1;

/* True if string a equals string b*/
#define	STREQ(a, b)	(*(a) == *(b) && strcmp((a), (b)) == 0)
#define NC_UNSPECIFIED ((nc_type)0)	/* unspecified (as yet) type */

#define YYSTYPE YYSTYPE1
YYSTYPE symlist;		/* symbol table: linked list */

extern int derror_count;	/* counts errors in netcdf definition */
extern int lineno;		/* line number for error messages */

static int not_a_string;	/* whether last constant read was a string */
static char termstring[MAXTRST]; /* last terminal string read */
static double double_val;	/* last double value read */
static float float_val;		/* last float value read */
static int int_val;		/* last int value read */
static short short_val;		/* last short value read */
static char char_val;		/* last char value read */
static signed char byte_val;	/* last byte value read */

static nc_type type_code;	/* holds declared type for variables */
static nc_type atype_code;	/* holds derived type for attributes */
static char *netcdfname;	/* to construct netcdf file name */
static void *att_space;		/* pointer to block for attribute values */
static nc_type valtype;		/* type code for list of attribute values  */

static char *char_valp;		/* pointers used to accumulate data values */
static signed char *byte_valp;
static short *short_valp;
static int *int_valp;
static float *float_valp;
static double *double_valp;
static void *rec_cur;		/* pointer to where next data value goes */
static void *rec_start;		/* start of space for data */

/* Forward declarations */
void defatt();
void equalatt();

#ifdef YYLEX_PARAM
int yylex(YYLEX_PARAM);
#else
int yylex();
#endif

#ifdef vms
void yyerror(char*);
#else
int yyerror(char*);
#endif

/* Line 336 of yacc.c  */
#line 148 "ncgen.tab.c"

# ifndef YY_NULL
#  if defined __cplusplus && 201103L <= __cplusplus
#   define YY_NULL nullptr
#  else
#   define YY_NULL 0
#  endif
# endif

/* Enabling verbose error messages.  */
#ifdef YYERROR_VERBOSE
# undef YYERROR_VERBOSE
# define YYERROR_VERBOSE 1
#else
# define YYERROR_VERBOSE 0
#endif

/* In a future release of Bison, this section will be replaced
   by #include "ncgen.tab.h".  */
#ifndef NCG_NCGEN_TAB_H
# define NCG_NCGEN_TAB_H
/* Enabling traces.  */
#ifndef YYDEBUG
# define YYDEBUG 0
#endif
#if YYDEBUG
extern int ncgdebug;
#endif

/* Tokens.  */
#ifndef YYTOKENTYPE
# define YYTOKENTYPE
   /* Put the tokens into the symbol table, so that GDB and other debuggers
      know about them.  */
   enum yytokentype {
     NC_UNLIMITED_K = 258,
     BYTE_K = 259,
     CHAR_K = 260,
     SHORT_K = 261,
     INT_K = 262,
     FLOAT_K = 263,
     DOUBLE_K = 264,
     IDENT = 265,
     TERMSTRING = 266,
     BYTE_CONST = 267,
     CHAR_CONST = 268,
     SHORT_CONST = 269,
     INT_CONST = 270,
     FLOAT_CONST = 271,
     DOUBLE_CONST = 272,
     DIMENSIONS = 273,
     VARIABLES = 274,
     NETCDF = 275,
     DATA = 276,
     FILLVALUE = 277
   };
#endif


#if ! defined YYSTYPE && ! defined YYSTYPE_IS_DECLARED
typedef int YYSTYPE;
# define YYSTYPE_IS_TRIVIAL 1
# define yystype YYSTYPE /* obsolescent; will be withdrawn */
# define YYSTYPE_IS_DECLARED 1
#endif

extern YYSTYPE ncglval;

#ifdef YYPARSE_PARAM
#if defined __STDC__ || defined __cplusplus
int ncgparse (void *YYPARSE_PARAM);
#else
int ncgparse ();
#endif
#else /* ! YYPARSE_PARAM */
#if defined __STDC__ || defined __cplusplus
int ncgparse (void);
#else
int ncgparse ();
#endif
#endif /* ! YYPARSE_PARAM */

#endif /* !NCG_NCGEN_TAB_H  */

/* Copy the second part of user declarations.  */

/* Line 353 of yacc.c  */
#line 236 "ncgen.tab.c"

#ifdef short
# undef short
#endif

#ifdef YYTYPE_UINT8
typedef YYTYPE_UINT8 yytype_uint8;
#else
typedef unsigned char yytype_uint8;
#endif

#ifdef YYTYPE_INT8
typedef YYTYPE_INT8 yytype_int8;
#elif (defined __STDC__ || defined __C99__FUNC__ \
     || defined __cplusplus || defined _MSC_VER)
typedef signed char yytype_int8;
#else
typedef short int yytype_int8;
#endif

#ifdef YYTYPE_UINT16
typedef YYTYPE_UINT16 yytype_uint16;
#else
typedef unsigned short int yytype_uint16;
#endif

#ifdef YYTYPE_INT16
typedef YYTYPE_INT16 yytype_int16;
#else
typedef short int yytype_int16;
#endif

#ifndef YYSIZE_T
# ifdef __SIZE_TYPE__
#  define YYSIZE_T __SIZE_TYPE__
# elif defined size_t
#  define YYSIZE_T size_t
# elif ! defined YYSIZE_T && (defined __STDC__ || defined __C99__FUNC__ \
     || defined __cplusplus || defined _MSC_VER)
#  include <stddef.h> /* INFRINGES ON USER NAME SPACE */
#  define YYSIZE_T size_t
# else
#  define YYSIZE_T unsigned int
# endif
#endif

#define YYSIZE_MAXIMUM ((YYSIZE_T) -1)

#ifndef YY_
# if defined YYENABLE_NLS && YYENABLE_NLS
#  if ENABLE_NLS
#   include <libintl.h> /* INFRINGES ON USER NAME SPACE */
#   define YY_(msgid) dgettext ("bison-runtime", msgid)
#  endif
# endif
# ifndef YY_
#  define YY_(msgid) msgid
# endif
#endif

/* Suppress unused-variable warnings by "using" E.  */
#if ! defined lint || defined __GNUC__
# define YYUSE(e) ((void) (e))
#else
# define YYUSE(e) /* empty */
#endif

/* Identity function, used to suppress warnings about constant conditions.  */
#ifndef lint
# define YYID(n) (n)
#else
#if (defined __STDC__ || defined __C99__FUNC__ \
     || defined __cplusplus || defined _MSC_VER)
static int
YYID (int yyi)
#else
static int
YYID (yyi)
    int yyi;
#endif
{
  return yyi;
}
#endif

#if ! defined yyoverflow || YYERROR_VERBOSE

/* The parser invokes alloca or malloc; define the necessary symbols.  */

# ifdef YYSTACK_USE_ALLOCA
#  if YYSTACK_USE_ALLOCA
#   ifdef __GNUC__
#    define YYSTACK_ALLOC __builtin_alloca
#   elif defined __BUILTIN_VA_ARG_INCR
#    include <alloca.h> /* INFRINGES ON USER NAME SPACE */
#   elif defined _AIX
#    define YYSTACK_ALLOC __alloca
#   elif defined _MSC_VER
#    include <malloc.h> /* INFRINGES ON USER NAME SPACE */
#    define alloca _alloca
#   else
#    define YYSTACK_ALLOC alloca
#    if ! defined _ALLOCA_H && ! defined EXIT_SUCCESS && (defined __STDC__ || defined __C99__FUNC__ \
     || defined __cplusplus || defined _MSC_VER)
#     include <stdlib.h> /* INFRINGES ON USER NAME SPACE */
      /* Use EXIT_SUCCESS as a witness for stdlib.h.  */
#     ifndef EXIT_SUCCESS
#      define EXIT_SUCCESS 0
#     endif
#    endif
#   endif
#  endif
# endif

# ifdef YYSTACK_ALLOC
   /* Pacify GCC's `empty if-body' warning.  */
#  define YYSTACK_FREE(Ptr) do { /* empty */; } while (YYID (0))
#  ifndef YYSTACK_ALLOC_MAXIMUM
    /* The OS might guarantee only one guard page at the bottom of the stack,
       and a page size can be as small as 4096 bytes.  So we cannot safely
       invoke alloca (N) if N exceeds 4096.  Use a slightly smaller number
       to allow for a few compiler-allocated temporary stack slots.  */
#   define YYSTACK_ALLOC_MAXIMUM 4032 /* reasonable circa 2006 */
#  endif
# else
#  define YYSTACK_ALLOC YYMALLOC
#  define YYSTACK_FREE YYFREE
#  ifndef YYSTACK_ALLOC_MAXIMUM
#   define YYSTACK_ALLOC_MAXIMUM YYSIZE_MAXIMUM
#  endif
#  if (defined __cplusplus && ! defined EXIT_SUCCESS \
       && ! ((defined YYMALLOC || defined malloc) \
	     && (defined YYFREE || defined free)))
#   include <stdlib.h> /* INFRINGES ON USER NAME SPACE */
#   ifndef EXIT_SUCCESS
#    define EXIT_SUCCESS 0
#   endif
#  endif
#  ifndef YYMALLOC
#   define YYMALLOC malloc
#   if ! defined malloc && ! defined EXIT_SUCCESS && (defined __STDC__ || defined __C99__FUNC__ \
     || defined __cplusplus || defined _MSC_VER)
void *malloc (YYSIZE_T); /* INFRINGES ON USER NAME SPACE */
#   endif
#  endif
#  ifndef YYFREE
#   define YYFREE free
#   if ! defined free && ! defined EXIT_SUCCESS && (defined __STDC__ || defined __C99__FUNC__ \
     || defined __cplusplus || defined _MSC_VER)
void free (void *); /* INFRINGES ON USER NAME SPACE */
#   endif
#  endif
# endif
#endif /* ! defined yyoverflow || YYERROR_VERBOSE */


#if (! defined yyoverflow \
     && (! defined __cplusplus \
	 || (defined YYSTYPE_IS_TRIVIAL && YYSTYPE_IS_TRIVIAL)))

/* A type that is properly aligned for any stack member.  */
union yyalloc
{
  yytype_int16 yyss_alloc;
  YYSTYPE yyvs_alloc;
};

/* The size of the maximum gap between one aligned stack and the next.  */
# define YYSTACK_GAP_MAXIMUM (sizeof (union yyalloc) - 1)

/* The size of an array large to enough to hold all stacks, each with
   N elements.  */
# define YYSTACK_BYTES(N) \
     ((N) * (sizeof (yytype_int16) + sizeof (YYSTYPE)) \
      + YYSTACK_GAP_MAXIMUM)

# define YYCOPY_NEEDED 1

/* Relocate STACK from its old location to the new one.  The
   local variables YYSIZE and YYSTACKSIZE give the old and new number of
   elements in the stack, and YYPTR gives the new location of the
   stack.  Advance YYPTR to a properly aligned location for the next
   stack.  */
# define YYSTACK_RELOCATE(Stack_alloc, Stack)				\
    do									\
      {									\
	YYSIZE_T yynewbytes;						\
	YYCOPY (&yyptr->Stack_alloc, Stack, yysize);			\
	Stack = &yyptr->Stack_alloc;					\
	yynewbytes = yystacksize * sizeof (*Stack) + YYSTACK_GAP_MAXIMUM; \
	yyptr += yynewbytes / sizeof (*yyptr);				\
      }									\
    while (YYID (0))

#endif

#if defined YYCOPY_NEEDED && YYCOPY_NEEDED
/* Copy COUNT objects from SRC to DST.  The source and destination do
   not overlap.  */
# ifndef YYCOPY
#  if defined __GNUC__ && 1 < __GNUC__
#   define YYCOPY(Dst, Src, Count) \
      __builtin_memcpy (Dst, Src, (Count) * sizeof (*(Src)))
#  else
#   define YYCOPY(Dst, Src, Count)              \
      do                                        \
        {                                       \
          YYSIZE_T yyi;                         \
          for (yyi = 0; yyi < (Count); yyi++)   \
            (Dst)[yyi] = (Src)[yyi];            \
        }                                       \
      while (YYID (0))
#  endif
# endif
#endif /* !YYCOPY_NEEDED */

/* YYFINAL -- State number of the termination state.  */
#define YYFINAL  4
/* YYLAST -- Last index in YYTABLE.  */
#define YYLAST   78

/* YYNTOKENS -- Number of terminals.  */
#define YYNTOKENS  31
/* YYNNTS -- Number of nonterminals.  */
#define YYNNTS  42
/* YYNRULES -- Number of rules.  */
#define YYNRULES  79
/* YYNRULES -- Number of states.  */
#define YYNSTATES  112

/* YYTRANSLATE(YYLEX) -- Bison symbol number corresponding to YYLEX.  */
#define YYUNDEFTOK  2
#define YYMAXUTOK   277

#define YYTRANSLATE(YYX)						\
  ((unsigned int) (YYX) <= YYMAXUTOK ? yytranslate[YYX] : YYUNDEFTOK)

/* YYTRANSLATE[YYLEX] -- Bison symbol number corresponding to YYLEX.  */
static const yytype_uint8 yytranslate[] =
{
       0,     2,     2,     2,     2,     2,     2,     2,     2,     2,
       2,     2,     2,     2,     2,     2,     2,     2,     2,     2,
       2,     2,     2,     2,     2,     2,     2,     2,     2,     2,
       2,     2,     2,     2,     2,     2,     2,     2,     2,     2,
      28,    29,     2,     2,    26,     2,     2,     2,     2,     2,
       2,     2,     2,     2,     2,     2,     2,     2,    30,    25,
       2,    27,     2,     2,     2,     2,     2,     2,     2,     2,
       2,     2,     2,     2,     2,     2,     2,     2,     2,     2,
       2,     2,     2,     2,     2,     2,     2,     2,     2,     2,
       2,     2,     2,     2,     2,     2,     2,     2,     2,     2,
       2,     2,     2,     2,     2,     2,     2,     2,     2,     2,
       2,     2,     2,     2,     2,     2,     2,     2,     2,     2,
       2,     2,     2,    23,     2,    24,     2,     2,     2,     2,
       2,     2,     2,     2,     2,     2,     2,     2,     2,     2,
       2,     2,     2,     2,     2,     2,     2,     2,     2,     2,
       2,     2,     2,     2,     2,     2,     2,     2,     2,     2,
       2,     2,     2,     2,     2,     2,     2,     2,     2,     2,
       2,     2,     2,     2,     2,     2,     2,     2,     2,     2,
       2,     2,     2,     2,     2,     2,     2,     2,     2,     2,
       2,     2,     2,     2,     2,     2,     2,     2,     2,     2,
       2,     2,     2,     2,     2,     2,     2,     2,     2,     2,
       2,     2,     2,     2,     2,     2,     2,     2,     2,     2,
       2,     2,     2,     2,     2,     2,     2,     2,     2,     2,
       2,     2,     2,     2,     2,     2,     2,     2,     2,     2,
       2,     2,     2,     2,     2,     2,     2,     2,     2,     2,
       2,     2,     2,     2,     2,     2,     1,     2,     3,     4,
       5,     6,     7,     8,     9,    10,    11,    12,    13,    14,
      15,    16,    17,    18,    19,    20,    21,    22
};

#if YYDEBUG
/* YYPRHS[YYN] -- Index of the first RHS symbol of rule number YYN in
   YYRHS.  */
static const yytype_uint8 yyprhs[] =
{
       0,     0,     3,     4,     5,    14,    15,    18,    21,    25,
      27,    31,    35,    39,    43,    45,    47,    48,    51,    53,
      56,    60,    62,    64,    66,    69,    73,    76,    78,    80,
      82,    84,    86,    88,    90,    94,    95,    99,   101,   102,
     106,   108,   112,   114,   115,   120,   121,   126,   130,   133,
     135,   137,   139,   143,   145,   147,   149,   151,   153,   155,
     157,   159,   160,   163,   165,   168,   172,   173,   178,   180,
     184,   185,   188,   190,   192,   194,   196,   198,   200,   202
};

/* YYRHS -- A `-1'-separated list of the rules' RHS.  */
static const yytype_int8 yyrhs[] =
{
      32,     0,    -1,    -1,    -1,    20,    23,    33,    35,    41,
      34,    65,    24,    -1,    -1,    18,    36,    -1,    37,    25,
      -1,    36,    37,    25,    -1,    38,    -1,    37,    26,    38,
      -1,    39,    27,    15,    -1,    39,    27,    17,    -1,    39,
      27,     3,    -1,    40,    -1,    10,    -1,    -1,    19,    42,
      -1,    44,    -1,    43,    25,    -1,    42,    43,    25,    -1,
      45,    -1,    54,    -1,    56,    -1,    56,    25,    -1,    44,
      56,    25,    -1,    46,    47,    -1,     4,    -1,     5,    -1,
       6,    -1,     7,    -1,     8,    -1,     9,    -1,    48,    -1,
      47,    26,    48,    -1,    -1,    50,    49,    51,    -1,    10,
      -1,    -1,    28,    52,    29,    -1,    53,    -1,    52,    26,
      53,    -1,    40,    -1,    -1,    58,    55,    27,    62,    -1,
      -1,    59,    57,    27,    62,    -1,    60,    30,    61,    -1,
      30,    61,    -1,    50,    -1,    10,    -1,    63,    -1,    62,
      26,    63,    -1,    64,    -1,    13,    -1,    11,    -1,    12,
      -1,    14,    -1,    15,    -1,    16,    -1,    17,    -1,    -1,
      21,    66,    -1,    21,    -1,    67,    25,    -1,    66,    67,
      25,    -1,    -1,    60,    68,    27,    69,    -1,    70,    -1,
      69,    26,    70,    -1,    -1,    71,    72,    -1,    13,    -1,
      11,    -1,    12,    -1,    14,    -1,    15,    -1,    16,    -1,
      17,    -1,    22,    -1
};

/* YYRLINE[YYN] -- source line where rule number YYN was defined.  */
static const yytype_uint16 yyrline[] =
{
       0,   114,   114,   117,   112,   130,   131,   133,   134,   136,
     137,   139,   145,   156,   164,   181,   183,   184,   185,   187,
     188,   190,   190,   190,   192,   193,   195,   197,   198,   199,
     200,   201,   202,   204,   205,   208,   207,   246,   248,   249,
     251,   252,   254,   276,   275,   285,   284,   294,   296,   302,
     312,   323,   324,   326,   335,   341,   354,   360,   366,   372,
     378,   386,   387,   388,   391,   392,   395,   394,   461,   462,
     465,   465,   517,   543,   598,   624,   650,   676,   702,   731
};
#endif

#if YYDEBUG || YYERROR_VERBOSE || 0
/* YYTNAME[SYMBOL-NUM] -- String name of the symbol SYMBOL-NUM.
   First, the terminals, then, starting at YYNTOKENS, nonterminals.  */
static const char *const yytname[] =
{
  "$end", "error", "$undefined", "NC_UNLIMITED_K", "BYTE_K", "CHAR_K",
  "SHORT_K", "INT_K", "FLOAT_K", "DOUBLE_K", "IDENT", "TERMSTRING",
  "BYTE_CONST", "CHAR_CONST", "SHORT_CONST", "INT_CONST", "FLOAT_CONST",
  "DOUBLE_CONST", "DIMENSIONS", "VARIABLES", "NETCDF", "DATA", "FILLVALUE",
  "'{'", "'}'", "';'", "','", "'='", "'('", "')'", "':'", "$accept",
  "ncdesc", "$@1", "$@2", "dimsection", "dimdecls", "dimdecline",
  "dimdecl", "dimd", "dim", "vasection", "vadecls", "vadecl", "gattdecls",
  "vardecl", "type", "varlist", "varspec", "$@3", "var", "dimspec",
  "dimlist", "vdim", "attdecl", "$@4", "gattdecl", "$@5", "att", "gatt",
  "avar", "attr", "attvallist", "aconst", "attconst", "datasection",
  "datadecls", "datadecl", "$@6", "constlist", "dconst", "$@7", "const", YY_NULL
};
#endif

# ifdef YYPRINT
/* YYTOKNUM[YYLEX-NUM] -- Internal token number corresponding to
   token YYLEX-NUM.  */
static const yytype_uint16 yytoknum[] =
{
       0,   256,   257,   258,   259,   260,   261,   262,   263,   264,
     265,   266,   267,   268,   269,   270,   271,   272,   273,   274,
     275,   276,   277,   123,   125,    59,    44,    61,    40,    41,
      58
};
# endif

/* YYR1[YYN] -- Symbol number of symbol that rule YYN derives.  */
static const yytype_uint8 yyr1[] =
{
       0,    31,    33,    34,    32,    35,    35,    36,    36,    37,
      37,    38,    38,    38,    39,    40,    41,    41,    41,    42,
      42,    43,    43,    43,    44,    44,    45,    46,    46,    46,
      46,    46,    46,    47,    47,    49,    48,    50,    51,    51,
      52,    52,    53,    55,    54,    57,    56,    58,    59,    60,
      61,    62,    62,    63,    64,    64,    64,    64,    64,    64,
      64,    65,    65,    65,    66,    66,    68,    67,    69,    69,
      71,    70,    72,    72,    72,    72,    72,    72,    72,    72
};

/* YYR2[YYN] -- Number of symbols composing right hand side of rule YYN.  */
static const yytype_uint8 yyr2[] =
{
       0,     2,     0,     0,     8,     0,     2,     2,     3,     1,
       3,     3,     3,     3,     1,     1,     0,     2,     1,     2,
       3,     1,     1,     1,     2,     3,     2,     1,     1,     1,
       1,     1,     1,     1,     3,     0,     3,     1,     0,     3,
       1,     3,     1,     0,     4,     0,     4,     3,     2,     1,
       1,     1,     3,     1,     1,     1,     1,     1,     1,     1,
       1,     0,     2,     1,     2,     3,     0,     4,     1,     3,
       0,     2,     1,     1,     1,     1,     1,     1,     1,     1
};

/* YYDEFACT[STATE-NAME] -- Default reduction number in state STATE-NUM.
   Performed when YYTABLE doesn't specify something else to do.  Zero
   means the default is an error.  */
static const yytype_uint8 yydefact[] =
{
       0,     0,     0,     2,     1,     5,     0,    16,    15,     6,
       0,     9,     0,    14,     0,     0,     3,    18,     0,    45,
       0,     7,     0,     0,    27,    28,    29,    30,    31,    32,
      37,    17,     0,    21,     0,    49,    22,    23,    43,     0,
      50,    48,    61,     0,    24,     0,     8,    10,    13,    11,
      12,     0,    19,    26,    33,    35,     0,     0,    63,     0,
      25,     0,    20,     0,    38,     0,    47,    66,    62,     0,
       4,    55,    56,    54,    57,    58,    59,    60,    46,    51,
      53,    34,     0,    36,    44,     0,     0,    64,     0,    42,
       0,    40,    70,    65,    52,     0,    39,    67,    68,     0,
      41,    70,    73,    74,    72,    75,    76,    77,    78,    79,
      71,    69
};

/* YYDEFGOTO[NTERM-NUM].  */
static const yytype_int8 yydefgoto[] =
{
      -1,     2,     5,    42,     7,     9,    10,    11,    12,    13,
      16,    31,    32,    17,    33,    34,    53,    54,    64,    35,
      83,    90,    91,    36,    56,    37,    45,    38,    19,    39,
      41,    78,    79,    80,    59,    68,    69,    85,    97,    98,
      99,   110
};

/* YYPACT[STATE-NUM] -- Index in YYTABLE of the portion describing
   STATE-NUM.  */
#define YYPACT_NINF -73
static const yytype_int8 yypact[] =
{
      10,     3,    31,   -73,   -73,    19,    36,     6,   -73,    36,
       7,   -73,    20,   -73,    -3,    38,   -73,    21,    24,   -73,
       9,   -73,    36,     5,   -73,   -73,   -73,   -73,   -73,   -73,
     -73,    -3,    25,   -73,    42,   -73,   -73,   -73,   -73,    23,
     -73,   -73,    33,    30,   -73,    29,   -73,   -73,   -73,   -73,
     -73,    32,   -73,    34,   -73,   -73,    35,    38,    42,    37,
     -73,    28,   -73,    42,    39,    28,   -73,   -73,    42,    40,
     -73,   -73,   -73,   -73,   -73,   -73,   -73,   -73,    43,   -73,
     -73,   -73,    36,   -73,    43,    41,    45,   -73,    28,   -73,
     -17,   -73,   -73,   -73,   -73,    36,   -73,    46,   -73,     2,
     -73,   -73,   -73,   -73,   -73,   -73,   -73,   -73,   -73,   -73,
     -73,   -73
};

/* YYPGOTO[NTERM-NUM].  */
static const yytype_int8 yypgoto[] =
{
     -73,   -73,   -73,   -73,   -73,   -73,    49,    44,   -73,   -72,
     -73,   -73,    47,   -73,   -73,   -73,   -73,    -4,   -73,   -34,
     -73,   -73,   -32,   -73,   -73,     4,   -73,   -73,   -73,   -30,
      14,    -1,   -15,   -73,   -73,   -73,     8,   -73,   -73,   -27,
     -73,   -73
};

/* YYTABLE[YYPACT[STATE-NUM]].  What to do in state STATE-NUM.  If
   positive, shift that token.  If negative, reduce the rule which
   number is the opposite.  If YYTABLE_NINF, syntax error.  */
#define YYTABLE_NINF -1
static const yytype_uint8 yytable[] =
{
      55,    24,    25,    26,    27,    28,    29,    30,    48,    95,
      89,    18,    96,   102,   103,   104,   105,   106,   107,   108,
      49,    43,    50,    89,   109,    14,     3,    15,    67,    55,
       1,     4,    21,    22,    46,    22,    15,     6,    67,    71,
      72,    73,    74,    75,    76,    77,     8,    23,    40,    44,
      52,    15,    30,    57,    58,    60,    61,    62,    20,    81,
      63,    70,    65,   100,    84,    87,    47,    82,    92,    88,
      93,    66,   101,    94,   111,     0,    86,     0,    51
};

#define yypact_value_is_default(yystate) \
  ((yystate) == (-73))

#define yytable_value_is_error(yytable_value) \
  YYID (0)

static const yytype_int8 yycheck[] =
{
      34,     4,     5,     6,     7,     8,     9,    10,     3,    26,
      82,     7,    29,    11,    12,    13,    14,    15,    16,    17,
      15,    17,    17,    95,    22,    19,    23,    30,    58,    63,
      20,     0,    25,    26,    25,    26,    30,    18,    68,    11,
      12,    13,    14,    15,    16,    17,    10,    27,    10,    25,
      25,    30,    10,    30,    21,    25,    27,    25,     9,    63,
      26,    24,    27,    95,    65,    25,    22,    28,    27,    26,
      25,    57,    26,    88,   101,    -1,    68,    -1,    31
};

/* YYSTOS[STATE-NUM] -- The (internal number of the) accessing
   symbol of state STATE-NUM.  */
static const yytype_uint8 yystos[] =
{
       0,    20,    32,    23,     0,    33,    18,    35,    10,    36,
      37,    38,    39,    40,    19,    30,    41,    44,    56,    59,
      37,    25,    26,    27,     4,     5,     6,     7,     8,     9,
      10,    42,    43,    45,    46,    50,    54,    56,    58,    60,
      10,    61,    34,    56,    25,    57,    25,    38,     3,    15,
      17,    43,    25,    47,    48,    50,    55,    30,    21,    65,
      25,    27,    25,    26,    49,    27,    61,    60,    66,    67,
      24,    11,    12,    13,    14,    15,    16,    17,    62,    63,
      64,    48,    28,    51,    62,    68,    67,    25,    26,    40,
      52,    53,    27,    25,    63,    26,    29,    69,    70,    71,
      53,    26,    11,    12,    13,    14,    15,    16,    17,    22,
      72,    70
};

#define yyerrok		(yyerrstatus = 0)
#define yyclearin	(yychar = YYEMPTY)
#define YYEMPTY		(-2)
#define YYEOF		0

#define YYACCEPT	goto yyacceptlab
#define YYABORT		goto yyabortlab
#define YYERROR		goto yyerrorlab


/* Like YYERROR except do call yyerror.  This remains here temporarily
   to ease the transition to the new meaning of YYERROR, for GCC.
   Once GCC version 2 has supplanted version 1, this can go.  However,
   YYFAIL appears to be in use.  Nevertheless, it is formally deprecated
   in Bison 2.4.2's NEWS entry, where a plan to phase it out is
   discussed.  */

#define YYFAIL		goto yyerrlab
#if defined YYFAIL
  /* This is here to suppress warnings from the GCC cpp's
     -Wunused-macros.  Normally we don't worry about that warning, but
     some users do, and we want to make it easy for users to remove
     YYFAIL uses, which will produce warnings from Bison 2.5.  */
#endif

#define YYRECOVERING()  (!!yyerrstatus)

#define YYBACKUP(Token, Value)                                  \
do                                                              \
  if (yychar == YYEMPTY)                                        \
    {                                                           \
      yychar = (Token);                                         \
      yylval = (Value);                                         \
      YYPOPSTACK (yylen);                                       \
      yystate = *yyssp;                                         \
      goto yybackup;                                            \
    }                                                           \
  else                                                          \
    {                                                           \
      yyerror (YY_("syntax error: cannot back up")); \
      YYERROR;							\
    }								\
while (YYID (0))


#define YYTERROR	1
#define YYERRCODE	256

/* YYLLOC_DEFAULT -- Set CURRENT to span from RHS[1] to RHS[N].
   If N is 0, then set CURRENT to the empty location which ends
   the previous symbol: RHS[0] (always defined).  */

#ifndef YYLLOC_DEFAULT
# define YYLLOC_DEFAULT(Current, Rhs, N)                                \
    do                                                                  \
      if (YYID (N))                                                     \
        {                                                               \
          (Current).first_line   = YYRHSLOC (Rhs, 1).first_line;        \
          (Current).first_column = YYRHSLOC (Rhs, 1).first_column;      \
          (Current).last_line    = YYRHSLOC (Rhs, N).last_line;         \
          (Current).last_column  = YYRHSLOC (Rhs, N).last_column;       \
        }                                                               \
      else                                                              \
        {                                                               \
          (Current).first_line   = (Current).last_line   =              \
            YYRHSLOC (Rhs, 0).last_line;                                \
          (Current).first_column = (Current).last_column =              \
            YYRHSLOC (Rhs, 0).last_column;                              \
        }                                                               \
    while (YYID (0))
#endif

#define YYRHSLOC(Rhs, K) ((Rhs)[K])



/* This macro is provided for backward compatibility. */

#ifndef YY_LOCATION_PRINT
# define YY_LOCATION_PRINT(File, Loc) ((void) 0)
#endif


/* YYLEX -- calling `yylex' with the right arguments.  */

#ifdef YYLEX_PARAM
# define YYLEX yylex (YYLEX_PARAM)
#else
# define YYLEX yylex ()
#endif

/* Enable debugging if requested.  */
#if YYDEBUG

# ifndef YYFPRINTF
#  include <stdio.h> /* INFRINGES ON USER NAME SPACE */
#  define YYFPRINTF fprintf
# endif

# define YYDPRINTF(Args)			\
do {						\
  if (yydebug)					\
    YYFPRINTF Args;				\
} while (YYID (0))

# define YY_SYMBOL_PRINT(Title, Type, Value, Location)			  \
do {									  \
  if (yydebug)								  \
    {									  \
      YYFPRINTF (stderr, "%s ", Title);					  \
      yy_symbol_print (stderr,						  \
		  Type, Value); \
      YYFPRINTF (stderr, "\n");						  \
    }									  \
} while (YYID (0))


/*--------------------------------.
| Print this symbol on YYOUTPUT.  |
`--------------------------------*/

/*ARGSUSED*/
#if (defined __STDC__ || defined __C99__FUNC__ \
     || defined __cplusplus || defined _MSC_VER)
static void
yy_symbol_value_print (FILE *yyoutput, int yytype, YYSTYPE const * const yyvaluep)
#else
static void
yy_symbol_value_print (yyoutput, yytype, yyvaluep)
    FILE *yyoutput;
    int yytype;
    YYSTYPE const * const yyvaluep;
#endif
{
  FILE *yyo = yyoutput;
  YYUSE (yyo);
  if (!yyvaluep)
    return;
# ifdef YYPRINT
  if (yytype < YYNTOKENS)
    YYPRINT (yyoutput, yytoknum[yytype], *yyvaluep);
# else
  YYUSE (yyoutput);
# endif
  switch (yytype)
    {
      default:
	break;
    }
}


/*--------------------------------.
| Print this symbol on YYOUTPUT.  |
`--------------------------------*/

#if (defined __STDC__ || defined __C99__FUNC__ \
     || defined __cplusplus || defined _MSC_VER)
static void
yy_symbol_print (FILE *yyoutput, int yytype, YYSTYPE const * const yyvaluep)
#else
static void
yy_symbol_print (yyoutput, yytype, yyvaluep)
    FILE *yyoutput;
    int yytype;
    YYSTYPE const * const yyvaluep;
#endif
{
  if (yytype < YYNTOKENS)
    YYFPRINTF (yyoutput, "token %s (", yytname[yytype]);
  else
    YYFPRINTF (yyoutput, "nterm %s (", yytname[yytype]);

  yy_symbol_value_print (yyoutput, yytype, yyvaluep);
  YYFPRINTF (yyoutput, ")");
}

/*------------------------------------------------------------------.
| yy_stack_print -- Print the state stack from its BOTTOM up to its |
| TOP (included).                                                   |
`------------------------------------------------------------------*/

#if (defined __STDC__ || defined __C99__FUNC__ \
     || defined __cplusplus || defined _MSC_VER)
static void
yy_stack_print (yytype_int16 *yybottom, yytype_int16 *yytop)
#else
static void
yy_stack_print (yybottom, yytop)
    yytype_int16 *yybottom;
    yytype_int16 *yytop;
#endif
{
  YYFPRINTF (stderr, "Stack now");
  for (; yybottom <= yytop; yybottom++)
    {
      int yybot = *yybottom;
      YYFPRINTF (stderr, " %d", yybot);
    }
  YYFPRINTF (stderr, "\n");
}

# define YY_STACK_PRINT(Bottom, Top)				\
do {								\
  if (yydebug)							\
    yy_stack_print ((Bottom), (Top));				\
} while (YYID (0))


/*------------------------------------------------.
| Report that the YYRULE is going to be reduced.  |
`------------------------------------------------*/

#if (defined __STDC__ || defined __C99__FUNC__ \
     || defined __cplusplus || defined _MSC_VER)
static void
yy_reduce_print (YYSTYPE *yyvsp, int yyrule)
#else
static void
yy_reduce_print (yyvsp, yyrule)
    YYSTYPE *yyvsp;
    int yyrule;
#endif
{
  int yynrhs = yyr2[yyrule];
  int yyi;
  unsigned long int yylno = yyrline[yyrule];
  YYFPRINTF (stderr, "Reducing stack by rule %d (line %lu):\n",
	     yyrule - 1, yylno);
  /* The symbols being reduced.  */
  for (yyi = 0; yyi < yynrhs; yyi++)
    {
      YYFPRINTF (stderr, "   $%d = ", yyi + 1);
      yy_symbol_print (stderr, yyrhs[yyprhs[yyrule] + yyi],
		       &(yyvsp[(yyi + 1) - (yynrhs)])
		       		       );
      YYFPRINTF (stderr, "\n");
    }
}

# define YY_REDUCE_PRINT(Rule)		\
do {					\
  if (yydebug)				\
    yy_reduce_print (yyvsp, Rule); \
} while (YYID (0))

/* Nonzero means print parse trace.  It is left uninitialized so that
   multiple parsers can coexist.  */
int yydebug;
#else /* !YYDEBUG */
# define YYDPRINTF(Args)
# define YY_SYMBOL_PRINT(Title, Type, Value, Location)
# define YY_STACK_PRINT(Bottom, Top)
# define YY_REDUCE_PRINT(Rule)
#endif /* !YYDEBUG */


/* YYINITDEPTH -- initial size of the parser's stacks.  */
#ifndef	YYINITDEPTH
# define YYINITDEPTH 200
#endif

/* YYMAXDEPTH -- maximum size the stacks can grow to (effective only
   if the built-in stack extension method is used).

   Do not make this value too large; the results are undefined if
   YYSTACK_ALLOC_MAXIMUM < YYSTACK_BYTES (YYMAXDEPTH)
   evaluated with infinite-precision integer arithmetic.  */

#ifndef YYMAXDEPTH
# define YYMAXDEPTH 10000
#endif


#if YYERROR_VERBOSE

# ifndef yystrlen
#  if defined __GLIBC__ && defined _STRING_H
#   define yystrlen strlen
#  else
/* Return the length of YYSTR.  */
#if (defined __STDC__ || defined __C99__FUNC__ \
     || defined __cplusplus || defined _MSC_VER)
static YYSIZE_T
yystrlen (const char *yystr)
#else
static YYSIZE_T
yystrlen (yystr)
    const char *yystr;
#endif
{
  YYSIZE_T yylen;
  for (yylen = 0; yystr[yylen]; yylen++)
    continue;
  return yylen;
}
#  endif
# endif

# ifndef yystpcpy
#  if defined __GLIBC__ && defined _STRING_H && defined _GNU_SOURCE
#   define yystpcpy stpcpy
#  else
/* Copy YYSRC to YYDEST, returning the address of the terminating '\0' in
   YYDEST.  */
#if (defined __STDC__ || defined __C99__FUNC__ \
     || defined __cplusplus || defined _MSC_VER)
static char *
yystpcpy (char *yydest, const char *yysrc)
#else
static char *
yystpcpy (yydest, yysrc)
    char *yydest;
    const char *yysrc;
#endif
{
  char *yyd = yydest;
  const char *yys = yysrc;

  while ((*yyd++ = *yys++) != '\0')
    continue;

  return yyd - 1;
}
#  endif
# endif

# ifndef yytnamerr
/* Copy to YYRES the contents of YYSTR after stripping away unnecessary
   quotes and backslashes, so that it's suitable for yyerror.  The
   heuristic is that double-quoting is unnecessary unless the string
   contains an apostrophe, a comma, or backslash (other than
   backslash-backslash).  YYSTR is taken from yytname.  If YYRES is
   null, do not copy; instead, return the length of what the result
   would have been.  */
static YYSIZE_T
yytnamerr (char *yyres, const char *yystr)
{
  if (*yystr == '"')
    {
      YYSIZE_T yyn = 0;
      char const *yyp = yystr;

      for (;;)
	switch (*++yyp)
	  {
	  case '\'':
	  case ',':
	    goto do_not_strip_quotes;

	  case '\\':
	    if (*++yyp != '\\')
	      goto do_not_strip_quotes;
	    /* Fall through.  */
	  default:
	    if (yyres)
	      yyres[yyn] = *yyp;
	    yyn++;
	    break;

	  case '"':
	    if (yyres)
	      yyres[yyn] = '\0';
	    return yyn;
	  }
    do_not_strip_quotes: ;
    }

  if (! yyres)
    return yystrlen (yystr);

  return yystpcpy (yyres, yystr) - yyres;
}
# endif

/* Copy into *YYMSG, which is of size *YYMSG_ALLOC, an error message
   about the unexpected token YYTOKEN for the state stack whose top is
   YYSSP.

   Return 0 if *YYMSG was successfully written.  Return 1 if *YYMSG is
   not large enough to hold the message.  In that case, also set
   *YYMSG_ALLOC to the required number of bytes.  Return 2 if the
   required number of bytes is too large to store.  */
static int
yysyntax_error (YYSIZE_T *yymsg_alloc, char **yymsg,
                yytype_int16 *yyssp, int yytoken)
{
  YYSIZE_T yysize0 = yytnamerr (YY_NULL, yytname[yytoken]);
  YYSIZE_T yysize = yysize0;
  YYSIZE_T yysize1;
  enum { YYERROR_VERBOSE_ARGS_MAXIMUM = 5 };
  /* Internationalized format string. */
  const char *yyformat = YY_NULL;
  /* Arguments of yyformat. */
  char const *yyarg[YYERROR_VERBOSE_ARGS_MAXIMUM];
  /* Number of reported tokens (one for the "unexpected", one per
     "expected"). */
  int yycount = 0;

  /* There are many possibilities here to consider:
     - Assume YYFAIL is not used.  It's too flawed to consider.  See
       <http://lists.gnu.org/archive/html/bison-patches/2009-12/msg00024.html>
       for details.  YYERROR is fine as it does not invoke this
       function.
     - If this state is a consistent state with a default action, then
       the only way this function was invoked is if the default action
       is an error action.  In that case, don't check for expected
       tokens because there are none.
     - The only way there can be no lookahead present (in yychar) is if
       this state is a consistent state with a default action.  Thus,
       detecting the absence of a lookahead is sufficient to determine
       that there is no unexpected or expected token to report.  In that
       case, just report a simple "syntax error".
     - Don't assume there isn't a lookahead just because this state is a
       consistent state with a default action.  There might have been a
       previous inconsistent state, consistent state with a non-default
       action, or user semantic action that manipulated yychar.
     - Of course, the expected token list depends on states to have
       correct lookahead information, and it depends on the parser not
       to perform extra reductions after fetching a lookahead from the
       scanner and before detecting a syntax error.  Thus, state merging
       (from LALR or IELR) and default reductions corrupt the expected
       token list.  However, the list is correct for canonical LR with
       one exception: it will still contain any token that will not be
       accepted due to an error action in a later state.
  */
  if (yytoken != YYEMPTY)
    {
      int yyn = yypact[*yyssp];
      yyarg[yycount++] = yytname[yytoken];
      if (!yypact_value_is_default (yyn))
        {
          /* Start YYX at -YYN if negative to avoid negative indexes in
             YYCHECK.  In other words, skip the first -YYN actions for
             this state because they are default actions.  */
          int yyxbegin = yyn < 0 ? -yyn : 0;
          /* Stay within bounds of both yycheck and yytname.  */
          int yychecklim = YYLAST - yyn + 1;
          int yyxend = yychecklim < YYNTOKENS ? yychecklim : YYNTOKENS;
          int yyx;

          for (yyx = yyxbegin; yyx < yyxend; ++yyx)
            if (yycheck[yyx + yyn] == yyx && yyx != YYTERROR
                && !yytable_value_is_error (yytable[yyx + yyn]))
              {
                if (yycount == YYERROR_VERBOSE_ARGS_MAXIMUM)
                  {
                    yycount = 1;
                    yysize = yysize0;
                    break;
                  }
                yyarg[yycount++] = yytname[yyx];
                yysize1 = yysize + yytnamerr (YY_NULL, yytname[yyx]);
                if (! (yysize <= yysize1
                       && yysize1 <= YYSTACK_ALLOC_MAXIMUM))
                  return 2;
                yysize = yysize1;
              }
        }
    }

  switch (yycount)
    {
# define YYCASE_(N, S)                      \
      case N:                               \
        yyformat = S;                       \
      break
      YYCASE_(0, YY_("syntax error"));
      YYCASE_(1, YY_("syntax error, unexpected %s"));
      YYCASE_(2, YY_("syntax error, unexpected %s, expecting %s"));
      YYCASE_(3, YY_("syntax error, unexpected %s, expecting %s or %s"));
      YYCASE_(4, YY_("syntax error, unexpected %s, expecting %s or %s or %s"));
      YYCASE_(5, YY_("syntax error, unexpected %s, expecting %s or %s or %s or %s"));
# undef YYCASE_
    }

  yysize1 = yysize + yystrlen (yyformat);
  if (! (yysize <= yysize1 && yysize1 <= YYSTACK_ALLOC_MAXIMUM))
    return 2;
  yysize = yysize1;

  if (*yymsg_alloc < yysize)
    {
      *yymsg_alloc = 2 * yysize;
      if (! (yysize <= *yymsg_alloc
             && *yymsg_alloc <= YYSTACK_ALLOC_MAXIMUM))
        *yymsg_alloc = YYSTACK_ALLOC_MAXIMUM;
      return 1;
    }

  /* Avoid sprintf, as that infringes on the user's name space.
     Don't have undefined behavior even if the translation
     produced a string with the wrong number of "%s"s.  */
  {
    char *yyp = *yymsg;
    int yyi = 0;
    while ((*yyp = *yyformat) != '\0')
      if (*yyp == '%' && yyformat[1] == 's' && yyi < yycount)
        {
          yyp += yytnamerr (yyp, yyarg[yyi++]);
          yyformat += 2;
        }
      else
        {
          yyp++;
          yyformat++;
        }
  }
  return 0;
}
#endif /* YYERROR_VERBOSE */

/*-----------------------------------------------.
| Release the memory associated to this symbol.  |
`-----------------------------------------------*/

/*ARGSUSED*/
#if (defined __STDC__ || defined __C99__FUNC__ \
     || defined __cplusplus || defined _MSC_VER)
static void
yydestruct (const char *yymsg, int yytype, YYSTYPE *yyvaluep)
#else
static void
yydestruct (yymsg, yytype, yyvaluep)
    const char *yymsg;
    int yytype;
    YYSTYPE *yyvaluep;
#endif
{
  YYUSE (yyvaluep);

  if (!yymsg)
    yymsg = "Deleting";
  YY_SYMBOL_PRINT (yymsg, yytype, yyvaluep, yylocationp);

  switch (yytype)
    {

      default:
	break;
    }
}




/* The lookahead symbol.  */
int yychar;

/* The semantic value of the lookahead symbol.  */
YYSTYPE yylval;

/* Number of syntax errors so far.  */
int yynerrs;


/*----------.
| yyparse.  |
`----------*/

#ifdef YYPARSE_PARAM
#if (defined __STDC__ || defined __C99__FUNC__ \
     || defined __cplusplus || defined _MSC_VER)
int
yyparse (void *YYPARSE_PARAM)
#else
int
yyparse (YYPARSE_PARAM)
    void *YYPARSE_PARAM;
#endif
#else /* ! YYPARSE_PARAM */
#if (defined __STDC__ || defined __C99__FUNC__ \
     || defined __cplusplus || defined _MSC_VER)
int
yyparse (void)
#else
int
yyparse ()

#endif
#endif
{
    int yystate;
    /* Number of tokens to shift before error messages enabled.  */
    int yyerrstatus;

    /* The stacks and their tools:
       `yyss': related to states.
       `yyvs': related to semantic values.

       Refer to the stacks through separate pointers, to allow yyoverflow
       to reallocate them elsewhere.  */

    /* The state stack.  */
    yytype_int16 yyssa[YYINITDEPTH];
    yytype_int16 *yyss;
    yytype_int16 *yyssp;

    /* The semantic value stack.  */
    YYSTYPE yyvsa[YYINITDEPTH];
    YYSTYPE *yyvs;
    YYSTYPE *yyvsp;

    YYSIZE_T yystacksize;

  int yyn;
  int yyresult;
  /* Lookahead token as an internal (translated) token number.  */
  int yytoken;
  /* The variables used to return semantic value and location from the
     action routines.  */
  YYSTYPE yyval;

#if YYERROR_VERBOSE
  /* Buffer for error messages, and its allocated size.  */
  char yymsgbuf[128];
  char *yymsg = yymsgbuf;
  YYSIZE_T yymsg_alloc = sizeof yymsgbuf;
#endif

#define YYPOPSTACK(N)   (yyvsp -= (N), yyssp -= (N))

  /* The number of symbols on the RHS of the reduced rule.
     Keep to zero when no symbol should be popped.  */
  int yylen = 0;

  yytoken = 0;
  yyss = yyssa;
  yyvs = yyvsa;
  yystacksize = YYINITDEPTH;

  YYDPRINTF ((stderr, "Starting parse\n"));

  yystate = 0;
  yyerrstatus = 0;
  yynerrs = 0;
  yychar = YYEMPTY; /* Cause a token to be read.  */

  /* Initialize stack pointers.
     Waste one element of value and location stack
     so that they stay on the same level as the state stack.
     The wasted elements are never initialized.  */
  yyssp = yyss;
  yyvsp = yyvs;
  goto yysetstate;

/*------------------------------------------------------------.
| yynewstate -- Push a new state, which is found in yystate.  |
`------------------------------------------------------------*/
 yynewstate:
  /* In all cases, when you get here, the value and location stacks
     have just been pushed.  So pushing a state here evens the stacks.  */
  yyssp++;

 yysetstate:
  *yyssp = yystate;

  if (yyss + yystacksize - 1 <= yyssp)
    {
      /* Get the current used size of the three stacks, in elements.  */
      YYSIZE_T yysize = yyssp - yyss + 1;

#ifdef yyoverflow
      {
	/* Give user a chance to reallocate the stack.  Use copies of
	   these so that the &'s don't force the real ones into
	   memory.  */
	YYSTYPE *yyvs1 = yyvs;
	yytype_int16 *yyss1 = yyss;

	/* Each stack pointer address is followed by the size of the
	   data in use in that stack, in bytes.  This used to be a
	   conditional around just the two extra args, but that might
	   be undefined if yyoverflow is a macro.  */
	yyoverflow (YY_("memory exhausted"),
		    &yyss1, yysize * sizeof (*yyssp),
		    &yyvs1, yysize * sizeof (*yyvsp),
		    &yystacksize);

	yyss = yyss1;
	yyvs = yyvs1;
      }
#else /* no yyoverflow */
# ifndef YYSTACK_RELOCATE
      goto yyexhaustedlab;
# else
      /* Extend the stack our own way.  */
      if (YYMAXDEPTH <= yystacksize)
	goto yyexhaustedlab;
      yystacksize *= 2;
      if (YYMAXDEPTH < yystacksize)
	yystacksize = YYMAXDEPTH;

      {
	yytype_int16 *yyss1 = yyss;
	union yyalloc *yyptr =
	  (union yyalloc *) YYSTACK_ALLOC (YYSTACK_BYTES (yystacksize));
	if (! yyptr)
	  goto yyexhaustedlab;
	YYSTACK_RELOCATE (yyss_alloc, yyss);
	YYSTACK_RELOCATE (yyvs_alloc, yyvs);
#  undef YYSTACK_RELOCATE
	if (yyss1 != yyssa)
	  YYSTACK_FREE (yyss1);
      }
# endif
#endif /* no yyoverflow */

      yyssp = yyss + yysize - 1;
      yyvsp = yyvs + yysize - 1;

      YYDPRINTF ((stderr, "Stack size increased to %lu\n",
		  (unsigned long int) yystacksize));

      if (yyss + yystacksize - 1 <= yyssp)
	YYABORT;
    }

  YYDPRINTF ((stderr, "Entering state %d\n", yystate));

  if (yystate == YYFINAL)
    YYACCEPT;

  goto yybackup;

/*-----------.
| yybackup.  |
`-----------*/
yybackup:

  /* Do appropriate processing given the current state.  Read a
     lookahead token if we need one and don't already have one.  */

  /* First try to decide what to do without reference to lookahead token.  */
  yyn = yypact[yystate];
  if (yypact_value_is_default (yyn))
    goto yydefault;

  /* Not known => get a lookahead token if don't already have one.  */

  /* YYCHAR is either YYEMPTY or YYEOF or a valid lookahead symbol.  */
  if (yychar == YYEMPTY)
    {
      YYDPRINTF ((stderr, "Reading a token: "));
      yychar = YYLEX;
    }

  if (yychar <= YYEOF)
    {
      yychar = yytoken = YYEOF;
      YYDPRINTF ((stderr, "Now at end of input.\n"));
    }
  else
    {
      yytoken = YYTRANSLATE (yychar);
      YY_SYMBOL_PRINT ("Next token is", yytoken, &yylval, &yylloc);
    }

  /* If the proper action on seeing token YYTOKEN is to reduce or to
     detect an error, take that action.  */
  yyn += yytoken;
  if (yyn < 0 || YYLAST < yyn || yycheck[yyn] != yytoken)
    goto yydefault;
  yyn = yytable[yyn];
  if (yyn <= 0)
    {
      if (yytable_value_is_error (yyn))
        goto yyerrlab;
      yyn = -yyn;
      goto yyreduce;
    }

  /* Count tokens shifted since error; after three, turn off error
     status.  */
  if (yyerrstatus)
    yyerrstatus--;

  /* Shift the lookahead token.  */
  YY_SYMBOL_PRINT ("Shifting", yytoken, &yylval, &yylloc);

  /* Discard the shifted token.  */
  yychar = YYEMPTY;

  yystate = yyn;
  *++yyvsp = yylval;

  goto yynewstate;


/*-----------------------------------------------------------.
| yydefault -- do the default action for the current state.  |
`-----------------------------------------------------------*/
yydefault:
  yyn = yydefact[yystate];
  if (yyn == 0)
    goto yyerrlab;
  goto yyreduce;


/*-----------------------------.
| yyreduce -- Do a reduction.  |
`-----------------------------*/
yyreduce:
  /* yyn is the number of a rule to reduce with.  */
  yylen = yyr2[yyn];

  /* If YYLEN is nonzero, implement the default value of the action:
     `$$ = $1'.

     Otherwise, the following line sets YYVAL to garbage.
     This behavior is undocumented and Bison
     users should not rely upon it.  Assigning to YYVAL
     unconditionally makes the parser a bit smaller, and it avoids a
     GCC warning that YYVAL may be used uninitialized.  */
  yyval = yyvsp[1-yylen];


  YY_REDUCE_PRINT (yyn);
  switch (yyn)
    {
        case 2:
/* Line 1787 of yacc.c  */
#line 114 "/Users/wfisher/Desktop/win_netcdf/ncgen3/ncgen.y"
    { init_netcdf(); }
    break;

  case 3:
/* Line 1787 of yacc.c  */
#line 117 "/Users/wfisher/Desktop/win_netcdf/ncgen3/ncgen.y"
    {
		       if (derror_count == 0)
			 define_netcdf(netcdfname);
		       if (derror_count > 0)
			   exit(6);
		   }
    break;

  case 4:
/* Line 1787 of yacc.c  */
#line 125 "/Users/wfisher/Desktop/win_netcdf/ncgen3/ncgen.y"
    {
		       if (derror_count == 0)
			 close_netcdf();
		   }
    break;

  case 11:
/* Line 1787 of yacc.c  */
#line 140 "/Users/wfisher/Desktop/win_netcdf/ncgen3/ncgen.y"
    { if (int_val <= 0)
			 derror("dimension length must be positive");
		     dims[ndims].size = int_val;
		     ndims++;
		   }
    break;

  case 12:
/* Line 1787 of yacc.c  */
#line 146 "/Users/wfisher/Desktop/win_netcdf/ncgen3/ncgen.y"
    { /* for rare case where 2^31 < dimsize < 2^32 */
		       if (double_val <= 0)
			 derror("dimension length must be positive");
		       if (double_val > 4294967295.0)
			 derror("dimension too large");
		       if (double_val - (size_t) double_val > 0)
			 derror("dimension length must be an integer");
		       dims[ndims].size = (size_t) double_val;
		       ndims++;
                   }
    break;

  case 13:
/* Line 1787 of yacc.c  */
#line 157 "/Users/wfisher/Desktop/win_netcdf/ncgen3/ncgen.y"
    {  if (rec_dim != -1)
			 derror("only one NC_UNLIMITED dimension allowed");
		     rec_dim = ndims; /* the unlimited (record) dimension */
		     dims[ndims].size = NC_UNLIMITED;
		     ndims++;
		   }
    break;

  case 14:
/* Line 1787 of yacc.c  */
#line 165 "/Users/wfisher/Desktop/win_netcdf/ncgen3/ncgen.y"
    { 
		    if ((yyvsp[(1) - (1)])->is_dim == 1) {
		        derror( "duplicate dimension declaration for %s",
		                (yyvsp[(1) - (1)])->name);
		     }
	             (yyvsp[(1) - (1)])->is_dim = 1;
		     (yyvsp[(1) - (1)])->dnum = ndims;
		     /* make sure dims array will hold dimensions */
		     grow_darray(ndims,  /* must hold ndims+1 dims */
				 &dims); /* grow as needed */
		     dims[ndims].name = (char *) emalloc(strlen((yyvsp[(1) - (1)])->name)+1);
		     (void) strcpy(dims[ndims].name, (yyvsp[(1) - (1)])->name);
		     /* name for use in generated Fortran and C variables */
		     dims[ndims].lname = decodify((yyvsp[(1) - (1)])->name);
		   }
    break;

  case 27:
/* Line 1787 of yacc.c  */
#line 197 "/Users/wfisher/Desktop/win_netcdf/ncgen3/ncgen.y"
    { type_code = NC_BYTE; }
    break;

  case 28:
/* Line 1787 of yacc.c  */
#line 198 "/Users/wfisher/Desktop/win_netcdf/ncgen3/ncgen.y"
    { type_code = NC_CHAR; }
    break;

  case 29:
/* Line 1787 of yacc.c  */
#line 199 "/Users/wfisher/Desktop/win_netcdf/ncgen3/ncgen.y"
    { type_code = NC_SHORT; }
    break;

  case 30:
/* Line 1787 of yacc.c  */
#line 200 "/Users/wfisher/Desktop/win_netcdf/ncgen3/ncgen.y"
    { type_code = NC_INT; }
    break;

  case 31:
/* Line 1787 of yacc.c  */
#line 201 "/Users/wfisher/Desktop/win_netcdf/ncgen3/ncgen.y"
    { type_code = NC_FLOAT; }
    break;

  case 32:
/* Line 1787 of yacc.c  */
#line 202 "/Users/wfisher/Desktop/win_netcdf/ncgen3/ncgen.y"
    { type_code = NC_DOUBLE; }
    break;

  case 35:
/* Line 1787 of yacc.c  */
#line 208 "/Users/wfisher/Desktop/win_netcdf/ncgen3/ncgen.y"
    {
		    static struct vars dummyvar;

		    dummyvar.name = "dummy";
		    dummyvar.type = NC_DOUBLE;
		    dummyvar.ndims = 0;
		    dummyvar.dims = 0;
		    dummyvar.fill_value.doublev = NC_FILL_DOUBLE;
		    dummyvar.has_data = 0;

		    nvdims = 0;
		    /* make sure variable not re-declared */
		    if ((yyvsp[(1) - (1)])->is_var == 1) {
		       derror( "duplicate variable declaration for %s",
		               (yyvsp[(1) - (1)])->name);
		    }
	            (yyvsp[(1) - (1)])->is_var = 1;
		    (yyvsp[(1) - (1)])->vnum = nvars;
		    /* make sure vars array will hold variables */
		    grow_varray(nvars,  /* must hold nvars+1 vars */
				&vars); /* grow as needed */
		    vars[nvars] = dummyvar; /* to make Purify happy */
		    vars[nvars].name = (char *) emalloc(strlen((yyvsp[(1) - (1)])->name)+1);
		    (void) strcpy(vars[nvars].name, (yyvsp[(1) - (1)])->name);
		    /* name for use in generated Fortran and C variables */
		    vars[nvars].lname = decodify((yyvsp[(1) - (1)])->name);
		    vars[nvars].type = type_code;
		    /* set default fill value.  You can override this with
		     * the variable attribute "_FillValue". */
		    nc_getfill(type_code, &vars[nvars].fill_value);
		    vars[nvars].has_data = 0; /* has no data (yet) */
		   }
    break;

  case 36:
/* Line 1787 of yacc.c  */
#line 241 "/Users/wfisher/Desktop/win_netcdf/ncgen3/ncgen.y"
    {
		    vars[nvars].ndims = nvdims;
		    nvars++;
		   }
    break;

  case 42:
/* Line 1787 of yacc.c  */
#line 255 "/Users/wfisher/Desktop/win_netcdf/ncgen3/ncgen.y"
    {
		    if (nvdims >= NC_MAX_VAR_DIMS) {
		       derror("%s has too many dimensions",vars[nvars].name);
		    }
		    if ((yyvsp[(1) - (1)])->is_dim == 1)
		       dimnum = (yyvsp[(1) - (1)])->dnum;
		    else {
		       derror( "%s is not declared as a dimension",
			       (yyvsp[(1) - (1)])->name);
	               dimnum = ndims;
		    }
		    if (rec_dim != -1 && dimnum == rec_dim && nvdims != 0) {
		       derror("unlimited dimension must be first");
		    }
		    grow_iarray(nvdims, /* must hold nvdims+1 ints */
				&vars[nvars].dims); /* grow as needed */
		    vars[nvars].dims[nvdims] = dimnum;
                    nvdims++;
		   }
    break;

  case 43:
/* Line 1787 of yacc.c  */
#line 276 "/Users/wfisher/Desktop/win_netcdf/ncgen3/ncgen.y"
    {
                   defatt();
		   }
    break;

  case 44:
/* Line 1787 of yacc.c  */
#line 280 "/Users/wfisher/Desktop/win_netcdf/ncgen3/ncgen.y"
    {
                   equalatt();
		   }
    break;

  case 45:
/* Line 1787 of yacc.c  */
#line 285 "/Users/wfisher/Desktop/win_netcdf/ncgen3/ncgen.y"
    {
                   defatt();
		   }
    break;

  case 46:
/* Line 1787 of yacc.c  */
#line 289 "/Users/wfisher/Desktop/win_netcdf/ncgen3/ncgen.y"
    {
                   equalatt();
		   }
    break;

  case 48:
/* Line 1787 of yacc.c  */
#line 297 "/Users/wfisher/Desktop/win_netcdf/ncgen3/ncgen.y"
    {
		    varnum = NC_GLOBAL;  /* handle of "global" attribute */
		   }
    break;

  case 49:
/* Line 1787 of yacc.c  */
#line 303 "/Users/wfisher/Desktop/win_netcdf/ncgen3/ncgen.y"
    { if ((yyvsp[(1) - (1)])->is_var == 1)
		       varnum = (yyvsp[(1) - (1)])->vnum;
		    else {
		      derror("%s not declared as a variable, fatal error",
			     (yyvsp[(1) - (1)])->name);
		      YYABORT;
		      }
		   }
    break;

  case 50:
/* Line 1787 of yacc.c  */
#line 313 "/Users/wfisher/Desktop/win_netcdf/ncgen3/ncgen.y"
    {
		       /* make sure atts array will hold attributes */
		       grow_aarray(natts,  /* must hold natts+1 atts */
				   &atts); /* grow as needed */
		       atts[natts].name = (char *) emalloc(strlen((yyvsp[(1) - (1)])->name)+1);
		       (void) strcpy(atts[natts].name,(yyvsp[(1) - (1)])->name);
		       /* name for use in generated Fortran and C variables */
		       atts[natts].lname = decodify((yyvsp[(1) - (1)])->name);
		   }
    break;

  case 53:
/* Line 1787 of yacc.c  */
#line 327 "/Users/wfisher/Desktop/win_netcdf/ncgen3/ncgen.y"
    {
		    if (valtype == NC_UNSPECIFIED)
		      valtype = atype_code;
		    if (valtype != atype_code)
		      derror("values for attribute must be all of same type");
		   }
    break;

  case 54:
/* Line 1787 of yacc.c  */
#line 336 "/Users/wfisher/Desktop/win_netcdf/ncgen3/ncgen.y"
    {
		       atype_code = NC_CHAR;
		       *char_valp++ = char_val;
		       valnum++;
		   }
    break;

  case 55:
/* Line 1787 of yacc.c  */
#line 342 "/Users/wfisher/Desktop/win_netcdf/ncgen3/ncgen.y"
    {
		       atype_code = NC_CHAR;
		       {
			   /* don't null-terminate attribute strings */
			   size_t len = strlen(termstring);
			   if (len == 0) /* need null if that's only value */
			       len = 1;
			   (void)strncpy(char_valp,termstring,len);
			   valnum += len;
			   char_valp += len;
		       }
		   }
    break;

  case 56:
/* Line 1787 of yacc.c  */
#line 355 "/Users/wfisher/Desktop/win_netcdf/ncgen3/ncgen.y"
    {
		       atype_code = NC_BYTE;
		       *byte_valp++ = byte_val;
		       valnum++;
		   }
    break;

  case 57:
/* Line 1787 of yacc.c  */
#line 361 "/Users/wfisher/Desktop/win_netcdf/ncgen3/ncgen.y"
    {
		       atype_code = NC_SHORT;
		       *short_valp++ = short_val;
		       valnum++;
		   }
    break;

  case 58:
/* Line 1787 of yacc.c  */
#line 367 "/Users/wfisher/Desktop/win_netcdf/ncgen3/ncgen.y"
    {
		       atype_code = NC_INT;
		       *int_valp++ = int_val;
		       valnum++;
		   }
    break;

  case 59:
/* Line 1787 of yacc.c  */
#line 373 "/Users/wfisher/Desktop/win_netcdf/ncgen3/ncgen.y"
    {
		       atype_code = NC_FLOAT;
		       *float_valp++ = float_val;
		       valnum++;
		   }
    break;

  case 60:
/* Line 1787 of yacc.c  */
#line 379 "/Users/wfisher/Desktop/win_netcdf/ncgen3/ncgen.y"
    {
		       atype_code = NC_DOUBLE;
		       *double_valp++ = double_val;
		       valnum++;
		   }
    break;

  case 66:
/* Line 1787 of yacc.c  */
#line 395 "/Users/wfisher/Desktop/win_netcdf/ncgen3/ncgen.y"
    {
		       valtype = vars[varnum].type; /* variable type */
		       valnum = 0;	/* values accumulated for variable */
		       vars[varnum].has_data = 1;
		       /* compute dimensions product */
		       var_size = nctypesize(valtype);
		       if (vars[varnum].ndims == 0) { /* scalar */
			   var_len = 1;
		       } else if (vars[varnum].dims[0] == rec_dim) {
			   var_len = 1; /* one record for unlimited vars */
		       } else {
			   var_len = dims[vars[varnum].dims[0]].size;
		       }
		       for(dimnum = 1; dimnum < vars[varnum].ndims; dimnum++)
			 var_len = var_len*dims[vars[varnum].dims[dimnum]].size;
		       /* allocate memory for variable data */
		       if (var_len*var_size != (size_t)(var_len*var_size)) {
			   derror("variable %s too large for memory",
				  vars[varnum].name);
			   exit(9);
		       }
		       rec_len = var_len;
		       rec_start = malloc ((size_t)(rec_len*var_size));
		       if (rec_start == 0) {
			   derror ("out of memory\n");
			   exit(3);
		       }
		       rec_cur = rec_start;
		       switch (valtype) {
			 case NC_CHAR:
			   char_valp = (char *) rec_start;
			   break;
			 case NC_BYTE:
			   byte_valp = (signed char *) rec_start;
			   break;
			 case NC_SHORT:
			   short_valp = (short *) rec_start;
			   break;
			 case NC_INT:
			   int_valp = (int *) rec_start;
			   break;
			 case NC_FLOAT:
			   float_valp = (float *) rec_start;
			   break;
			 case NC_DOUBLE:
			   double_valp = (double *) rec_start;
			   break;
			 default: break;
		       }
		 }
    break;

  case 67:
/* Line 1787 of yacc.c  */
#line 446 "/Users/wfisher/Desktop/win_netcdf/ncgen3/ncgen.y"
    {
		       if (valnum < var_len) { /* leftovers */
			   nc_fill(valtype,
				    var_len - valnum,
				    rec_cur,
				    vars[varnum].fill_value);
		       }
		       /* put out var_len values */
		       /* vars[varnum].nrecs = valnum / rec_len; */
		       vars[varnum].nrecs = var_len / rec_len;
		       if (derror_count == 0)
			   put_variable(rec_start);
		       free ((char *) rec_start);
		 }
    break;

  case 70:
/* Line 1787 of yacc.c  */
#line 465 "/Users/wfisher/Desktop/win_netcdf/ncgen3/ncgen.y"
    {
		       if(valnum >= var_len) {
			   if (vars[varnum].dims[0] != rec_dim) { /* not recvar */
			       derror("too many values for this variable, %d >= %d",
				      valnum, var_len);
			       exit (4);
			   } else { /* a record variable, so grow data
				      container and increment var_len by
				      multiple of record size */
			       ptrdiff_t rec_inc = (char *)rec_cur
				   - (char *)rec_start;
			       var_len = rec_len * (1 + valnum / rec_len);
			       rec_start = erealloc(rec_start, var_len*var_size);
			       rec_cur = (char *)rec_start + rec_inc;
			       char_valp = (char *) rec_cur;
			       byte_valp = (signed char *) rec_cur;
			       short_valp = (short *) rec_cur;
			       int_valp = (int *) rec_cur;
			       float_valp = (float *) rec_cur;
			       double_valp = (double *) rec_cur;
			   }
		       }
		       not_a_string = 1;
                   }
    break;

  case 71:
/* Line 1787 of yacc.c  */
#line 490 "/Users/wfisher/Desktop/win_netcdf/ncgen3/ncgen.y"
    {
		       if (not_a_string) {
			   switch (valtype) {
			     case NC_CHAR:
			       rec_cur = (void *) char_valp;
			       break;
			     case NC_BYTE:
			       rec_cur = (void *) byte_valp;
			       break;
			     case NC_SHORT:
			       rec_cur = (void *) short_valp;
			       break;
			     case NC_INT:
			       rec_cur = (void *) int_valp;
			       break;
			     case NC_FLOAT:
			       rec_cur = (void *) float_valp;
			       break;
			     case NC_DOUBLE:
			       rec_cur = (void *) double_valp;
			       break;
			     default: break;
			   }
		       }
		   }
    break;

  case 72:
/* Line 1787 of yacc.c  */
#line 518 "/Users/wfisher/Desktop/win_netcdf/ncgen3/ncgen.y"
    {
		       atype_code = NC_CHAR;
		       switch (valtype) {
			 case NC_CHAR:
			   *char_valp++ = char_val;
			   break;
			 case NC_BYTE:
			   *byte_valp++ = char_val;
			   break;
			 case NC_SHORT:
			   *short_valp++ = char_val;
			   break;
			 case NC_INT:
			   *int_valp++ = char_val;
			   break;
			 case NC_FLOAT:
			   *float_valp++ = char_val;
			   break;
			 case NC_DOUBLE:
			   *double_valp++ = char_val;
			   break;
			 default: break;
		       }
		       valnum++;
		   }
    break;

  case 73:
/* Line 1787 of yacc.c  */
#line 544 "/Users/wfisher/Desktop/win_netcdf/ncgen3/ncgen.y"
    {
		       not_a_string = 0;
		       atype_code = NC_CHAR;
		       {
			   size_t len = strlen(termstring);

			   if(valnum + len > var_len) {
			       if (vars[varnum].dims[0] != rec_dim) {
				   derror("too many values for this variable, %d>%d", 
					  valnum+len, var_len);
				   exit (5);
			       } else {/* a record variable so grow it */
				   ptrdiff_t rec_inc = (char *)rec_cur
				       - (char *)rec_start;
				   var_len += rec_len * (len + valnum - var_len)/rec_len;
				   rec_start = erealloc(rec_start, var_len*var_size);
				   rec_cur = (char *)rec_start + rec_inc;
				   char_valp = (char *) rec_cur;
			       }
			   }
			   switch (valtype) {
			     case NC_CHAR:
			       {
				   int ld;
				   size_t i, sl;
				   (void)strncpy(char_valp,termstring,len);
				   ld = vars[varnum].ndims-1;
				   if (ld > 0) {/* null-fill to size of last dim */
				       sl = dims[vars[varnum].dims[ld]].size;
				       for (i =len;i<sl;i++)
					   char_valp[i] = '\0';
				       if (sl < len)
					   sl = len;
				       valnum += sl;
				       char_valp += sl;
				   } else { /* scalar or 1D strings */
				       valnum += len;
				       char_valp += len;
				   }
				   rec_cur = (void *) char_valp;
			       }
			       break;
			     case NC_BYTE:
			     case NC_SHORT:
			     case NC_INT:
			     case NC_FLOAT:
			     case NC_DOUBLE:
			       derror("string value invalid for %s variable",
				      nctype(valtype));
			       break;
			     default: break;
			   }
		       }
		   }
    break;

  case 74:
/* Line 1787 of yacc.c  */
#line 599 "/Users/wfisher/Desktop/win_netcdf/ncgen3/ncgen.y"
    {
		       atype_code = NC_BYTE;
		       switch (valtype) {
			 case NC_CHAR:
			   *char_valp++ = byte_val;
			   break;
			 case NC_BYTE:
			   *byte_valp++ = byte_val;
			   break;
			 case NC_SHORT:
			   *short_valp++ = byte_val;
			   break;
			 case NC_INT:
			   *int_valp++ = byte_val;
			   break;
			 case NC_FLOAT:
			   *float_valp++ = byte_val;
			   break;
			 case NC_DOUBLE:
			   *double_valp++ = byte_val;
			   break;
			 default: break;
		       }
		       valnum++;
		   }
    break;

  case 75:
/* Line 1787 of yacc.c  */
#line 625 "/Users/wfisher/Desktop/win_netcdf/ncgen3/ncgen.y"
    {
		       atype_code = NC_SHORT;
		       switch (valtype) {
			 case NC_CHAR:
			   *char_valp++ = short_val;
			   break;
			 case NC_BYTE:
			   *byte_valp++ = short_val;
			   break;
			 case NC_SHORT:
			   *short_valp++ = short_val;
			   break;
			 case NC_INT:
			   *int_valp++ = short_val;
			   break;
			 case NC_FLOAT:
			   *float_valp++ = short_val;
			   break;
			 case NC_DOUBLE:
			   *double_valp++ = short_val;
			   break;
			 default: break;			
		       }
		       valnum++;
		   }
    break;

  case 76:
/* Line 1787 of yacc.c  */
#line 651 "/Users/wfisher/Desktop/win_netcdf/ncgen3/ncgen.y"
    {
		       atype_code = NC_INT;
		       switch (valtype) {
			 case NC_CHAR:
			   *char_valp++ = int_val;
			   break;
			 case NC_BYTE:
			   *byte_valp++ = int_val;
			   break;
			 case NC_SHORT:
			   *short_valp++ = int_val;
			   break;
			 case NC_INT:
			   *int_valp++ = int_val;
			   break;
			 case NC_FLOAT:
			   *float_valp++ = int_val;
			   break;
			 case NC_DOUBLE:
			   *double_valp++ = int_val;
			   break;
			 default: break;
		       }
		       valnum++;
		   }
    break;

  case 77:
/* Line 1787 of yacc.c  */
#line 677 "/Users/wfisher/Desktop/win_netcdf/ncgen3/ncgen.y"
    {
		       atype_code = NC_FLOAT;
		       switch (valtype) {
			 case NC_CHAR:
			   *char_valp++ = float_val;
			   break;
			 case NC_BYTE:
			   *byte_valp++ = float_val;
			   break;
			 case NC_SHORT:
			   *short_valp++ = float_val;
			   break;
			 case NC_INT:
			   *int_valp++ = float_val;
			   break;
			 case NC_FLOAT:
			   *float_valp++ = float_val;
			   break;
			 case NC_DOUBLE:
			   *double_valp++ = float_val;
			   break;
			 default: break;
		       }
		       valnum++;
		   }
    break;

  case 78:
/* Line 1787 of yacc.c  */
#line 703 "/Users/wfisher/Desktop/win_netcdf/ncgen3/ncgen.y"
    {
		       atype_code = NC_DOUBLE;
		       switch (valtype) {
			 case NC_CHAR:
			   *char_valp++ = double_val;
			   break;
			 case NC_BYTE:
			   *byte_valp++ = double_val;
			   break;
			 case NC_SHORT:
			   *short_valp++ = double_val;
			   break;
			 case NC_INT:
			   *int_valp++ = double_val;
			   break;
			 case NC_FLOAT:
			   if (double_val == NC_FILL_DOUBLE)
			     *float_valp++ = NC_FILL_FLOAT;
			   else
			     *float_valp++ = double_val;
			   break;
			 case NC_DOUBLE:
			   *double_valp++ = double_val;
			   break;
			 default: break;
		       }
		       valnum++;
		   }
    break;

  case 79:
/* Line 1787 of yacc.c  */
#line 732 "/Users/wfisher/Desktop/win_netcdf/ncgen3/ncgen.y"
    {
		       /* store fill_value */
		       switch (valtype) {
		       case NC_CHAR:
			   nc_fill(valtype, 1, (void *)char_valp++,
				   vars[varnum].fill_value);
			   break;
		       case NC_BYTE:
			   nc_fill(valtype, 1, (void *)byte_valp++,
				   vars[varnum].fill_value);
			   break;
		       case NC_SHORT:
			   nc_fill(valtype, 1, (void *)short_valp++,
				   vars[varnum].fill_value);
			   break;
		       case NC_INT:
			   nc_fill(valtype, 1, (void *)int_valp++,
				   vars[varnum].fill_value);
			   break;
		       case NC_FLOAT:
			   nc_fill(valtype, 1, (void *)float_valp++,
				   vars[varnum].fill_value);
			   break;
		       case NC_DOUBLE:
			   nc_fill(valtype, 1, (void *)double_valp++,
				   vars[varnum].fill_value);
			   break;
			default: break;
		       }
		       valnum++;
		   }
    break;


/* Line 1787 of yacc.c  */
#line 2305 "ncgen.tab.c"
      default: break;
    }
  /* User semantic actions sometimes alter yychar, and that requires
     that yytoken be updated with the new translation.  We take the
     approach of translating immediately before every use of yytoken.
     One alternative is translating here after every semantic action,
     but that translation would be missed if the semantic action invokes
     YYABORT, YYACCEPT, or YYERROR immediately after altering yychar or
     if it invokes YYBACKUP.  In the case of YYABORT or YYACCEPT, an
     incorrect destructor might then be invoked immediately.  In the
     case of YYERROR or YYBACKUP, subsequent parser actions might lead
     to an incorrect destructor call or verbose syntax error message
     before the lookahead is translated.  */
  YY_SYMBOL_PRINT ("-> $$ =", yyr1[yyn], &yyval, &yyloc);

  YYPOPSTACK (yylen);
  yylen = 0;
  YY_STACK_PRINT (yyss, yyssp);

  *++yyvsp = yyval;

  /* Now `shift' the result of the reduction.  Determine what state
     that goes to, based on the state we popped back to and the rule
     number reduced by.  */

  yyn = yyr1[yyn];

  yystate = yypgoto[yyn - YYNTOKENS] + *yyssp;
  if (0 <= yystate && yystate <= YYLAST && yycheck[yystate] == *yyssp)
    yystate = yytable[yystate];
  else
    yystate = yydefgoto[yyn - YYNTOKENS];

  goto yynewstate;


/*------------------------------------.
| yyerrlab -- here on detecting error |
`------------------------------------*/
yyerrlab:
  /* Make sure we have latest lookahead translation.  See comments at
     user semantic actions for why this is necessary.  */
  yytoken = yychar == YYEMPTY ? YYEMPTY : YYTRANSLATE (yychar);

  /* If not already recovering from an error, report this error.  */
  if (!yyerrstatus)
    {
      ++yynerrs;
#if ! YYERROR_VERBOSE
      yyerror (YY_("syntax error"));
#else
# define YYSYNTAX_ERROR yysyntax_error (&yymsg_alloc, &yymsg, \
                                        yyssp, yytoken)
      {
        char const *yymsgp = YY_("syntax error");
        int yysyntax_error_status;
        yysyntax_error_status = YYSYNTAX_ERROR;
        if (yysyntax_error_status == 0)
          yymsgp = yymsg;
        else if (yysyntax_error_status == 1)
          {
            if (yymsg != yymsgbuf)
              YYSTACK_FREE (yymsg);
            yymsg = (char *) YYSTACK_ALLOC (yymsg_alloc);
            if (!yymsg)
              {
                yymsg = yymsgbuf;
                yymsg_alloc = sizeof yymsgbuf;
                yysyntax_error_status = 2;
              }
            else
              {
                yysyntax_error_status = YYSYNTAX_ERROR;
                yymsgp = yymsg;
              }
          }
        yyerror (yymsgp);
        if (yysyntax_error_status == 2)
          goto yyexhaustedlab;
      }
# undef YYSYNTAX_ERROR
#endif
    }



  if (yyerrstatus == 3)
    {
      /* If just tried and failed to reuse lookahead token after an
	 error, discard it.  */

      if (yychar <= YYEOF)
	{
	  /* Return failure if at end of input.  */
	  if (yychar == YYEOF)
	    YYABORT;
	}
      else
	{
	  yydestruct ("Error: discarding",
		      yytoken, &yylval);
	  yychar = YYEMPTY;
	}
    }

  /* Else will try to reuse lookahead token after shifting the error
     token.  */
  goto yyerrlab1;


/*---------------------------------------------------.
| yyerrorlab -- error raised explicitly by YYERROR.  |
`---------------------------------------------------*/
yyerrorlab:

  /* Pacify compilers like GCC when the user code never invokes
     YYERROR and the label yyerrorlab therefore never appears in user
     code.  */
  if (/*CONSTCOND*/ 0)
     goto yyerrorlab;

  /* Do not reclaim the symbols of the rule which action triggered
     this YYERROR.  */
  YYPOPSTACK (yylen);
  yylen = 0;
  YY_STACK_PRINT (yyss, yyssp);
  yystate = *yyssp;
  goto yyerrlab1;


/*-------------------------------------------------------------.
| yyerrlab1 -- common code for both syntax error and YYERROR.  |
`-------------------------------------------------------------*/
yyerrlab1:
  yyerrstatus = 3;	/* Each real token shifted decrements this.  */

  for (;;)
    {
      yyn = yypact[yystate];
      if (!yypact_value_is_default (yyn))
	{
	  yyn += YYTERROR;
	  if (0 <= yyn && yyn <= YYLAST && yycheck[yyn] == YYTERROR)
	    {
	      yyn = yytable[yyn];
	      if (0 < yyn)
		break;
	    }
	}

      /* Pop the current state because it cannot handle the error token.  */
      if (yyssp == yyss)
	YYABORT;


      yydestruct ("Error: popping",
		  yystos[yystate], yyvsp);
      YYPOPSTACK (1);
      yystate = *yyssp;
      YY_STACK_PRINT (yyss, yyssp);
    }

  *++yyvsp = yylval;


  /* Shift the error token.  */
  YY_SYMBOL_PRINT ("Shifting", yystos[yyn], yyvsp, yylsp);

  yystate = yyn;
  goto yynewstate;


/*-------------------------------------.
| yyacceptlab -- YYACCEPT comes here.  |
`-------------------------------------*/
yyacceptlab:
  yyresult = 0;
  goto yyreturn;

/*-----------------------------------.
| yyabortlab -- YYABORT comes here.  |
`-----------------------------------*/
yyabortlab:
  yyresult = 1;
  goto yyreturn;

#if !defined yyoverflow || YYERROR_VERBOSE
/*-------------------------------------------------.
| yyexhaustedlab -- memory exhaustion comes here.  |
`-------------------------------------------------*/
yyexhaustedlab:
  yyerror (YY_("memory exhausted"));
  yyresult = 2;
  /* Fall through.  */
#endif

yyreturn:
  if (yychar != YYEMPTY)
    {
      /* Make sure we have latest lookahead translation.  See comments at
         user semantic actions for why this is necessary.  */
      yytoken = YYTRANSLATE (yychar);
      yydestruct ("Cleanup: discarding lookahead",
                  yytoken, &yylval);
    }
  /* Do not reclaim the symbols of the rule which action triggered
     this YYABORT or YYACCEPT.  */
  YYPOPSTACK (yylen);
  YY_STACK_PRINT (yyss, yyssp);
  while (yyssp != yyss)
    {
      yydestruct ("Cleanup: popping",
		  yystos[*yyssp], yyvsp);
      YYPOPSTACK (1);
    }
#ifndef yyoverflow
  if (yyss != yyssa)
    YYSTACK_FREE (yyss);
#endif
#if YYERROR_VERBOSE
  if (yymsg != yymsgbuf)
    YYSTACK_FREE (yymsg);
#endif
  /* Make sure YYID is used.  */
  return YYID (yyresult);
}


/* Line 2048 of yacc.c  */
#line 767 "/Users/wfisher/Desktop/win_netcdf/ncgen3/ncgen.y"


/* HELPER PROGRAMS */
void defatt()
{
    valnum = 0;
    valtype = NC_UNSPECIFIED;
    /* get a large block for attributes, realloc later */
    att_space = emalloc(MAX_NC_ATTSIZE);
    /* make all kinds of pointers point to it */
    char_valp = (char *) att_space;
    byte_valp = (signed char *) att_space;
    short_valp = (short *) att_space;
    int_valp = (int *) att_space;
    float_valp = (float *) att_space;
    double_valp = (double *) att_space;
}

void equalatt()
{
    /* check if duplicate attribute for this var */
    int i;
    for(i=0; i<natts; i++) { /* expensive */
        if(atts[i].var == varnum &&
           STREQ(atts[i].name,atts[natts].name)) {
            derror("duplicate attribute %s:%s",
                   vars[varnum].name,atts[natts].name);
        }
    }
    atts[natts].var = varnum ;
    atts[natts].type = valtype;
    atts[natts].len = valnum;
    /* shrink space down to what was really needed */
    att_space = erealloc(att_space, valnum*nctypesize(valtype));
    atts[natts].val = att_space;
    if (STREQ(atts[natts].name, _FillValue) &&
        atts[natts].var != NC_GLOBAL) {
        nc_putfill(atts[natts].type,atts[natts].val,
                   &vars[atts[natts].var].fill_value);
        if(atts[natts].type != vars[atts[natts].var].type) {
            derror("variable %s: %s type mismatch",
                   vars[atts[natts].var].name, _FillValue);
        }
    }
    natts++;
}
/* PROGRAMS */

#ifdef vms
void
#else
int
#endif
yyerror(	/* called for yacc syntax error */
     char *s)
{
	derror(s);
#ifndef vms
	return -1;
#endif
}

/* undefine yywrap macro, in case we are using bison instead of yacc */
#ifdef yywrap
#undef yywrap
#endif

int
ncgwrap(void)			/* returns 1 on EOF if no more input */
{
    return  1;
}


/* Symbol table operations for ncgen tool */

/* Find CDL name in symbol table (linear search).  Note, this has a
 * side-effect: it handles escape characters in the name, deleting
 * single escape characters from the CDL name, before looking it up.
 */
YYSTYPE lookup(char *sname)
{
    YYSTYPE sp;
    deescapify(sname);		/* delete escape chars from names,
				 * e.g. 'ab\:cd\ ef' becomes 
				 * 'ab:cd ef' */
    for (sp = symlist; sp != (YYSTYPE) 0; sp = sp -> next)
	if (STREQ(sp -> name, sname)) {
	    return sp;
	}
    return 0;			/* 0 ==> not found */
}

YYSTYPE install(  /* install sname in symbol table */
	const char *sname)
{
    YYSTYPE sp;

    sp = (YYSTYPE) emalloc (sizeof (struct Symbol));
    sp -> name = (char *) emalloc (strlen (sname) + 1);/* +1 for '\0' */
    (void) strcpy (sp -> name, sname);
    sp -> next = symlist;	/* put at front of list */
    sp -> is_dim = 0;
    sp -> is_var = 0;
    sp -> is_att = 0;
    symlist = sp;
    return sp;
}

void
clearout(void)	/* reset symbol table to empty */
{
    YYSTYPE sp, tp;
    for (sp = symlist; sp != (YYSTYPE) 0;) {
	tp = sp -> next;
	free (sp -> name);
	free ((char *) sp);
	sp = tp;
    }
    symlist = 0;
}

/* get lexical input routine generated by lex  */

/* Keep compile quiet */
#define YY_NO_UNPUT
#define YY_NO_INPUT

#include "ncgenyy.c"<|MERGE_RESOLUTION|>--- conflicted
+++ resolved
@@ -1,17 +1,9 @@
-<<<<<<< HEAD
-/* A Bison parser, made by GNU Bison 2.6.2.  */
-=======
 /* A Bison parser, made by GNU Bison 2.4.2.  */
->>>>>>> 0b20a726
 
 /* Bison implementation for Yacc-like parsers in C
    
-<<<<<<< HEAD
-      Copyright (C) 1984, 1989-1990, 2000-2012 Free Software Foundation, Inc.
-=======
       Copyright (C) 1984, 1989-1990, 2000-2006, 2009-2010 Free Software
    Foundation, Inc.
->>>>>>> 0b20a726
    
    This program is free software: you can redistribute it and/or modify
    it under the terms of the GNU General Public License as published by
@@ -53,11 +45,7 @@
 #define YYBISON 1
 
 /* Bison version.  */
-<<<<<<< HEAD
-#define YYBISON_VERSION "2.6.2"
-=======
 #define YYBISON_VERSION "2.4.2"
->>>>>>> 0b20a726
 
 /* Skeleton name.  */
 #define YYSKELETON_NAME "yacc.c"
