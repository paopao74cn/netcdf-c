--- conflicted
+++ resolved
@@ -52,12 +52,8 @@
 #endif
 
 #define PACKAGE_VERSION "${VERSION}"
-<<<<<<< HEAD
-#define NC_VERSION "${VERSION}"
-=======
 #cmakedefine VERSION "${VERSION}"
 #cmakedefine NC_VERSION "${VERSION}"
->>>>>>> 7d8bee23
 /* For HDF5 use. */
 #cmakedefine H5_USE_16_API 1
 
