--- conflicted
+++ resolved
@@ -41,16 +41,14 @@
    {NC3_STRICT_ATT_NAME, READONLYFLAG|MATERIALIZEDFLAG},  /*_nc3_strict*/
 };
 
-<<<<<<< HEAD
 /* These hold the file caching settings for the library. */
 size_t nc4_chunk_cache_size = CHUNK_CACHE_SIZE;            /**< Default chunk cache size. */
 size_t nc4_chunk_cache_nelems = CHUNK_CACHE_NELEMS;        /**< Default chunk cache number of elements. */
 float nc4_chunk_cache_preemption = CHUNK_CACHE_PREEMPTION; /**< Default chunk cache preemption. */
-=======
+
 /* Forward */
 static int NC4_enddef(int ncid);
 static void dumpopenobjects(NC_FILE_INFO_T* h5);
->>>>>>> cf1f7371
 
 /* These hold the file caching settings for the library. */
 size_t nc4_chunk_cache_size = CHUNK_CACHE_SIZE;            /**< Default chunk cache size. */
@@ -486,29 +484,6 @@
 }
 
 /**
-<<<<<<< HEAD
-=======
- * @internal For netcdf-4 files, this just calls nc_enddef, ignoring
- * the extra parameters.
- *
- * @param ncid File and group ID.
- * @param h_minfree Ignored for netCDF-4 files.
- * @param v_align Ignored for netCDF-4 files.
- * @param v_minfree Ignored for netCDF-4 files.
- * @param r_align Ignored for netCDF-4 files.
- *
- * @return ::NC_NOERR No error.
- * @author Ed Hartnett
- */
-int
-NC4__enddef(int ncid, size_t h_minfree, size_t v_align,
-            size_t v_minfree, size_t r_align)
-{
-   return NC4_enddef(ncid);
-}
-
-/**
->>>>>>> cf1f7371
  * @internal Take the file out of define mode. This is called
  * automatically for netcdf-4 files, if the user forgets.
  *
