/* Copyright 2003-2018, University Corporation for Atmospheric
 * Research. See COPYRIGHT file for copying and redistribution
 * conditions. */
/**
 * @file
 * @internal The netCDF-4 file functions.
 *
 * This file is part of netcdf-4, a netCDF-like interface for HDF5, or
 * a HDF5 backend for netCDF, depending on your point of view.
 *
 * @author Ed Hartnett
 */

#include "config.h"
#include "hdf5internal.h"

extern int nc4_vararray_add(NC_GRP_INFO_T *grp, NC_VAR_INFO_T *var);

/* From nc4mem.c */
extern int NC4_extract_file_image(NC_FILE_INFO_T* h5);

/** @internal When we have open objects at file close, should
    we log them or print to stdout. Default is to log. */
#define LOGOPEN 1

/* Define the table of names and properties of attributes that are reserved. */

#define NRESERVED 11 /*|NC_reservedatt|*/

/* Must be in sorted order for binary search */
static const NC_reservedatt NC_reserved[NRESERVED] = {
   {NC_ATT_CLASS, READONLYFLAG|DIMSCALEFLAG},            /*CLASS*/
   {NC_ATT_DIMENSION_LIST, READONLYFLAG|DIMSCALEFLAG},   /*DIMENSION_LIST*/
   {NC_ATT_NAME, READONLYFLAG|DIMSCALEFLAG},             /*NAME*/
   {NC_ATT_REFERENCE_LIST, READONLYFLAG|DIMSCALEFLAG},   /*REFERENCE_LIST*/
   {NC_ATT_FORMAT, READONLYFLAG},                /*_Format*/
   {ISNETCDF4ATT, READONLYFLAG|NAMEONLYFLAG}, /*_IsNetcdf4*/
   {NCPROPS, READONLYFLAG|NAMEONLYFLAG},         /*_NCProperties*/
   {NC_ATT_COORDINATES, READONLYFLAG|DIMSCALEFLAG},      /*_Netcdf4Coordinates*/
   {NC_DIMID_ATT_NAME, READONLYFLAG|DIMSCALEFLAG},       /*_Netcdf4Dimid*/
   {SUPERBLOCKATT, READONLYFLAG|NAMEONLYFLAG},/*_SuperblockVersion*/
   {NC3_STRICT_ATT_NAME, READONLYFLAG},  /*_nc3_strict*/
};

/**
 * @internal Define a binary searcher for reserved attributes
 * @param name for which to search
 * @return pointer to the matchig NC_reservedatt structure.
 */
const NC_reservedatt*
NC_findreserved(const char* name)
{
   int n = NRESERVED;
   int L = 0;
   int R = (n - 1);
   for(;;) {
      if(L > R) break;
      int m = (L + R) / 2;
      const NC_reservedatt* p = &NC_reserved[m];
      int cmp = strcmp(p->name,name);
      if(cmp == 0) return p;
      if(cmp < 0)
         L = (m + 1);
      else /*cmp > 0*/
         R = (m - 1);
   }
   return NULL;
}

extern void reportopenobjects(int log, hid_t);

/* Forward */
static int NC4_enddef(int ncid);
static void dumpopenobjects(NC_FILE_INFO_T* h5);

/**
 * @internal This function will write all changed metadata, and
 * (someday) reread all metadata from the file.
 *
 * @param h5 Pointer to HDF5 file info struct.
 *
 * @return ::NC_NOERR No error.
 * @author Ed Hartnett
 */
static int
sync_netcdf4_file(NC_FILE_INFO_T *h5)
{
   NC_HDF5_FILE_INFO_T *hdf5_info;
   int retval;

   assert(h5 && h5->format_file_info);
   LOG((3, "%s", __func__));

   /* If we're in define mode, that's an error, for strict nc3 rules,
    * otherwise, end define mode. */
   if (h5->flags & NC_INDEF)
   {
      if (h5->cmode & NC_CLASSIC_MODEL)
         return NC_EINDEFINE;

      /* Turn define mode off. */
      h5->flags ^= NC_INDEF;

      /* Redef mode needs to be tracked separately for nc_abort. */
      h5->redef = NC_FALSE;
   }

#ifdef LOGGING
   /* This will print out the names, types, lens, etc of the vars and
      atts in the file, if the logging level is 2 or greater. */
   log_metadata_nc(h5->root_grp->nc4_info->controller);
#endif

   /* Write any metadata that has changed. */
   if (!(h5->cmode & NC_NOWRITE))
   {
      nc_bool_t bad_coord_order = NC_FALSE;     /* if detected, propagate to all groups to consistently store dimids */

      if ((retval = nc4_rec_write_groups_types(h5->root_grp)))
         return retval;
      if ((retval = nc4_rec_detect_need_to_preserve_dimids(h5->root_grp, &bad_coord_order)))
         return retval;
      if ((retval = nc4_rec_write_metadata(h5->root_grp, bad_coord_order)))
         return retval;
   }

<<<<<<< HEAD
   /* Flush the HDF5 buffers to disk. */
   hdf5_info = (NC_HDF5_FILE_INFO_T *)h5->format_file_info;
   if (H5Fflush(hdf5_info->hdfid, H5F_SCOPE_GLOBAL) < 0)
=======
   if (H5Fflush(h5->hdfid, H5F_SCOPE_GLOBAL) < 0)
>>>>>>> ac805e3e
      return NC_EHDFERR;

   return retval;
}

/**
 * @internal This function will free all allocated metadata memory,
 * and close the HDF5 file. The group that is passed in must be the
 * root group of the file.
 *
 * @param h5 Pointer to HDF5 file info struct.
 * @param abort True if this is an abort.
 * @param extractmem True if we need to extract and save final inmemory
 *
 * @return ::NC_NOERR No error.
 * @author Ed Hartnett
 */
int
nc4_close_netcdf4_file(NC_FILE_INFO_T *h5, int abort, int extractmem)
{
<<<<<<< HEAD
   NC_HDF5_FILE_INFO_T *hdf5_info;
   int retval = NC_NOERR;

   assert(h5 && h5->root_grp && h5->format_file_info);
   LOG((3, "%s: h5->path %s abort %d", __func__, h5->controller->path, abort));
   hdf5_info = (NC_HDF5_FILE_INFO_T *)h5->format_file_info;

   /* According to the docs, always end define mode on close. */
   if (h5->flags & NC_INDEF)
      h5->flags ^= NC_INDEF;

   /* Sync the file, unless we're aborting, or this is a read-only
    * file. */
   if (!h5->no_write && !abort)
      if ((retval = sync_netcdf4_file(h5)))
         goto exit;

   /* Delete all the list contents for vars, dims, and atts, in each
    * group. */
   if ((retval = nc4_rec_grp_del(h5->root_grp)))
      goto exit;

   /* Free lists of dims, groups, and types in the root group. */
   nclistfree(h5->alldims);
   nclistfree(h5->allgroups);
   nclistfree(h5->alltypes);

#ifdef USE_PARALLEL4
   /* Free the MPI Comm & Info objects, if we opened the file in
    * parallel. */
   if (h5->parallel)
   {
      if (h5->comm != MPI_COMM_NULL)
         MPI_Comm_free(&h5->comm);
      if (h5->info != MPI_INFO_NULL)
         MPI_Info_free(&h5->info);
   }
#endif

   /* Free the fileinfo struct, which holds info from the fileinfo
    * hidden attribute. */
   if (h5->fileinfo)
      free(h5->fileinfo);

   /* Check to see if this is an in-memory file and we want to get its
      final content. */
   if(extractmem) {
      /* File must be read/write */
      if(!h5->no_write) {
         retval = NC4_extract_file_image(h5);
      }
   }

   /* Close hdf file. */
   if (H5Fclose(hdf5_info->hdfid) < 0)
   {
      dumpopenobjects(h5);
=======
   int retval = NC_NOERR;

   assert(h5 && h5->root_grp);
   LOG((3, "%s: h5->path %s abort %d", __func__, h5->controller->path, abort));

   /* According to the docs, always end define mode on close. */
   if (h5->flags & NC_INDEF)
      h5->flags ^= NC_INDEF;

   /* Sync the file, unless we're aborting, or this is a read-only
    * file. */
   if (!h5->no_write && !abort)
      if ((retval = sync_netcdf4_file(h5)))
         goto exit;

   /* Delete all the list contents for vars, dims, and atts, in each
    * group. */
   if ((retval = nc4_rec_grp_del(h5->root_grp)))
      goto exit;

   /* Misc. Cleanup */
   nclistfree(h5->alldims);
   nclistfree(h5->allgroups);
   nclistfree(h5->alltypes);

   /* Close hdf file. */
#ifdef USE_PARALLEL4
   /* Free the MPI Comm & Info objects, if we opened the file in parallel */
   if(h5->parallel)
   {
      if(MPI_COMM_NULL != h5->comm)
         MPI_Comm_free(&h5->comm);
      if(MPI_INFO_NULL != h5->info)
         MPI_Info_free(&h5->info);
>>>>>>> ac805e3e
   }
#endif

<<<<<<< HEAD
   /* Free the HDF5-specific info. */
   if (h5->format_file_info)
      free(h5->format_file_info);

=======
   if(h5->fileinfo) free(h5->fileinfo);

   /* Check to see if this is an in-memory file and we want to get its
      final content
   */
   if(extractmem) {
      /* File must be read/write */
      if(!h5->no_write) {
         retval = NC4_extract_file_image(h5);
      }
   }

   if (H5Fclose(h5->hdfid) < 0)
   {
      dumpopenobjects(h5);
   }
>>>>>>> ac805e3e
exit:
   /* Free the nc4_info struct; above code should have reclaimed
      everything else */
   if(!retval && h5 != NULL)
      free(h5);
   return retval;
}

static void
dumpopenobjects(NC_FILE_INFO_T* h5)
{
<<<<<<< HEAD
   NC_HDF5_FILE_INFO_T *hdf5_info;
   int nobjs;

   assert(h5 && h5->format_file_info);
   hdf5_info = (NC_HDF5_FILE_INFO_T *)h5->format_file_info;

   nobjs = H5Fget_obj_count(hdf5_info->hdfid, H5F_OBJ_ALL);
=======
   int nobjs;

   nobjs = H5Fget_obj_count(h5->hdfid, H5F_OBJ_ALL);
>>>>>>> ac805e3e
   /* Apparently we can get an error even when nobjs == 0 */
   if(nobjs < 0) {
      return;
   } else if(nobjs > 0) {
      char msg[1024];
      int logit = 0;
      /* If the close doesn't work, probably there are still some HDF5
       * objects open, which means there's a bug in the library. So
       * print out some info on to help the poor programmer figure it
       * out. */
      snprintf(msg,sizeof(msg),"There are %d HDF5 objects open!", nobjs);
#ifdef LOGGING
#ifdef LOGOPEN
      LOG((0, msg));
      logit = 1;
#endif
#else
      fprintf(stdout,"%s\n",msg);
      logit = 0;
#endif
<<<<<<< HEAD
      reportopenobjects(logit,hdf5_info->hdfid);
=======
      reportopenobjects(logit,h5->hdfid);
>>>>>>> ac805e3e
      fflush(stderr);
   }

   return;
}

size_t nc4_chunk_cache_size = CHUNK_CACHE_SIZE;            /**< Default chunk cache size. */
size_t nc4_chunk_cache_nelems = CHUNK_CACHE_NELEMS;        /**< Default chunk cache number of elements. */
float nc4_chunk_cache_preemption = CHUNK_CACHE_PREEMPTION; /**< Default chunk cache preemption. */


/**
 * Set chunk cache size. Only affects files opened/created *after* it
 * is called.
 *
 * @param size Size in bytes to set cache.
 * @param nelems Number of elements to hold in cache.
 * @param preemption Premption stragety (between 0 and 1).
 *
 * @return ::NC_NOERR No error.
 * @return ::NC_EINVAL Bad preemption.
 * @author Ed Hartnett
 */
int
nc_set_chunk_cache(size_t size, size_t nelems, float preemption)
{
   if (preemption < 0 || preemption > 1)
      return NC_EINVAL;
   nc4_chunk_cache_size = size;
   nc4_chunk_cache_nelems = nelems;
   nc4_chunk_cache_preemption = preemption;
   return NC_NOERR;
}

/**
 * Get chunk cache size. Only affects files opened/created *after* it
 * is called.
 *
 * @param sizep Pointer that gets size in bytes to set cache.
 * @param nelemsp Pointer that gets number of elements to hold in cache.
 * @param preemptionp Pointer that gets premption stragety (between 0 and 1).
 *
 * @return ::NC_NOERR No error.
 * @author Ed Hartnett
 */
int
nc_get_chunk_cache(size_t *sizep, size_t *nelemsp, float *preemptionp)
{
   if (sizep)
      *sizep = nc4_chunk_cache_size;

   if (nelemsp)
      *nelemsp = nc4_chunk_cache_nelems;

   if (preemptionp)
      *preemptionp = nc4_chunk_cache_preemption;
   return NC_NOERR;
}

/**
 * @internal Set the chunk cache. Required for fortran to avoid size_t
 * issues.
 *
 * @param size Cache size.
 * @param nelems Number of elements.
 * @param preemption Preemption * 100.
 *
 * @return NC_NOERR No error.
 * @author Ed Hartnett
 */
int
nc_set_chunk_cache_ints(int size, int nelems, int preemption)
{
   if (size <= 0 || nelems <= 0 || preemption < 0 || preemption > 100)
      return NC_EINVAL;
   nc4_chunk_cache_size = size;
   nc4_chunk_cache_nelems = nelems;
   nc4_chunk_cache_preemption = (float)preemption / 100;
   return NC_NOERR;
}

/**
 * @internal Get the chunk cache settings. Required for fortran to
 * avoid size_t issues.
 *
 * @param sizep Pointer that gets cache size.
 * @param nelemsp Pointer that gets number of elements.
 * @param preemptionp Pointer that gets preemption * 100.
 *
 * @return NC_NOERR No error.
 * @author Ed Hartnett
 */
int
nc_get_chunk_cache_ints(int *sizep, int *nelemsp, int *preemptionp)
{
   if (sizep)
      *sizep = (int)nc4_chunk_cache_size;
   if (nelemsp)
      *nelemsp = (int)nc4_chunk_cache_nelems;
   if (preemptionp)
      *preemptionp = (int)(nc4_chunk_cache_preemption * 100);

   return NC_NOERR;
}

/**
 * @internal This will return the length of a netcdf data type in bytes.
 *
 * @param type A netcdf atomic type.
 *
 * @return Type size in bytes, or -1 if type not found.
 * @author Ed Hartnett
 */
int
nc4typelen(nc_type type)
{
   switch(type){
   case NC_BYTE:
   case NC_CHAR:
   case NC_UBYTE:
      return 1;
   case NC_USHORT:
   case NC_SHORT:
      return 2;
   case NC_FLOAT:
   case NC_INT:
   case NC_UINT:
      return 4;
   case NC_DOUBLE:
   case NC_INT64:
   case NC_UINT64:
      return 8;
   }
   return -1;
}


/**
 * @internal Unfortunately HDF only allows specification of fill value
 * only when a dataset is created. Whereas in netcdf, you first create
 * the variable and then (optionally) specify the fill value. To
 * accomplish this in HDF5 I have to delete the dataset, and recreate
 * it, with the fill value specified.
 *
 * @param ncid File and group ID.
 * @param fillmode File mode.
 * @param old_modep Pointer that gets old mode. Ignored if NULL.
 *
 * @return ::NC_NOERR No error.
 * @author Ed Hartnett
 */
int
NC4_set_fill(int ncid, int fillmode, int *old_modep)
{
   NC *nc;
   NC_FILE_INFO_T* nc4_info;

   LOG((2, "%s: ncid 0x%x fillmode %d", __func__, ncid, fillmode));

   if (!(nc = nc4_find_nc_file(ncid,&nc4_info)))
      return NC_EBADID;
   assert(nc4_info);

   /* Trying to set fill on a read-only file? You sicken me! */
   if (nc4_info->no_write)
      return NC_EPERM;

   /* Did you pass me some weird fillmode? */
   if (fillmode != NC_FILL && fillmode != NC_NOFILL)
      return NC_EINVAL;

   /* If the user wants to know, tell him what the old mode was. */
   if (old_modep)
      *old_modep = nc4_info->fill_mode;

   nc4_info->fill_mode = fillmode;


   return NC_NOERR;
}

/**
 * @internal Put the file back in redef mode. This is done
 * automatically for netcdf-4 files, if the user forgets.
 *
 * @param ncid File and group ID.
 *
 * @return ::NC_NOERR No error.
 * @author Ed Hartnett
 */
int
NC4_redef(int ncid)
{
   NC_FILE_INFO_T* nc4_info;

   LOG((1, "%s: ncid 0x%x", __func__, ncid));

   /* Find this file's metadata. */
   if (!(nc4_find_nc_file(ncid,&nc4_info)))
      return NC_EBADID;
   assert(nc4_info);

   /* If we're already in define mode, return an error. */
   if (nc4_info->flags & NC_INDEF)
      return NC_EINDEFINE;

   /* If the file is read-only, return an error. */
   if (nc4_info->no_write)
      return NC_EPERM;

   /* Set define mode. */
   nc4_info->flags |= NC_INDEF;

   /* For nc_abort, we need to remember if we're in define mode as a
      redef. */
   nc4_info->redef = NC_TRUE;

   return NC_NOERR;
}

/**
 * @internal For netcdf-4 files, this just calls nc_enddef, ignoring
 * the extra parameters.
 *
 * @param ncid File and group ID.
 * @param h_minfree Ignored for netCDF-4 files.
 * @param v_align Ignored for netCDF-4 files.
 * @param v_minfree Ignored for netCDF-4 files.
 * @param r_align Ignored for netCDF-4 files.
 *
 * @return ::NC_NOERR No error.
 * @author Ed Hartnett
 */
int
NC4__enddef(int ncid, size_t h_minfree, size_t v_align,
            size_t v_minfree, size_t r_align)
{
   if (nc4_find_nc_file(ncid,NULL) == NULL)
      return NC_EBADID;

   return NC4_enddef(ncid);
}

/**
 * @internal Take the file out of define mode. This is called
 * automatically for netcdf-4 files, if the user forgets.
 *
 * @param ncid File and group ID.
 *
 * @return ::NC_NOERR No error.
 * @author Ed Hartnett
 */
static int NC4_enddef(int ncid)
{
   NC *nc;
   NC_FILE_INFO_T* nc4_info;
   NC_GRP_INFO_T *grp;
   int i;

   LOG((1, "%s: ncid 0x%x", __func__, ncid));

   if (!(nc = nc4_find_nc_file(ncid,&nc4_info)))
      return NC_EBADID;
   assert(nc4_info);

   /* Find info for this file and group */
   if (!(grp = nc4_rec_find_grp(nc4_info, (ncid & GRP_ID_MASK))))
      return NC_EBADGRPID;

   /* when exiting define mode, mark all variable written */
   for (i=0; i<ncindexsize(grp->vars); i++) {
      NC_VAR_INFO_T* var = (NC_VAR_INFO_T*)ncindexith(grp->vars,i);
      if(var != NULL) continue;
      var->written_to = NC_TRUE;
   }

   return nc4_enddef_netcdf4_file(nc4_info);
}

/**
 * @internal Flushes all buffers associated with the file, after
 * writing all changed metadata. This may only be called in data mode.
 *
 * @param ncid File and group ID.
 *
 * @return ::NC_NOERR No error.
 * @author Ed Hartnett
 */
int
NC4_sync(int ncid)
{
   NC *nc;
   int retval;
   NC_FILE_INFO_T* nc4_info;

   LOG((2, "%s: ncid 0x%x", __func__, ncid));

   if (!(nc = nc4_find_nc_file(ncid,&nc4_info)))
      return NC_EBADID;
   assert(nc4_info);

   /* If we're in define mode, we can't sync. */
   if (nc4_info && nc4_info->flags & NC_INDEF)
   {
      if (nc4_info->cmode & NC_CLASSIC_MODEL)
         return NC_EINDEFINE;
      if ((retval = NC4_enddef(ncid)))
         return retval;
   }

   return sync_netcdf4_file(nc4_info);
}

/**
 * @internal From the netcdf-3 docs: The function nc_abort just closes
 * the netCDF dataset, if not in define mode. If the dataset is being
 * created and is still in define mode, the dataset is deleted. If
 * define mode was entered by a call to nc_redef, the netCDF dataset
 * is restored to its state before definition mode was entered and the
 * dataset is closed.
 *
 * @param ncid File and group ID.
 *
 * @return ::NC_NOERR No error.
 * @author Ed Hartnett
 */
int
NC4_abort(int ncid)
{
   NC *nc;
   int delete_file = 0;
   char path[NC_MAX_NAME + 1];
   int retval = NC_NOERR;
   NC_FILE_INFO_T* nc4_info;

   LOG((2, "%s: ncid 0x%x", __func__, ncid));

   /* Find metadata for this file. */
   if (!(nc = nc4_find_nc_file(ncid,&nc4_info)))
      return NC_EBADID;

   assert(nc4_info);

   /* If we're in define mode, but not redefing the file, delete it. */
   if (nc4_info->flags & NC_INDEF && !nc4_info->redef)
   {
      delete_file++;
      strncpy(path, nc->path,NC_MAX_NAME);
   }

   /* Free any resources the netcdf-4 library has for this file's
    * metadata. */
   if ((retval = nc4_close_netcdf4_file(nc4_info, 1, 0)))
      return retval;

   /* Delete the file, if we should. */
   if (delete_file)
      if (remove(path) < 0)
         return NC_ECANTREMOVE;

   return retval;
}

/**
 * @internal Close the netcdf file, writing any changes first.
 *
 * @param ncid File and group ID.
 * @param params any extra parameters in/out of close
 *
 * @return ::NC_NOERR No error.
 * @author Ed Hartnett
 */
int
NC4_close(int ncid, void* params)
{
   NC_GRP_INFO_T *grp;
   NC *nc;
   NC_FILE_INFO_T *h5;
   int retval;
   int inmemory;

   LOG((1, "%s: ncid 0x%x", __func__, ncid));

   /* Find our metadata for this file. */
   if ((retval = nc4_find_nc_grp_h5(ncid, &nc, &grp, &h5)))
      return retval;

   assert(nc && h5 && grp);

   /* This must be the root group. */
   if (grp->parent)
      return NC_EBADGRPID;

   inmemory = ((h5->cmode & NC_INMEMORY) == NC_INMEMORY);

   /* Call the nc4 close. */
   if ((retval = nc4_close_netcdf4_file(grp->nc4_info, 0, (inmemory?1:0))))
      return retval;
   if(inmemory && params != NULL) {
      NC_memio* memio = (NC_memio*)params;
      *memio = h5->mem.memio;
   }

   return NC_NOERR;
}

/**
 * @internal Learn number of dimensions, variables, global attributes,
 * and the ID of the first unlimited dimension (if any).
 *
 * @note It's possible for any of these pointers to be NULL, in which
 * case don't try to figure out that value.
 *
 * @param ncid File and group ID.
 * @param ndimsp Pointer that gets number of dimensions.
 * @param nvarsp Pointer that gets number of variables.
 * @param nattsp Pointer that gets number of global attributes.
 * @param unlimdimidp Pointer that gets first unlimited dimension ID,
 * or -1 if there are no unlimied dimensions.
 *
 * @return ::NC_NOERR No error.
 * @author Ed Hartnett
 */
int
NC4_inq(int ncid, int *ndimsp, int *nvarsp, int *nattsp, int *unlimdimidp)
{
   NC *nc;
   NC_FILE_INFO_T *h5;
   NC_GRP_INFO_T *grp;
   int retval;
   int i;

   LOG((2, "%s: ncid 0x%x", __func__, ncid));

   /* Find file metadata. */
   if ((retval = nc4_find_nc_grp_h5(ncid, &nc, &grp, &h5)))
      return retval;

   assert(h5 && grp && nc);

   /* Count the number of dims, vars, and global atts; need to iterate because of possible nulls */
   if (ndimsp)
   {
      *ndimsp = ncindexcount(grp->dim);
   }
   if (nvarsp)
   {
      *nvarsp = ncindexcount(grp->vars);
   }
   if (nattsp)
   {
      /* Do we need to read the atts? */
      if (grp->atts_not_read)
         if ((retval = nc4_read_grp_atts(grp)))
            return retval;

      *nattsp = ncindexcount(grp->att);
   }

   if (unlimdimidp)
   {
      /* Default, no unlimited dimension */
      *unlimdimidp = -1;

      /* If there's more than one unlimited dim, which was not possible
         with netcdf-3, then only the last unlimited one will be reported
         back in xtendimp. */
      /* Note that this code is inconsistent with nc_inq_unlimid() */
      for(i=0;i<ncindexsize(grp->dim);i++) {
         NC_DIM_INFO_T* d = (NC_DIM_INFO_T*)ncindexith(grp->dim,i);
         if(d == NULL) continue;
         if(d->unlimited) {
            *unlimdimidp = d->hdr.id;
            break;
         }
      }
   }

   return NC_NOERR;
}

/**
 * @internal This function will do the enddef stuff for a netcdf-4 file.
 *
 * @param h5 Pointer to HDF5 file info struct.
 *
 * @return ::NC_NOERR No error.
 * @author Ed Hartnett
 */
int
nc4_enddef_netcdf4_file(NC_FILE_INFO_T *h5)
{
   assert(h5);
   LOG((3, "%s", __func__));

   /* If we're not in define mode, return an error. */
   if (!(h5->flags & NC_INDEF))
      return NC_ENOTINDEFINE;

   /* Turn define mode off. */
   h5->flags ^= NC_INDEF;

   /* Redef mode needs to be tracked separately for nc_abort. */
   h5->redef = NC_FALSE;

   return sync_netcdf4_file(h5);
}<|MERGE_RESOLUTION|>--- conflicted
+++ resolved
@@ -124,13 +124,9 @@
          return retval;
    }
 
-<<<<<<< HEAD
    /* Flush the HDF5 buffers to disk. */
    hdf5_info = (NC_HDF5_FILE_INFO_T *)h5->format_file_info;
    if (H5Fflush(hdf5_info->hdfid, H5F_SCOPE_GLOBAL) < 0)
-=======
-   if (H5Fflush(h5->hdfid, H5F_SCOPE_GLOBAL) < 0)
->>>>>>> ac805e3e
       return NC_EHDFERR;
 
    return retval;
@@ -151,7 +147,6 @@
 int
 nc4_close_netcdf4_file(NC_FILE_INFO_T *h5, int abort, int extractmem)
 {
-<<<<<<< HEAD
    NC_HDF5_FILE_INFO_T *hdf5_info;
    int retval = NC_NOERR;
 
@@ -209,68 +204,13 @@
    if (H5Fclose(hdf5_info->hdfid) < 0)
    {
       dumpopenobjects(h5);
-=======
-   int retval = NC_NOERR;
-
-   assert(h5 && h5->root_grp);
-   LOG((3, "%s: h5->path %s abort %d", __func__, h5->controller->path, abort));
-
-   /* According to the docs, always end define mode on close. */
-   if (h5->flags & NC_INDEF)
-      h5->flags ^= NC_INDEF;
-
-   /* Sync the file, unless we're aborting, or this is a read-only
-    * file. */
-   if (!h5->no_write && !abort)
-      if ((retval = sync_netcdf4_file(h5)))
-         goto exit;
-
-   /* Delete all the list contents for vars, dims, and atts, in each
-    * group. */
-   if ((retval = nc4_rec_grp_del(h5->root_grp)))
-      goto exit;
-
-   /* Misc. Cleanup */
-   nclistfree(h5->alldims);
-   nclistfree(h5->allgroups);
-   nclistfree(h5->alltypes);
-
-   /* Close hdf file. */
-#ifdef USE_PARALLEL4
-   /* Free the MPI Comm & Info objects, if we opened the file in parallel */
-   if(h5->parallel)
-   {
-      if(MPI_COMM_NULL != h5->comm)
-         MPI_Comm_free(&h5->comm);
-      if(MPI_INFO_NULL != h5->info)
-         MPI_Info_free(&h5->info);
->>>>>>> ac805e3e
    }
 #endif
 
-<<<<<<< HEAD
    /* Free the HDF5-specific info. */
    if (h5->format_file_info)
       free(h5->format_file_info);
 
-=======
-   if(h5->fileinfo) free(h5->fileinfo);
-
-   /* Check to see if this is an in-memory file and we want to get its
-      final content
-   */
-   if(extractmem) {
-      /* File must be read/write */
-      if(!h5->no_write) {
-         retval = NC4_extract_file_image(h5);
-      }
-   }
-
-   if (H5Fclose(h5->hdfid) < 0)
-   {
-      dumpopenobjects(h5);
-   }
->>>>>>> ac805e3e
 exit:
    /* Free the nc4_info struct; above code should have reclaimed
       everything else */
@@ -282,7 +222,6 @@
 static void
 dumpopenobjects(NC_FILE_INFO_T* h5)
 {
-<<<<<<< HEAD
    NC_HDF5_FILE_INFO_T *hdf5_info;
    int nobjs;
 
@@ -290,11 +229,7 @@
    hdf5_info = (NC_HDF5_FILE_INFO_T *)h5->format_file_info;
 
    nobjs = H5Fget_obj_count(hdf5_info->hdfid, H5F_OBJ_ALL);
-=======
-   int nobjs;
-
-   nobjs = H5Fget_obj_count(h5->hdfid, H5F_OBJ_ALL);
->>>>>>> ac805e3e
+
    /* Apparently we can get an error even when nobjs == 0 */
    if(nobjs < 0) {
       return;
@@ -315,11 +250,7 @@
       fprintf(stdout,"%s\n",msg);
       logit = 0;
 #endif
-<<<<<<< HEAD
       reportopenobjects(logit,hdf5_info->hdfid);
-=======
-      reportopenobjects(logit,h5->hdfid);
->>>>>>> ac805e3e
       fflush(stderr);
    }
 
