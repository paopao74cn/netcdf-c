--- conflicted
+++ resolved
@@ -8,14 +8,6 @@
  */
 
 #include "config.h"
-<<<<<<< HEAD
-#include <stdlib.h>
-#include <string.h>
-#include <hdf5.h>
-#include "netcdf.h"
-#include "nc4internal.h"
-=======
->>>>>>> 1424391a
 #include "hdf5internal.h"
 
 #define HDF5_MAX_NAME 1024 /**< HDF5 max name. */
