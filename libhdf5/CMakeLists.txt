## This is a CMake file, part of Unidata's netCDF package.
# Copyright 2018, see the COPYRIGHT file for more information.
#
# This builds the HDF5 dispatch layer.
#
# Ed Hartnett

# The source files for the HDF5 dispatch layer.
SET(libnchdf5_SOURCES nc4hdf.c nc4info.c hdf5file.c hdf5attr.c
<<<<<<< HEAD
hdf5dim.c hdf5grp.c hdf5type.c hdf5internal.c hdf5var.c)
=======
hdf5dim.c hdf5grp.c hdf5type.c hdf5internal.c hdf5create.c hdf5open.c)
>>>>>>> 32c165ce

# Build the HDF4 dispatch layer as a library that will be included in
# the netCDF library.
add_library(netcdfhdf5 OBJECT ${libnchdf5_SOURCES})

# Remember to package this file for CMake builds.
ADD_EXTRA_DIST(${libnchdf5_SOURCES} CMakeLists.txt)<|MERGE_RESOLUTION|>--- conflicted
+++ resolved
@@ -7,11 +7,8 @@
 
 # The source files for the HDF5 dispatch layer.
 SET(libnchdf5_SOURCES nc4hdf.c nc4info.c hdf5file.c hdf5attr.c
-<<<<<<< HEAD
-hdf5dim.c hdf5grp.c hdf5type.c hdf5internal.c hdf5var.c)
-=======
-hdf5dim.c hdf5grp.c hdf5type.c hdf5internal.c hdf5create.c hdf5open.c)
->>>>>>> 32c165ce
+hdf5dim.c hdf5grp.c hdf5type.c hdf5internal.c hdf5create.c hdf5open.c
+hdf5var.c)
 
 # Build the HDF4 dispatch layer as a library that will be included in
 # the netCDF library.
