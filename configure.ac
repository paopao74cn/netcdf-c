--- conflicted
+++ resolved
@@ -597,20 +597,7 @@
 test "x$enable_mmap" = xyes || enable_mmap=no
 AC_MSG_RESULT($enable_mmap)
 
-<<<<<<< HEAD
-# check for diskless support
-# Does the user want diskless support NC_DISKLESS?
-AC_MSG_CHECKING([whether to use diskless])
-AC_ARG_ENABLE([diskless],
-              [AS_HELP_STRING([--enable-diskless],
-                              [use mmap for in-memory (NC_DISKLESS) files])])
-test "x$enable_diskless" = xyes || enable_diskless=no
-AC_MSG_RESULT($enable_diskless)
-
-# check for mmap and mremap
-=======
 # check for mmap and mremap availability before committing to use mmap
->>>>>>> 5b2aee44
 AC_FUNC_MMAP
 AC_CHECK_FUNCS([mremap])
 
